--- conflicted
+++ resolved
@@ -398,12 +398,5 @@
 openai_api_rust = { git = "https://github.com/datafuse-extras/openai-api", rev = "819a0ed" }
 orc-rust = { git = "https://github.com/youngsofun/datafusion-orc", branch = "pub" }
 sled = { git = "https://github.com/datafuse-extras/sled", tag = "v0.34.7-datafuse.1" }
-<<<<<<< HEAD
 xorfilter-rs = { git = "https://github.com/datafuse-extras/xorfilter", tag = "databend-alpha.4" }
-# TODO: Use the version from crates.io once
-# https://github.com/brendanzab/codespan/pull/331 is released.
-codespan-reporting = { git = "https://github.com/brendanzab/codespan", rev = "c84116f5" }
-recursive = { git = "https://github.com/zhang2014/recursive.git", rev = "e9fc1c50" }
-=======
-xorfilter-rs = { git = "https://github.com/datafuse-extras/xorfilter", tag = "databend-alpha.4" }
->>>>>>> 0ce48c9e
+recursive = { git = "https://github.com/zhang2014/recursive.git", rev = "e9fc1c50" }