--- conflicted
+++ resolved
@@ -288,13 +288,9 @@
 parking_lot = "0.12.1"
 parquet = { version = "52", features = ["async"] }
 paste = "1.0.15"
-<<<<<<< HEAD
-poem = { version = "3.0", features = ["rustls", "multipart", "compression"] }
-proj4rs = { version = "0.1.3", features = ["geo-types", "crs-definitions"] }
-=======
 # TODO: let's use native tls instead.
 poem = { version = "3.0", features = ["openssl-tls", "multipart", "compression"] }
->>>>>>> 0aed25a3
+proj4rs = { version = "0.1.3", features = ["geo-types", "crs-definitions"] }
 prometheus-client = "0.22"
 prost = { version = "0.12.1" }
 prost-build = { version = "0.12.1" }
