--- conflicted
+++ resolved
@@ -618,10 +618,8 @@
 color-eyre = { git = "https://github.com/eyre-rs/eyre.git", rev = "e5d92c3" }
 deltalake = { git = "https://github.com/delta-io/delta-rs", rev = "3038c145" }
 ethnum = { git = "https://github.com/datafuse-extras/ethnum-rs", rev = "4cb05f1" }
-<<<<<<< HEAD
+#jsonb = { git = "https://github.com/b41sh/jsonb", rev = "4873578c1e0e60d126d55133142650e94711fd21" }
 jsonb = { git = "https://github.com/b41sh/jsonb", rev = "7ba454e7f6cc93b61c6d065468e3480998c88888" }
-=======
->>>>>>> 85c4caf9
 openai_api_rust = { git = "https://github.com/datafuse-extras/openai-api", rev = "819a0ed" }
 openraft = { git = "https://github.com/databendlabs/openraft", tag = "v0.10.0-alpha.7" }
 orc-rust = { git = "https://github.com/datafusion-contrib/orc-rust", rev = "dfb1ede" }
