--- conflicted
+++ resolved
@@ -259,11 +259,6 @@
 icelake = { git = "https://github.com/icelake-io/icelake", rev = "f06cdf3" }
 sentry = { git = "https://github.com/getsentry/sentry-rust", rev = "6ef6d97" }
 micromarshal = { git = "https://github.com/ariesdevil/opensrv", rev = "6c96813" }
-<<<<<<< HEAD
 async-backtrace = { git = "https://github.com/zhang2014/async-backtrace.git", rev = "dea4553" }
 opendal = { git = "https://github.com/apache/opendal", rev = "e94f068" }
-=======
-async-backtrace = { git = "https://github.com/zhang2014/async-backtrace.git", rev = "e7e1b5f" }
-opendal = { git = "https://github.com/apache/opendal", rev = "e94f068" }
-geozero = { git = "https://github.com/georust/geozero", rev = "1d78b36" }
->>>>>>> 97e7a31a
+geozero = { git = "https://github.com/georust/geozero", rev = "1d78b36" }