#!/usr/bin/env bash

CURDIR=$(cd "$(dirname "${BASH_SOURCE[0]}")" && pwd)
. "$CURDIR"/../../../shell_env.sh

# this case is supposed to run with the current version of query,
# after fuse-compat/compat-logictest/01_meta_compression_v3_to_v4/ been run with the old version of query

##########################################
# test flashback across version boundary #
##########################################

echo "suite: flashback across version boundary"
# current situation:
# - we have inserted 3 rows into fuse_test_flashback, which produced 3 snapshots
# - and the content of the table is {1,2,3}


echo "checking that 3 snapshots exist"
echo "select count(*)  from fuse_snapshot('default', 'fuse_test_flashback')" | $BENDSQL_CLIENT_CONNECT

# write down 2 new rows using current version
echo "insert into fuse_test_flashback values (4)" | $BENDSQL_CLIENT_CONNECT
echo "insert into fuse_test_flashback values (5)" | $BENDSQL_CLIENT_CONNECT

# the table now contains five rows {1,2,3,4,5}, and 5 snapshots:
# s1 {1}, s2 {1,2}, s3 {1,2,3}, s4 {1,2,3,4}, s5 {1,2,3,4,5}
# s1, s2, s3 are of table snapshot format version 3
# s4, s5 are of table snapshot format version 4
echo "checking that 5 snapshot exist"
echo "select count(*)  from fuse_snapshot('default', 'fuse_test_flashback')" | $BENDSQL_CLIENT_CONNECT

# flashback to the 2nd last snapshot
FST_SNAPSHOT_ID=$(echo "select snapshot_id from fuse_snapshot('default','fuse_test_flashback') where row_count=4" | $BENDSQL_CLIENT_CONNECT)
echo "alter table fuse_test_flashback flashback to (snapshot => '$FST_SNAPSHOT_ID')" | $BENDSQL_CLIENT_CONNECT

echo "checking that after flashback to the 2nd last snapshot s4 which is of version 4, and now the table contains {1,2,3,4}"
echo "select c  from fuse_test_flashback order by c" | $BENDSQL_CLIENT_CONNECT

FST_SNAPSHOT_ID=$(echo "select snapshot_id from fuse_snapshot('default','fuse_test_flashback') where row_count=3" | $BENDSQL_CLIENT_CONNECT)
echo "alter table fuse_test_flashback flashback to (snapshot => '$FST_SNAPSHOT_ID')" | $BENDSQL_CLIENT_CONNECT

echo "checking that after flashback to the 3rd last snapshot s3 which is of version 4, and the table contains {1,2,3}"
echo "select c  from fuse_test_flashback order by c" | $BENDSQL_CLIENT_CONNECT

# crossing the version boundary

FST_SNAPSHOT_ID=$(echo "select snapshot_id from fuse_snapshot('default','fuse_test_flashback') where row_count=2" | $BENDSQL_CLIENT_CONNECT)
echo "alter table fuse_test_flashback flashback to (snapshot => '$FST_SNAPSHOT_ID')" | $BENDSQL_CLIENT_CONNECT

echo "checking that after flashback to the 4th last snapshot s2 which is of version 3, the table contains {1,2}"
echo "select c  from fuse_test_flashback order by c" | $BENDSQL_CLIENT_CONNECT

FST_SNAPSHOT_ID=$(echo "select snapshot_id from fuse_snapshot('default','fuse_test_flashback') where row_count=1" | $BENDSQL_CLIENT_CONNECT)
echo "alter table fuse_test_flashback flashback to (snapshot => '$FST_SNAPSHOT_ID')" | $BENDSQL_CLIENT_CONNECT

echo "checking that after flashback to the 5th last snapshot s1 which is of version 3, the table contains {1}"
echo "select c  from fuse_test_flashback order by c" | $BENDSQL_CLIENT_CONNECT

###########################################################
# test compaction & fuse_snapshot across version boundary #
# issue 11204                                             #
###########################################################

echo "suite: test compaction & fuse_snapshot across version boundary"

# current situation:
# - we have inserted 2 rows into fuse_test_compaction, which produced 2 snapshots
# - the content of the table is {1,2}
# - the snapshots are s1 {1}, s2 {1,2}


echo "checking that 2 snapshots of version 3 exist"
echo "select count() c, format_version v from fuse_snapshot('default', 'fuse_test_compaction') group by v order by c" | $BENDSQL_CLIENT_CONNECT

# grab the current last snapshot (s2)
FST_SNAPSHOT_S2_ID=$(echo "select snapshot_id from fuse_snapshot('default','fuse_test_compaction') limit 1" | $BENDSQL_CLIENT_CONNECT)
# grab s2's location
FST_SNAPSHOT_S2_ID_LOC=$(echo "select snapshot_location from fuse_snapshot('default','fuse_test_compaction') limit 1" | $BENDSQL_CLIENT_CONNECT)

# compact the table
echo "doing compact"
echo "optimize table fuse_test_compaction compact" | $BENDSQL_CLIENT_CONNECT

# verify the following cases:

echo "checking that after compaction the table still contains {1,2}"
echo "select c from fuse_test_compaction order by c" | $BENDSQL_CLIENT_CONNECT

echo "checking that after compaction, 2 snapshots of version 3, and 1 snapshot of version 4 exist"
echo "select count() c, format_version v from fuse_snapshot('default', 'fuse_test_compaction') group by v order by c " | $BENDSQL_CLIENT_CONNECT

echo "checking the version and location of snapshots s2 is correct"
echo "select snapshot_location='${FST_SNAPSHOT_S2_ID_LOC}', format_version=3 from fuse_snapshot('default', 'fuse_test_compaction') where snapshot_id='$FST_SNAPSHOT_S2_ID'" | $BENDSQL_CLIENT_CONNECT

# flash back to s2
echo "alter table fuse_test_compaction flashback to (snapshot => '$FST_SNAPSHOT_S2_ID')" | $BENDSQL_CLIENT_CONNECT
echo "checking that flashback works as expected (to s2)"
echo "select snapshot_location='${FST_SNAPSHOT_S2_ID_LOC}', format_version=3 from fuse_snapshot('default', 'fuse_test_compaction') limit 1" | $BENDSQL_CLIENT_CONNECT

echo "checking that after flashback to s2,  the table contains {1,2}"
echo "select c  from fuse_test_compaction order by c" | $BENDSQL_CLIENT_CONNECT


###########################################
# mixed versioned segment compaction test #
###########################################

echo "suite: mixed versioned segment compaction test"

# compaction of mixed versioned segments in to new versioned segment

# current situation:
# - table option block_per_segment is 2
# - we have inserted 3 rows into t2, which produced 3 snapshots of version 3
# - the snapshots are s1 {1}, s2 {1,2}, s3 {1,2,3}
# - after that, we perform a compaction on s3, which give us a snapshot s4 {1,2,3}, of version 4
#   since block_per_segment is 2, s4 contains 2 segments, v3 segment_1: {1,2}, v4 segment_2: {3}
# end of description of s4

# creation of s5:
#---------------
# insert another row, which will produce a new snapshot s5 {1,2,3,4}, of version 3
echo "insert into t2 values (4)" | $BENDSQL_CLIENT_CONNECT

# s5 now contains 3 segments, 2 of version 3, and 1 of version 4
# - v2 segment_1: {1,2}, v2 segment_2: {3}, v3 segment_3: {4}

# creation of s6: the mixed version segments compaction,
#---------------
# compact the segments again.
#
# note that we should use `compact segment` here, otherwise if `compact` is used,
# the blocks will also be compacted, which produces two new segments of version 3.
echo "optimize table t2 compact segment" | $BENDSQL_CLIENT_CONNECT

# according to the table options segment_per_block=3,
# v3 segment_2 and v4 segment_3 should be compacted -- the mixed version segments compaction,
# into a new segment of version 4.
#
# the new snapshot s6 produced by this compaction should contains 2 segments:
# - v3 segment_1: {1,2}, v4 segment_2: {3, 4}

# grab the id of s6
FST_SNAPSHOT_S6_ID=$(echo "select snapshot_id from fuse_snapshot('default','t2') limit 1" | $BENDSQL_CLIENT_CONNECT)

<<<<<<< HEAD
echo "check segments after compaction, there should be 2 segments, a version v3 and a version v5"
echo "select count() c, format_version v from fuse_segment('default', 't2', '$FST_SNAPSHOT_S6_ID') group by v order by v " | $MYSQL_CLIENT_CONNECT
=======
echo "check segments after compaction, there should be 2 segments, a version v3 and a version v4"
echo "select count() c, format_version v from fuse_segment('default', 't2', '$FST_SNAPSHOT_S6_ID') group by v order by v " | $BENDSQL_CLIENT_CONNECT
>>>>>>> 1bd8a7da

echo "check table contains {1,2,3,4} after compaction"
echo "select * from t2 order by c" | $BENDSQL_CLIENT_CONNECT
<|MERGE_RESOLUTION|>--- conflicted
+++ resolved
@@ -144,13 +144,8 @@
 # grab the id of s6
 FST_SNAPSHOT_S6_ID=$(echo "select snapshot_id from fuse_snapshot('default','t2') limit 1" | $BENDSQL_CLIENT_CONNECT)
 
-<<<<<<< HEAD
 echo "check segments after compaction, there should be 2 segments, a version v3 and a version v5"
-echo "select count() c, format_version v from fuse_segment('default', 't2', '$FST_SNAPSHOT_S6_ID') group by v order by v " | $MYSQL_CLIENT_CONNECT
-=======
-echo "check segments after compaction, there should be 2 segments, a version v3 and a version v4"
 echo "select count() c, format_version v from fuse_segment('default', 't2', '$FST_SNAPSHOT_S6_ID') group by v order by v " | $BENDSQL_CLIENT_CONNECT
->>>>>>> 1bd8a7da
 
 echo "check table contains {1,2,3,4} after compaction"
 echo "select * from t2 order by c" | $BENDSQL_CLIENT_CONNECT
