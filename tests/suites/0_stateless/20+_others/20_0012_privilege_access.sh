#!/usr/bin/env bash

CURDIR=$(cd "$(dirname "${BASH_SOURCE[0]}")" && pwd)
. "$CURDIR"/../../../shell_env.sh

export TEST_USER_PASSWORD="password"
export TEST_USER_CONNECT="bendsql --user=test-user --password=password --host=${QUERY_MYSQL_HANDLER_HOST} --port ${QUERY_HTTP_HANDLER_PORT}"

echo "drop user if exists 'test-user'" | $BENDSQL_CLIENT_CONNECT
echo "drop role if exists 'test-role1'" | $BENDSQL_CLIENT_CONNECT
echo "drop role if exists 'test-role2'" | $BENDSQL_CLIENT_CONNECT

## create user
echo "create user 'test-user' IDENTIFIED BY '$TEST_USER_PASSWORD'" | $BENDSQL_CLIENT_CONNECT
## create role
echo 'create role `test-role1`' | $BENDSQL_CLIENT_CONNECT
echo 'create role `test-role2`' | $BENDSQL_CLIENT_CONNECT
## create table
echo "create table t20_0012(c int not null)" | $BENDSQL_CLIENT_CONNECT

## show tables
echo "show databases" | $TEST_USER_CONNECT

## insert data
echo "select 'test -- insert'" | $TEST_USER_CONNECT
echo "insert into t20_0012 values(1),(2)" | $TEST_USER_CONNECT
## grant user privileges via role
echo 'GRANT INSERT ON * TO ROLE `test-role1`' | $BENDSQL_CLIENT_CONNECT
echo 'GRANT SELECT ON * TO ROLE `test-role2`' | $BENDSQL_CLIENT_CONNECT
echo "GRANT ROLE \`test-role1\` TO 'test-user'" | $BENDSQL_CLIENT_CONNECT
echo "GRANT ROLE \`test-role2\` TO 'test-user'" | $BENDSQL_CLIENT_CONNECT
## insert data
echo "insert into t20_0012 values(1),(2)" | $TEST_USER_CONNECT
## verify
echo "select * from t20_0012 order by c" | $TEST_USER_CONNECT

## update data
echo "select 'test -- update'" | $TEST_USER_CONNECT
echo "update t20_0012 set c=3 where c=1" | $TEST_USER_CONNECT
## grant user privilege
echo "GRANT UPDATE ON * TO 'test-user'" | $BENDSQL_CLIENT_CONNECT
## update data
echo "update t20_0012 set c=3 where c=1" | $TEST_USER_CONNECT
## verify
echo "select * from t20_0012 order by c" | $TEST_USER_CONNECT

## delete data
echo "select 'test -- delete'" | $TEST_USER_CONNECT
echo "delete from t20_0012 where c=2" | $TEST_USER_CONNECT
## grant user privilege
echo "GRANT DELETE ON * TO 'test-user'" | $BENDSQL_CLIENT_CONNECT
## delete data
echo "delete from t20_0012 where c=2" | $TEST_USER_CONNECT
## verify
echo "select count(*) = 0 from t20_0012 where c=2" | $TEST_USER_CONNECT

## optimize table
echo "select 'test -- optimize table'" | $TEST_USER_CONNECT
echo "optimize table t20_0012 all" | $TEST_USER_CONNECT
## grant user privilege
echo "GRANT Super ON *.* TO 'test-user'" | $BENDSQL_CLIENT_CONNECT
echo "GRANT SELECT ON system.fuse_snapshot TO 'test-user'" | $BENDSQL_CLIENT_CONNECT
## optimize table
echo "set retention_period=0; optimize table t20_0012 all" | $TEST_USER_CONNECT
## verify
echo "select count(*)>=1  from fuse_snapshot('default', 't20_0012')" | $TEST_USER_CONNECT
## revoke privilege
echo "REVOKE SELECT ON system.fuse_snapshot FROM 'test-user'" | $BENDSQL_CLIENT_CONNECT

## select data
echo "select 'test -- select'" | $TEST_USER_CONNECT
## Init tables
echo "CREATE TABLE default.t20_0012_a(c int not null) CLUSTER BY(c)" | $BENDSQL_CLIENT_CONNECT
echo "GRANT INSERT ON default.t20_0012_a TO 'test-user'" | $BENDSQL_CLIENT_CONNECT
echo "INSERT INTO default.t20_0012_a values(1)" | $TEST_USER_CONNECT
echo "CREATE TABLE default.t20_0012_b(c int not null)" | $BENDSQL_CLIENT_CONNECT
echo "GRANT INSERT ON default.t20_0012_b TO 'test-user'" | $BENDSQL_CLIENT_CONNECT
echo "INSERT INTO default.t20_0012_b values(1)" | $TEST_USER_CONNECT
## Init privilege
echo "REVOKE SELECT ON * FROM 'test-user'" | $BENDSQL_CLIENT_CONNECT
## Verify table privilege separately
echo "select * from default.t20_0012_a order by c" | $TEST_USER_CONNECT
echo "GRANT SELECT ON default.t20_0012_a TO 'test-user'" | $BENDSQL_CLIENT_CONNECT
echo "select * from default.t20_0012_a order by c" | $TEST_USER_CONNECT
echo "select * from default.t20_0012_b order by c" | $TEST_USER_CONNECT
echo "GRANT SELECT ON default.t20_0012_b TO 'test-user'" | $BENDSQL_CLIENT_CONNECT
echo "select * from default.t20_0012_b order by c" | $TEST_USER_CONNECT

## Create view table
<<<<<<< HEAD
## TODO(liyz): view is not covered with ownership yet, so the created views are owned by PUBLIC, which
## is accessible by all users. This need change.
echo "create database default2" | $MYSQL_CLIENT_CONNECT
echo "create view default2.v_t20_0012 as select * from default.t20_0012_a" | $MYSQL_CLIENT_CONNECT
=======
echo "create database default2" | $BENDSQL_CLIENT_CONNECT
echo "create view default2.v_t20_0012 as select * from default.t20_0012_a" | $BENDSQL_CLIENT_CONNECT
>>>>>>> a43f969a
## Verify view table privilege
echo "select * from default2.v_t20_0012" | $TEST_USER_CONNECT
## Only grant privilege for view table
echo "GRANT SELECT ON default2.v_t20_0012 TO 'test-user'" | $BENDSQL_CLIENT_CONNECT
echo "REVOKE SELECT ON default.t20_0012_a FROM 'test-user'" | $BENDSQL_CLIENT_CONNECT
echo "REVOKE SELECT ON default.t20_0012_b FROM 'test-user'" | $BENDSQL_CLIENT_CONNECT
echo "select * from default2.v_t20_0012" | $TEST_USER_CONNECT

## select procedure
## clustering_information
echo "select 'test -- clustering_information'" | $BENDSQL_CLIENT_CONNECT
echo "select count(*)>=1 from clustering_information('default', 't20_0012_a')" | $TEST_USER_CONNECT
echo "GRANT SELECT ON system.clustering_information TO 'test-user'" | $BENDSQL_CLIENT_CONNECT
echo "select count(*)>=1 from clustering_information('default', 't20_0012_a')" | $TEST_USER_CONNECT
## fuse_snapshot
echo "select count(*)>=1 from fuse_snapshot('default', 't20_0012_a')" | $TEST_USER_CONNECT
echo "GRANT SELECT ON system.fuse_snapshot TO 'test-user'" | $BENDSQL_CLIENT_CONNECT
echo "select count(*)>=1 from fuse_snapshot('default', 't20_0012_a')" | $TEST_USER_CONNECT
## fuse_segment
echo "select count(*)=0 from fuse_segment('default', 't20_0012_a', '')" | $TEST_USER_CONNECT
echo "GRANT SELECT ON system.fuse_segment TO 'test-user'" | $BENDSQL_CLIENT_CONNECT
echo "select count(*)=0 from fuse_segment('default', 't20_0012_a', '')" | $TEST_USER_CONNECT
## fuse_block
echo "select count(*)>=1 from fuse_block('default', 't20_0012_a')" | $TEST_USER_CONNECT
echo "GRANT SELECT ON system.fuse_block TO 'test-user'" | $BENDSQL_CLIENT_CONNECT
echo "select count(*)>=1 from fuse_block('default', 't20_0012_a')" | $TEST_USER_CONNECT

## Drop table.
echo "drop table default.t20_0012 all" | $BENDSQL_CLIENT_CONNECT
echo "drop table default.t20_0012_a all" | $BENDSQL_CLIENT_CONNECT
echo "drop table default.t20_0012_b all" | $BENDSQL_CLIENT_CONNECT
echo "drop view default2.v_t20_0012" | $BENDSQL_CLIENT_CONNECT

## Drop database.
echo "drop database default2" | $BENDSQL_CLIENT_CONNECT

## Drop user
echo "drop user 'test-user'" | $BENDSQL_CLIENT_CONNECT
rm -rf password.out

## Show grants test
export TEST_USER_PASSWORD="password"
<<<<<<< HEAD
export USER_A_CONNECT="mysql --defaults-extra-file=password.out --port ${QUERY_MYSQL_HANDLER_PORT} -s"
echo -e "[mysql]\nhost=${QUERY_MYSQL_HANDLER_HOST}\nuser=a\npassword=${TEST_USER_PASSWORD}" >> password.out

echo "drop user if exists a" |  $MYSQL_CLIENT_CONNECT
echo "create user a identified by '$TEST_USER_PASSWORD'" |  $MYSQL_CLIENT_CONNECT
echo "drop database if exists nogrant" |  $MYSQL_CLIENT_CONNECT
echo "drop database if exists grant_db" |  $MYSQL_CLIENT_CONNECT
echo "create database grant_db" |  $MYSQL_CLIENT_CONNECT
echo "create table grant_db.t(c1 int not null)" |  $MYSQL_CLIENT_CONNECT
echo "create database nogrant" |  $MYSQL_CLIENT_CONNECT
echo "create table nogrant.t(id int not null)" | $MYSQL_CLIENT_CONNECT
echo "grant select on default.* to a" |  $MYSQL_CLIENT_CONNECT
echo "grant select on grant_db.t to a" |  $MYSQL_CLIENT_CONNECT
echo "drop table if exists default.test_t" |  $MYSQL_CLIENT_CONNECT
echo "create table default.test_t(id int not null)" |  $MYSQL_CLIENT_CONNECT
echo "select 'test -- show grants for a'" | $MYSQL_CLIENT_CONNECT
echo "show grants for a" |  $MYSQL_CLIENT_CONNECT
echo "select 'test -- show databases'" | $MYSQL_CLIENT_CONNECT
=======
export USER_A_CONNECT="bendsql --user=a --password=password --host=${QUERY_MYSQL_HANDLER_HOST} --port ${QUERY_HTTP_HANDLER_PORT}"

echo "drop user if exists a" |  $BENDSQL_CLIENT_CONNECT
echo "create user a identified by '$TEST_USER_PASSWORD'" |  $BENDSQL_CLIENT_CONNECT
echo "drop database if exists nogrant" |  $BENDSQL_CLIENT_CONNECT
echo "drop database if exists grant_db" |  $BENDSQL_CLIENT_CONNECT
echo "create database grant_db" |  $BENDSQL_CLIENT_CONNECT
echo "create table grant_db.t(c1 int not null)" |  $BENDSQL_CLIENT_CONNECT
echo "create database nogrant" |  $BENDSQL_CLIENT_CONNECT
echo "create table nogrant.t(id int not null)" | $BENDSQL_CLIENT_CONNECT
echo "grant select on default.* to a" |  $BENDSQL_CLIENT_CONNECT
echo "grant select on grant_db.t to a" |  $BENDSQL_CLIENT_CONNECT
echo "drop table if exists default.test_t" |  $BENDSQL_CLIENT_CONNECT
echo "create table default.test_t(id int not null)" |  $BENDSQL_CLIENT_CONNECT
echo "show grants for a" |  $BENDSQL_CLIENT_CONNECT
>>>>>>> a43f969a
echo "show databases" | $USER_A_CONNECT
echo "select 'test -- show tables'" | $MYSQL_CLIENT_CONNECT
echo "show tables" | $USER_A_CONNECT
echo "select 'test -- show tables from system'" | $MYSQL_CLIENT_CONNECT
echo "show tables from system" | $USER_A_CONNECT
echo "select 'test -- show tables from grant_db'" | $MYSQL_CLIENT_CONNECT
echo "show tables from grant_db" | $USER_A_CONNECT
echo "use system" | $USER_A_CONNECT
echo "use grant_db" | $USER_A_CONNECT
echo "select 'test -- show columns'" | $MYSQL_CLIENT_CONNECT
echo "show columns from one from system" | $USER_A_CONNECT
echo "show columns from t from grant_db" | $USER_A_CONNECT

### will return err
echo "show columns from tables from system" | $USER_A_CONNECT
echo "show tables from nogrant" | $USER_A_CONNECT


# should return result: 2. default.test_t.id and grant_db.t.c1
echo "select count(1) from information_schema.columns where table_schema not in ('information_schema', 'system');" | $USER_A_CONNECT
echo "select count(1) from information_schema.columns where table_schema in ('information_schema', 'system');" | $USER_A_CONNECT
echo "select count(1) from information_schema.tables where table_schema in ('information_schema', 'system');;" | $USER_A_CONNECT
echo "select count(1) from information_schema.tables where table_schema not in ('information_schema', 'system');" | $USER_A_CONNECT

## Drop user
echo "drop user a" | $BENDSQL_CLIENT_CONNECT
echo "drop database if exists no_grant" | $BENDSQL_CLIENT_CONNECT
echo "drop database grant_db" |  $BENDSQL_CLIENT_CONNECT<|MERGE_RESOLUTION|>--- conflicted
+++ resolved
@@ -87,15 +87,10 @@
 echo "select * from default.t20_0012_b order by c" | $TEST_USER_CONNECT
 
 ## Create view table
-<<<<<<< HEAD
 ## TODO(liyz): view is not covered with ownership yet, so the created views are owned by PUBLIC, which
 ## is accessible by all users. This need change.
-echo "create database default2" | $MYSQL_CLIENT_CONNECT
-echo "create view default2.v_t20_0012 as select * from default.t20_0012_a" | $MYSQL_CLIENT_CONNECT
-=======
 echo "create database default2" | $BENDSQL_CLIENT_CONNECT
 echo "create view default2.v_t20_0012 as select * from default.t20_0012_a" | $BENDSQL_CLIENT_CONNECT
->>>>>>> a43f969a
 ## Verify view table privilege
 echo "select * from default2.v_t20_0012" | $TEST_USER_CONNECT
 ## Only grant privilege for view table
@@ -138,26 +133,6 @@
 
 ## Show grants test
 export TEST_USER_PASSWORD="password"
-<<<<<<< HEAD
-export USER_A_CONNECT="mysql --defaults-extra-file=password.out --port ${QUERY_MYSQL_HANDLER_PORT} -s"
-echo -e "[mysql]\nhost=${QUERY_MYSQL_HANDLER_HOST}\nuser=a\npassword=${TEST_USER_PASSWORD}" >> password.out
-
-echo "drop user if exists a" |  $MYSQL_CLIENT_CONNECT
-echo "create user a identified by '$TEST_USER_PASSWORD'" |  $MYSQL_CLIENT_CONNECT
-echo "drop database if exists nogrant" |  $MYSQL_CLIENT_CONNECT
-echo "drop database if exists grant_db" |  $MYSQL_CLIENT_CONNECT
-echo "create database grant_db" |  $MYSQL_CLIENT_CONNECT
-echo "create table grant_db.t(c1 int not null)" |  $MYSQL_CLIENT_CONNECT
-echo "create database nogrant" |  $MYSQL_CLIENT_CONNECT
-echo "create table nogrant.t(id int not null)" | $MYSQL_CLIENT_CONNECT
-echo "grant select on default.* to a" |  $MYSQL_CLIENT_CONNECT
-echo "grant select on grant_db.t to a" |  $MYSQL_CLIENT_CONNECT
-echo "drop table if exists default.test_t" |  $MYSQL_CLIENT_CONNECT
-echo "create table default.test_t(id int not null)" |  $MYSQL_CLIENT_CONNECT
-echo "select 'test -- show grants for a'" | $MYSQL_CLIENT_CONNECT
-echo "show grants for a" |  $MYSQL_CLIENT_CONNECT
-echo "select 'test -- show databases'" | $MYSQL_CLIENT_CONNECT
-=======
 export USER_A_CONNECT="bendsql --user=a --password=password --host=${QUERY_MYSQL_HANDLER_HOST} --port ${QUERY_HTTP_HANDLER_PORT}"
 
 echo "drop user if exists a" |  $BENDSQL_CLIENT_CONNECT
@@ -173,7 +148,6 @@
 echo "drop table if exists default.test_t" |  $BENDSQL_CLIENT_CONNECT
 echo "create table default.test_t(id int not null)" |  $BENDSQL_CLIENT_CONNECT
 echo "show grants for a" |  $BENDSQL_CLIENT_CONNECT
->>>>>>> a43f969a
 echo "show databases" | $USER_A_CONNECT
 echo "select 'test -- show tables'" | $MYSQL_CLIENT_CONNECT
 echo "show tables" | $USER_A_CONNECT
