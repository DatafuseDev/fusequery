--- conflicted
+++ resolved
@@ -1,6 +1,2 @@
-<<<<<<< HEAD
-Error: APIError: QueryFailed: [1006]invalid utf8 sequence while evaluating function `to_string(D00C)` in expr `to_string()`, during run expr: `CAST(from_hex('D00C')::string AS String NULL)`.
-=======
 Error: APIError: QueryFailed: [1006]invalid utf8 sequence while evaluating function `to_string(D00C)` in expr `to_string()`, during run expr: `CAST(from_hex('D00C')::string AS String NULL)`
->>>>>>> e1cfad67
 null