statement ok
drop table if exists t1 all

statement ok
drop table if exists t2 all

statement ok
create table t1 as select number as a, number as b from numbers(1)

statement ok
create table t2 as select number as a, number as b from numbers(5)

query T
explain select t1.a from t1 where a > 0
----
EvalScalar
├── expressions: [t1.a (#0)]
├── estimated rows: 0.20
└── Filter
    ├── filters: [t1.a (#0) > 0]
    ├── estimated rows: 0.20
    └── TableScan
        ├── table: default.default.t1
        ├── read rows: 0
        ├── read bytes: 0
        ├── partitions total: 1
        ├── partitions scanned: 0
        ├── pruning stats: [segments: <range pruning: 1 to 0>, blocks: <range pruning: 0 to 0, bloom pruning: 0 to 0>]
        ├── push downs: [filters: [t1.a (#0) > 0], limit: NONE]
        ├── output columns: [a]
        └── estimated rows: 1.00

query T
explain select * from t1, t2 where (t1.a = t2.a and t1.a > 3) or (t1.a = t2.a and t2.a > 5 and t1.a > 1)
----
EvalScalar
├── expressions: [t1.a (#0), t1.b (#1), t2.a (#2), t2.b (#3)]
├── estimated rows: 0.08
└── Filter
    ├── filters: [t1.a (#0) > 3 OR t2.a (#2) > 5 AND t1.a (#0) > 1]
    ├── estimated rows: 0.08
    └── HashJoin
        ├── join type: INNER
        ├── build keys: [t1.a (#0)]
        ├── probe keys: [t2.a (#2)]
        ├── filters: []
        ├── estimated rows: 0.35
        ├── Filter(Build)
        │   ├── filters: [t1.a (#0) > 3 OR t1.a (#0) > 1]
        │   ├── estimated rows: 0.36
        │   └── TableScan
        │       ├── table: default.default.t1
        │       ├── read rows: 0
        │       ├── read bytes: 0
        │       ├── partitions total: 1
        │       ├── partitions scanned: 0
        │       ├── pruning stats: [segments: <range pruning: 1 to 0>, blocks: <range pruning: 0 to 0, bloom pruning: 0 to 0>]
        │       ├── push downs: [filters: [t1.a (#0) > 3 OR t1.a (#0) > 1], limit: NONE]
        │       └── estimated rows: 1.00
        └── Filter(Probe)
            ├── filters: [t2.a (#2) > 3 OR t2.a (#2) > 1]
            ├── estimated rows: 3.89
            └── TableScan
                ├── table: default.default.t2
                ├── read rows: 5
                ├── read bytes: 108
                ├── partitions total: 1
                ├── partitions scanned: 1
                ├── pruning stats: [segments: <range pruning: 1 to 1>, blocks: <range pruning: 1 to 1, bloom pruning: 0 to 0>]
                ├── push downs: [filters: [t2.a (#2) > 3 OR t2.a (#2) > 1], limit: NONE]
                └── estimated rows: 5.00

query T
explain select * from t1, t2 where (t1.a = t2.a and t1.a > 3) or (t1.a = t2.a)
----
EvalScalar
├── expressions: [t1.a (#0), t1.b (#1), t2.a (#2), t2.b (#3)]
├── estimated rows: 1.00
└── HashJoin
    ├── join type: INNER
    ├── build keys: [t1.a (#0)]
    ├── probe keys: [t2.a (#2)]
    ├── filters: []
    ├── estimated rows: 1.00
    ├── TableScan(Build)
    │   ├── table: default.default.t1
    │   ├── read rows: 1
    │   ├── read bytes: 78
    │   ├── partitions total: 1
    │   ├── partitions scanned: 1
    │   ├── pruning stats: [segments: <range pruning: 1 to 1>, blocks: <range pruning: 1 to 1, bloom pruning: 0 to 0>]
    │   ├── push downs: [filters: [], limit: NONE]
    │   └── estimated rows: 1.00
    └── TableScan(Probe)
        ├── table: default.default.t2
        ├── read rows: 5
        ├── read bytes: 108
        ├── partitions total: 1
        ├── partitions scanned: 1
        ├── pruning stats: [segments: <range pruning: 1 to 1>, blocks: <range pruning: 1 to 1, bloom pruning: 0 to 0>]
        ├── push downs: [filters: [], limit: NONE]
        └── estimated rows: 5.00

query T
explain raw select * from t1, t2 where (t1.a = t2.a and t1.a > 3) or (t1.a = t2.a)
----
EvalScalar
├── scalars: [t1.a (#0), t1.b (#1), t2.a (#2), t2.b (#3)]
└── Filter
    ├── filters: [or(and(eq(t1.a (#0), t2.a (#2)), gt(t1.a (#0), 3)), eq(t1.a (#0), t2.a (#2)))]
    └── CrossJoin
        ├── equi conditions: []
        ├── non-equi conditions: []
        ├── LogicalGet
        │   ├── table: default.default.t1
        │   ├── filters: []
        │   ├── order by: []
        │   └── limit: NONE
        └── LogicalGet
            ├── table: default.default.t2
            ├── filters: []
            ├── order by: []
            └── limit: NONE

query T
explain raw select * from t1 inner join t2 on t1.a = t2.a and t1.b = t2.b and t1.a > 2
----
EvalScalar
├── scalars: [t1.a (#0), t1.b (#1), t2.a (#2), t2.b (#3)]
└── HashJoin: INNER
    ├── equi conditions: [and(eq(t1.a (#0), t2.a (#2)), eq(t1.b (#1), t2.b (#3)))]
    ├── non-equi conditions: []
    ├── Filter
    │   ├── filters: [gt(t1.a (#0), 2)]
    │   └── LogicalGet
    │       ├── table: default.default.t1
    │       ├── filters: []
    │       ├── order by: []
    │       └── limit: NONE
    └── LogicalGet
        ├── table: default.default.t2
        ├── filters: []
        ├── order by: []
        └── limit: NONE

query T
explain syntax select 1, 'ab', [1,2,3], (1, 'a')
----
SELECT
    1,
    'ab',
    [1, 2, 3],
    (1, 'a')

query T
explain syntax select a, sum(b) as sum from t1 where a in (1, 2) and b > 0 and b < 100 group by a order by a
----
SELECT
    a,
    sum(b) AS sum
FROM
    t1
WHERE
    (
        (
            a IN (1, 2)
            AND (b > 0)
        )
        AND (b < 100)
    )
GROUP BY a
ORDER BY a

query T
explain syntax select * from t1 inner join t2 on t1.a = t2.a and t1.b = t2.b and t1.a > 2
----
SELECT *
FROM
    t1
    INNER JOIN t2 ON (
        (
            (t1.a = t2.a)
            AND (t1.b = t2.b)
        )
        AND (t1.a > 2)
    )

query T
explain syntax delete from t1 where a > 100 and b > 1 and b < 10
----
DELETE FROM
    t1
WHERE
    (
        (
            (a > 100)
            AND (b > 1)
        )
        AND (b < 10)
    )

skipif clickhouse
query T
explain syntax copy into t1 from 's3://mybucket/data.csv' file_format = ( type = CSV field_delimiter = ',' record_delimiter = '\n' skip_header = 1) size_limit=10
----
COPY
INTO t1
FROM 's3://mybucket/data.csv'
FILE_FORMAT = (
    field_delimiter = ",",
    record_delimiter = "\n",
    skip_header = "1",
    type = "CSV"
)
SIZE_LIMIT = 10
PURGE = false
DISABLE_VARIANT_CHECK = false

skipif clickhouse
query T
explain syntax copy into 's3://mybucket/data.csv' from t1 file_format = ( type = CSV field_delimiter = ',' record_delimiter = '\n' skip_header = 1) size_limit=10
----
COPY
INTO 's3://mybucket/data.csv'
FROM t1
FILE_FORMAT = (
    field_delimiter = ",",
    record_delimiter = "\n",
    skip_header = "1",
    type = "CSV"
)
SIZE_LIMIT = 10
PURGE = false
DISABLE_VARIANT_CHECK = false

query T
explain syntax create table t3(a int64, b uint64, c float64, d string, e array(int32), f tuple(f1 bool, f2 string)) engine=fuse cluster by (a, b, c) comment='test' compression='LZ4'
----
CREATE TABLE t3 (
    a Int64 NOT NULL,
    b UInt64 NOT NULL,
    c Float64 NOT NULL,
    d STRING NOT NULL,
    e ARRAY(Int32) NOT NULL,
    f TUPLE(f1 BOOLEAN, f2 STRING) NOT NULL
) ENGINE = FUSE
CLUSTER BY (
    a,
    b,
    c
)
comment = 'test',
compression = 'LZ4'

query T
explain syntax create view v as select number % 3 as a from numbers(100) where number > 10
----
CREATE VIEW v
AS
    SELECT (number % 3) AS a
    FROM
        numbers(100)
    WHERE
        (number > 10)

query T
explain ast select 1, 'ab', [1,2,3] as a, (1, 'a') as t
----
Query (children 1)
└── QueryBody (children 1)
    └── SelectQuery (children 1)
        └── SelectList (children 4)
            ├── Target (children 1)
            │   └── Literal UInt64(1)
            ├── Target (children 1)
            │   └── Literal String("ab")
            ├── Target (alias a) (children 1)
            │   └── Literal Array (children 3)
            │       ├── Literal UInt64(1)
            │       ├── Literal UInt64(2)
            │       └── Literal UInt64(3)
            └── Target (alias t) (children 1)
                └── Literal Tuple (children 2)
                    ├── Literal UInt64(1)
                    └── Literal String("a")

query T
explain ast select case when a > 1 then 'x' when a < 10 then 'y' else 'z' end from t1
----
Query (children 1)
└── QueryBody (children 1)
    └── SelectQuery (children 2)
        ├── SelectList (children 1)
        │   └── Target (children 1)
        │       └── Function Case (children 3)
        │           ├── Conditions (children 2)
        │           │   ├── Function > (children 2)
        │           │   │   ├── ColumnIdentifier a
        │           │   │   └── Literal UInt64(1)
        │           │   └── Function < (children 2)
        │           │       ├── ColumnIdentifier a
        │           │       └── Literal UInt64(10)
        │           ├── Results (children 2)
        │           │   ├── Literal String("x")
        │           │   └── Literal String("y")
        │           └── ElseResult (children 1)
        │               └── Literal String("z")
        └── TableList (children 1)
            └── TableIdentifier t1

query T
explain ast select a, sum(b) as sum from t1 where a in (1, 2) and b > 0 and b < 100 group by a order by a limit 3
----
Query (children 3)
├── QueryBody (children 1)
│   └── SelectQuery (children 4)
│       ├── SelectList (children 2)
│       │   ├── Target (children 1)
│       │   │   └── ColumnIdentifier a
│       │   └── Target (alias sum) (children 1)
│       │       └── Function sum (children 1)
│       │           └── ColumnIdentifier b
│       ├── TableList (children 1)
│       │   └── TableIdentifier t1
│       ├── Where (children 1)
│       │   └── Function AND (children 2)
│       │       ├── Function AND (children 2)
│       │       │   ├── Function In (children 2)
│       │       │   │   ├── ColumnIdentifier a
│       │       │   │   └── List (children 2)
│       │       │   │       ├── Literal UInt64(1)
│       │       │   │       └── Literal UInt64(2)
│       │       │   └── Function > (children 2)
│       │       │       ├── ColumnIdentifier b
│       │       │       └── Literal UInt64(0)
│       │       └── Function < (children 2)
│       │           ├── ColumnIdentifier b
│       │           └── Literal UInt64(100)
│       └── GroupByList (children 1)
│           └── ColumnIdentifier a
├── OrderByList (children 1)
│   └── OrderByElement (children 1)
│       └── ColumnIdentifier a
└── LimitList (children 1)
    └── Literal UInt64(3)

query T
explain ast select * from t1 inner join t2 on t1.a = t2.a and t1.b = t2.b and t1.a > 2
----
Query (children 1)
└── QueryBody (children 1)
    └── SelectQuery (children 2)
        ├── SelectList (children 1)
        │   └── Target *
        └── TableList (children 1)
            └── TableJoin (children 1)
                └── Join (children 3)
                    ├── TableIdentifier t1
                    ├── TableIdentifier t2
                    └── ConditionOn (children 1)
                        └── Function AND (children 2)
                            ├── Function AND (children 2)
                            │   ├── Function = (children 2)
                            │   │   ├── ColumnIdentifier t1.a
                            │   │   └── ColumnIdentifier t2.a
                            │   └── Function = (children 2)
                            │       ├── ColumnIdentifier t1.b
                            │       └── ColumnIdentifier t2.b
                            └── Function > (children 2)
                                ├── ColumnIdentifier t1.a
                                └── Literal UInt64(2)

query T
explain ast with cte (a, b) as (select 1, 2 union all select 3, 4) select a, b from cte
----
Query (children 2)
├── With (children 1)
│   └── CTE (alias cte(a, b)) (children 1)
│       └── Query (children 1)
│           └── QueryBody (children 1)
│               └── SetOperation Union (children 2)
│                   ├── QueryBody (children 1)
│                   │   └── SelectQuery (children 1)
│                   │       └── SelectList (children 2)
│                   │           ├── Target (children 1)
│                   │           │   └── Literal UInt64(1)
│                   │           └── Target (children 1)
│                   │               └── Literal UInt64(2)
│                   └── QueryBody (children 1)
│                       └── SelectQuery (children 1)
│                           └── SelectList (children 2)
│                               ├── Target (children 1)
│                               │   └── Literal UInt64(3)
│                               └── Target (children 1)
│                                   └── Literal UInt64(4)
└── QueryBody (children 1)
    └── SelectQuery (children 2)
        ├── SelectList (children 2)
        │   ├── Target (children 1)
        │   │   └── ColumnIdentifier a
        │   └── Target (children 1)
        │       └── ColumnIdentifier b
        └── TableList (children 1)
            └── TableIdentifier cte

query T
explain ast insert into t1 (a, b) values (1, 2),(3, 4)
----
Insert (children 3)
├── TableIdentifier t1
├── Columns (children 2)
│   ├── Identifier a
│   └── Identifier b
└── Source (children 1)
    └── ValueSource

query T
explain ast delete from t1 where a > 100 and b > 1 and b < 10
----
Delete (children 2)
├── TableIdentifier t1
└── Function AND (children 2)
    ├── Function AND (children 2)
    │   ├── Function > (children 2)
    │   │   ├── ColumnIdentifier a
    │   │   └── Literal UInt64(100)
    │   └── Function > (children 2)
    │       ├── ColumnIdentifier b
    │       └── Literal UInt64(1)
    └── Function < (children 2)
        ├── ColumnIdentifier b
        └── Literal UInt64(10)

skipif clickhouse
query T
explain ast copy into t1 from 's3://mybucket/data.csv' file_format = ( type = CSV field_delimiter = ',' record_delimiter = '\n' skip_header = 1) size_limit=10 max_files=10
----
Copy (children 7)
├── CopyUnit (children 1)
│   └── UriLocation 's3://mybucket/data.csv'
├── CopyUnit (children 1)
│   └── TableIdentifier t1
├── FileFormats (children 4)
│   ├── FileFormat field_delimiter = ","
│   ├── FileFormat record_delimiter = "\n"
│   ├── FileFormat skip_header = "1"
│   └── FileFormat type = "CSV"
├── SizeLimit 10
├── MaxFiles 10
├── Purge false
└── DisableVariantCheck false

query T
explain ast create database db1 engine=default
----
CreateDatabase (children 2)
├── DatabaseIdentifier db1
└── DatabaseEngine DEFAULT

query T
explain ast create table t3(a int64, b uint64, c float64, d string, e array(int32), f tuple(f1 bool, f2 string)) engine=fuse cluster by (a, b, c) comment='test' compression='LZ4'
----
CreateTable (children 5)
├── TableIdentifier t3
├── ColumnsDefinition (children 6)
│   ├── ColumnDefinition a (children 1)
│   │   └── DataType Int64
│   ├── ColumnDefinition b (children 1)
│   │   └── DataType UInt64
│   ├── ColumnDefinition c (children 1)
│   │   └── DataType Float64
│   ├── ColumnDefinition d (children 1)
│   │   └── DataType STRING
│   ├── ColumnDefinition e (children 1)
│   │   └── DataType ARRAY(Int32)
│   └── ColumnDefinition f (children 1)
│       └── DataType TUPLE(f1 BOOLEAN, f2 STRING)
├── TableEngine FUSE
├── ClusterByList (children 3)
│   ├── ColumnIdentifier a
│   ├── ColumnIdentifier b
│   └── ColumnIdentifier c
└── TableOptions (children 2)
    ├── TableOption comment = "test"
    └── TableOption compression = "LZ4"

query T
explain ast create view v as select number % 3 as a from numbers(100) where number > 10
----
CreateView (children 2)
├── TableIdentifier v
└── Query (children 1)
    └── QueryBody (children 1)
        └── SelectQuery (children 3)
            ├── SelectList (children 1)
            │   └── Target (alias a) (children 1)
            │       └── Function % (children 2)
            │           ├── ColumnIdentifier number
            │           └── Literal UInt64(3)
            ├── TableList (children 1)
            │   └── TableFunction numbers (children 1)
            │       └── Literal UInt64(100)
            └── Where (children 1)
                └── Function > (children 2)
                    ├── ColumnIdentifier number
                    └── Literal UInt64(10)

query T
explain ast show create table t1
----
ShowCreateTable (children 1)
└── TableIdentifier t1

query T
explain ast create user 'test'@'localhost' identified with sha256_password by 'new_password'
----
CreateUser (children 3)
├── User 'test'@'localhost'
├── AuthType sha256_password
└── Password "new_password"

query T
explain ast select unknown_table.a + 1 from unknown_table1
----
Query (children 1)
└── QueryBody (children 1)
    └── SelectQuery (children 2)
        ├── SelectList (children 1)
        │   └── Target (children 1)
        │       └── Function + (children 2)
        │           ├── ColumnIdentifier unknown_table.a
        │           └── Literal UInt64(1)
        └── TableList (children 1)
            └── TableIdentifier unknown_table1

query T
explain ast SELECT * FROM monthly_sales PIVOT(SUM(amount) FOR MONTH IN ('JAN', 'FEB', 'MAR', 'APR')) ORDER BY EMPID
----
Query (children 2)
├── QueryBody (children 1)
│   └── SelectQuery (children 2)
│       ├── SelectList (children 1)
│       │   └── Target *
│       └── TableList (children 1)
│           └── TableIdentifier monthly_sales PIVOT(SUM(amount) FOR MONTH IN ('JAN', 'FEB', 'MAR', 'APR'))
└── OrderByList (children 1)
    └── OrderByElement (children 1)
         └── ColumnIdentifier EMPID

query T
explain ast SELECT * FROM monthly_sales_1 UNPIVOT(sales FOR month IN (jan, feb, mar, april)) ORDER BY empid
----
Query (children 2)
├── QueryBody (children 1)
│   └── SelectQuery (children 2)
│       ├── SelectList (children 1)
│       │   └── Target *
│       └── TableList (children 1)
│           └── TableIdentifier monthly_sales_1 UNPIVOT(sales FOR month IN (jan, feb, mar, april))
└── OrderByList (children 1)
     └── OrderByElement (children 1)
         └── ColumnIdentifier empid

query T
explain select a from t1 UNION ALL select a from t2
----
UnionAll
├── estimated rows: 6.00
├── EvalScalar
│   ├── expressions: [t1.a (#0)]
│   ├── estimated rows: 1.00
│   └── TableScan
│       ├── table: default.default.t1
│       ├── read rows: 1
│       ├── read bytes: 39
│       ├── partitions total: 1
│       ├── partitions scanned: 1
│       ├── pruning stats: [segments: <range pruning: 1 to 1>, blocks: <range pruning: 1 to 1, bloom pruning: 0 to 0>]
│       ├── push downs: [filters: [], limit: NONE]
│       ├── output columns: [a]
│       └── estimated rows: 1.00
└── EvalScalar
    ├── expressions: [t2.a (#2)]
    ├── estimated rows: 5.00
    └── TableScan
        ├── table: default.default.t2
        ├── read rows: 5
        ├── read bytes: 54
        ├── partitions total: 1
        ├── partitions scanned: 1
        ├── pruning stats: [segments: <range pruning: 1 to 1>, blocks: <range pruning: 1 to 1, bloom pruning: 0 to 0>]
        ├── push downs: [filters: [], limit: NONE]
        ├── output columns: [a]
        └── estimated rows: 5.00

query T
explain select * from t1,t2 where (t1.a > 1 and t2.a > 2) or (t1.b < 3 and t2.b < 4)
----
EvalScalar
├── expressions: [t1.a (#0), t1.b (#1), t2.a (#2), t2.b (#3)]
├── estimated rows: 0.12
└── Filter
    ├── filters: [t1.a (#0) > 1 AND t2.a (#2) > 2 OR t1.b (#1) < 3 AND t2.b (#3) < 4]
    ├── estimated rows: 0.12
    └── HashJoin
        ├── join type: CROSS
        ├── build keys: []
        ├── probe keys: []
        ├── filters: []
        ├── estimated rows: 1.50
        ├── Filter(Build)
        │   ├── filters: [t1.a (#0) > 1 OR t1.b (#1) < 3]
        │   ├── estimated rows: 0.36
        │   └── TableScan
        │       ├── table: default.default.t1
        │       ├── read rows: 1
        │       ├── read bytes: 78
        │       ├── partitions total: 1
        │       ├── partitions scanned: 1
        │       ├── pruning stats: [segments: <range pruning: 1 to 1>, blocks: <range pruning: 1 to 1, bloom pruning: 0 to 0>]
        │       ├── push downs: [filters: [t1.a (#0) > 1 OR t1.b (#1) < 3], limit: NONE]
        │       └── estimated rows: 1.00
        └── Filter(Probe)
            ├── filters: [t2.a (#2) > 2 OR t2.b (#3) < 4]
            ├── estimated rows: 4.17
            └── TableScan
                ├── table: default.default.t2
                ├── read rows: 5
                ├── read bytes: 108
                ├── partitions total: 1
                ├── partitions scanned: 1
                ├── pruning stats: [segments: <range pruning: 1 to 1>, blocks: <range pruning: 1 to 1, bloom pruning: 0 to 0>]
                ├── push downs: [filters: [t2.a (#2) > 2 OR t2.b (#3) < 4], limit: NONE]
                └── estimated rows: 5.00

query T
explain select * from t1,t2 where (t1.a > 1 and t2.a > 2) or (t1.b < 3 and t2.b < 4) or t1.a = 2
----
EvalScalar
├── expressions: [t1.a (#0), t1.b (#1), t2.a (#2), t2.b (#3)]
├── estimated rows: 0.40
└── Filter
    ├── filters: [t1.a (#0) > 1 AND t2.a (#2) > 2 OR t1.b (#1) < 3 AND t2.b (#3) < 4 OR t1.a (#0) = 2]
    ├── estimated rows: 0.40
    └── HashJoin
        ├── join type: CROSS
        ├── build keys: []
        ├── probe keys: []
        ├── filters: []
        ├── estimated rows: 1.80
        ├── Filter(Build)
        │   ├── filters: [t1.a (#0) > 1 OR t1.b (#1) < 3 OR t1.a (#0) = 2]
        │   ├── estimated rows: 0.36
        │   └── TableScan
        │       ├── table: default.default.t1
        │       ├── read rows: 1
        │       ├── read bytes: 78
        │       ├── partitions total: 1
        │       ├── partitions scanned: 1
        │       ├── pruning stats: [segments: <range pruning: 1 to 1>, blocks: <range pruning: 1 to 1, bloom pruning: 1 to 1>]
        │       ├── push downs: [filters: [t1.a (#0) > 1 OR t1.b (#1) < 3 OR t1.a (#0) = 2], limit: NONE]
        │       └── estimated rows: 1.00
        └── TableScan(Probe)
            ├── table: default.default.t2
            ├── read rows: 5
            ├── read bytes: 108
            ├── partitions total: 1
            ├── partitions scanned: 1
            ├── pruning stats: [segments: <range pruning: 1 to 1>, blocks: <range pruning: 1 to 1, bloom pruning: 0 to 0>]
            ├── push downs: [filters: [], limit: NONE]
            └── estimated rows: 5.00

statement ok
drop table if exists t3

statement ok
create table t3 as select number as a, number as b from numbers(10)

query T
explain select * from t1,t2, t3 where (t1.a > 1 and t2.a > 2) or (t1.b < 3 and t2.b < 4) or t3.a = 2
----
EvalScalar
├── expressions: [t1.a (#0), t1.b (#1), t2.a (#2), t2.b (#3), t3.a (#4), t3.b (#5)]
├── estimated rows: 14.90
└── Filter
    ├── filters: [t1.a (#0) > 1 AND t2.a (#2) > 2 OR t1.b (#1) < 3 AND t2.b (#3) < 4 OR t3.a (#4) = 2]
    ├── estimated rows: 14.90
    └── HashJoin
        ├── join type: CROSS
        ├── build keys: []
        ├── probe keys: []
        ├── filters: []
        ├── estimated rows: 50.00
        ├── TableScan(Build)
        │   ├── table: default.default.t2
        │   ├── read rows: 5
        │   ├── read bytes: 108
        │   ├── partitions total: 1
        │   ├── partitions scanned: 1
        │   ├── pruning stats: [segments: <range pruning: 1 to 1>, blocks: <range pruning: 1 to 1, bloom pruning: 0 to 0>]
        │   ├── push downs: [filters: [], limit: NONE]
        │   └── estimated rows: 5.00
        └── HashJoin(Probe)
            ├── join type: CROSS
            ├── build keys: []
            ├── probe keys: []
            ├── filters: []
            ├── estimated rows: 10.00
            ├── TableScan(Build)
            │   ├── table: default.default.t1
            │   ├── read rows: 1
            │   ├── read bytes: 78
            │   ├── partitions total: 1
            │   ├── partitions scanned: 1
            │   ├── pruning stats: [segments: <range pruning: 1 to 1>, blocks: <range pruning: 1 to 1, bloom pruning: 0 to 0>]
            │   ├── push downs: [filters: [], limit: NONE]
            │   └── estimated rows: 1.00
            └── TableScan(Probe)
                ├── table: default.default.t3
                ├── read rows: 10
                ├── read bytes: 130
                ├── partitions total: 1
                ├── partitions scanned: 1
                ├── pruning stats: [segments: <range pruning: 1 to 1>, blocks: <range pruning: 1 to 1, bloom pruning: 0 to 0>]
                ├── push downs: [filters: [], limit: NONE]
                └── estimated rows: 10.00

query T
explain select * from t1,t2, t3 where ((t1.a > 1 and t2.a > 2) or (t1.b < 3 and t2.b < 4)) and t3.a > 1
----
EvalScalar
├── expressions: [t1.a (#0), t1.b (#1), t2.a (#2), t2.b (#3), t3.a (#4), t3.b (#5)]
├── estimated rows: 0.96
└── HashJoin
    ├── join type: CROSS
    ├── build keys: []
    ├── probe keys: []
    ├── filters: []
    ├── estimated rows: 0.96
    ├── Filter(Build)
    │   ├── filters: [t1.a (#0) > 1 AND t2.a (#2) > 2 OR t1.b (#1) < 3 AND t2.b (#3) < 4]
    │   ├── estimated rows: 0.12
    │   └── HashJoin
    │       ├── join type: CROSS
    │       ├── build keys: []
    │       ├── probe keys: []
    │       ├── filters: []
    │       ├── estimated rows: 1.50
    │       ├── Filter(Build)
    │       │   ├── filters: [t1.a (#0) > 1 OR t1.b (#1) < 3]
    │       │   ├── estimated rows: 0.36
    │       │   └── TableScan
    │       │       ├── table: default.default.t1
    │       │       ├── read rows: 1
    │       │       ├── read bytes: 78
    │       │       ├── partitions total: 1
    │       │       ├── partitions scanned: 1
    │       │       ├── pruning stats: [segments: <range pruning: 1 to 1>, blocks: <range pruning: 1 to 1, bloom pruning: 0 to 0>]
    │       │       ├── push downs: [filters: [t1.a (#0) > 1 OR t1.b (#1) < 3], limit: NONE]
    │       │       └── estimated rows: 1.00
    │       └── Filter(Probe)
    │           ├── filters: [t2.a (#2) > 2 OR t2.b (#3) < 4]
    │           ├── estimated rows: 4.17
    │           └── TableScan
    │               ├── table: default.default.t2
    │               ├── read rows: 5
    │               ├── read bytes: 108
    │               ├── partitions total: 1
    │               ├── partitions scanned: 1
    │               ├── pruning stats: [segments: <range pruning: 1 to 1>, blocks: <range pruning: 1 to 1, bloom pruning: 0 to 0>]
    │               ├── push downs: [filters: [t2.a (#2) > 2 OR t2.b (#3) < 4], limit: NONE]
    │               └── estimated rows: 5.00
    └── Filter(Probe)
        ├── filters: [t3.a (#4) > 1]
        ├── estimated rows: 8.18
        └── TableScan
            ├── table: default.default.t3
            ├── read rows: 10
            ├── read bytes: 130
            ├── partitions total: 1
            ├── partitions scanned: 1
            ├── pruning stats: [segments: <range pruning: 1 to 1>, blocks: <range pruning: 1 to 1, bloom pruning: 0 to 0>]
            ├── push downs: [filters: [t3.a (#4) > 1], limit: NONE]
            └── estimated rows: 10.00

query T
explain select * from t1,t2 where ((t1.a > 1 or t1.b < 2) and t2.a > 2) or (t1.b < 3 and t2.b < 4) order by 1 desc limit 3
----
EvalScalar
├── expressions: [t1.a (#0), t1.b (#1), t2.a (#2), t2.b (#3)]
├── estimated rows: 0.22
└── Limit
    ├── limit: 3
    ├── offset: 0
    ├── estimated rows: 0.22
    └── Sort
        ├── sort keys: [a DESC NULLS LAST]
        ├── estimated rows: 0.22
        └── Filter
            ├── filters: [(t1.a (#0) > 1 OR t1.b (#1) < 2) AND t2.a (#2) > 2 OR t1.b (#1) < 3 AND t2.b (#3) < 4]
            ├── estimated rows: 0.22
            └── HashJoin
                ├── join type: CROSS
                ├── build keys: []
                ├── probe keys: []
                ├── filters: []
                ├── estimated rows: 2.03
                ├── Filter(Build)
                │   ├── filters: [t1.a (#0) > 1 OR t1.b (#1) < 2 OR t1.b (#1) < 3]
                │   ├── estimated rows: 0.49
                │   └── TableScan
                │       ├── table: default.default.t1
                │       ├── read rows: 1
                │       ├── read bytes: 78
                │       ├── partitions total: 1
                │       ├── partitions scanned: 1
                │       ├── pruning stats: [segments: <range pruning: 1 to 1>, blocks: <range pruning: 1 to 1, bloom pruning: 0 to 0>]
                │       ├── push downs: [filters: [t1.a (#0) > 1 OR t1.b (#1) < 2 OR t1.b (#1) < 3], limit: NONE]
                │       └── estimated rows: 1.00
                └── Filter(Probe)
                    ├── filters: [t2.a (#2) > 2 OR t2.b (#3) < 4]
                    ├── estimated rows: 4.17
                    └── TableScan
                        ├── table: default.default.t2
                        ├── read rows: 5
                        ├── read bytes: 108
                        ├── partitions total: 1
                        ├── partitions scanned: 1
                        ├── pruning stats: [segments: <range pruning: 1 to 1>, blocks: <range pruning: 1 to 1, bloom pruning: 0 to 0>]
                        ├── push downs: [filters: [t2.a (#2) > 2 OR t2.b (#3) < 4], limit: NONE]
                        └── estimated rows: 5.00

query 
explain select * from t1,t2 where (t1.a > 1 or t1.b < 2) and (t1.a > 1 or t1.b < 2)
----
EvalScalar
├── expressions: [t1.a (#0), t1.b (#1), t2.a (#2), t2.b (#3)]
├── estimated rows: 1.80
└── HashJoin
    ├── join type: CROSS
    ├── build keys: []
    ├── probe keys: []
    ├── filters: []
    ├── estimated rows: 1.80
    ├── Filter(Build)
    │   ├── filters: [t1.a (#0) > 1 OR t1.b (#1) < 2]
    │   ├── estimated rows: 0.36
    │   └── TableScan
    │       ├── table: default.default.t1
    │       ├── read rows: 1
    │       ├── read bytes: 78
    │       ├── partitions total: 1
    │       ├── partitions scanned: 1
    │       ├── pruning stats: [segments: <range pruning: 1 to 1>, blocks: <range pruning: 1 to 1, bloom pruning: 0 to 0>]
    │       ├── push downs: [filters: [t1.a (#0) > 1 OR t1.b (#1) < 2], limit: NONE]
    │       └── estimated rows: 1.00
    └── TableScan(Probe)
        ├── table: default.default.t2
        ├── read rows: 5
        ├── read bytes: 108
        ├── partitions total: 1
        ├── partitions scanned: 1
        ├── pruning stats: [segments: <range pruning: 1 to 1>, blocks: <range pruning: 1 to 1, bloom pruning: 0 to 0>]
        ├── push downs: [filters: [], limit: NONE]
        └── estimated rows: 5.00

query 
explain select count(distinct a) from t1;
----
EvalScalar
├── expressions: [count() (#2)]
├── estimated rows: 1.00
└── AggregateFinal
    ├── group by: []
    ├── aggregate functions: [count()]
    ├── estimated rows: 1.00
    └── AggregatePartial
        ├── group by: []
        ├── aggregate functions: [count()]
        ├── estimated rows: 1.00
        └── AggregateFinal
            ├── group by: [a]
            ├── aggregate functions: []
            ├── estimated rows: 1.00
            └── AggregatePartial
                ├── group by: [a]
                ├── aggregate functions: []
                ├── estimated rows: 1.00
                └── EvalScalar
                    ├── expressions: [t1.a (#0)]
                    ├── estimated rows: 1.00
                    └── TableScan
                        ├── table: default.default.t1
                        ├── read rows: 1
                        ├── read bytes: 39
                        ├── partitions total: 1
                        ├── partitions scanned: 1
                        ├── pruning stats: [segments: <range pruning: 1 to 1>, blocks: <range pruning: 1 to 1, bloom pruning: 0 to 0>]
                        ├── push downs: [filters: [], limit: NONE]
                        ├── output columns: [a]
                        └── estimated rows: 1.00

query 
explain select count_distinct(a) from t1;
----
EvalScalar
├── expressions: [count() (#2)]
├── estimated rows: 1.00
└── AggregateFinal
    ├── group by: []
    ├── aggregate functions: [count()]
    ├── estimated rows: 1.00
    └── AggregatePartial
        ├── group by: []
        ├── aggregate functions: [count()]
        ├── estimated rows: 1.00
        └── AggregateFinal
            ├── group by: [a]
            ├── aggregate functions: []
            ├── estimated rows: 1.00
            └── AggregatePartial
                ├── group by: [a]
                ├── aggregate functions: []
                ├── estimated rows: 1.00
                └── EvalScalar
                    ├── expressions: [t1.a (#0)]
                    ├── estimated rows: 1.00
                    └── TableScan
                        ├── table: default.default.t1
                        ├── read rows: 1
                        ├── read bytes: 39
                        ├── partitions total: 1
                        ├── partitions scanned: 1
                        ├── pruning stats: [segments: <range pruning: 1 to 1>, blocks: <range pruning: 1 to 1, bloom pruning: 0 to 0>]
                        ├── push downs: [filters: [], limit: NONE]
                        ├── output columns: [a]
                        └── estimated rows: 1.00

statement ok
drop table t1

statement ok
drop table t2

query 
explain syntax select * from read_parquet('p1', 'p2', 'p3');
----
SELECT *
FROM
    read_parquet('p1', 'p2', 'p3')

query 
explain syntax select * from read_parquet(prune_page=>true, refresh_meta_cache=>true);
----
SELECT *
FROM
    read_parquet(prune_page=>TRUE, refresh_meta_cache=>TRUE)

query 
explain syntax select * from read_parquet('p1', 'p2', 'p3', prune_page=>true, refresh_meta_cache=>true);
----
SELECT *
FROM
    read_parquet('p1', 'p2', 'p3', prune_page=>TRUE, refresh_meta_cache=>TRUE)

query 
explain ast select * from read_parquet('p1', 'p2', 'p3', prune_page=>true, refresh_meta_cache=>true);
----
Query (children 1)
└── QueryBody (children 1)
    └── SelectQuery (children 2)
        ├── SelectList (children 1)
        │   └── Target *
        └── TableList (children 1)
            └── TableFunction read_parquet (children 5)
                ├── Literal String("p1")
                ├── Literal String("p2")
                ├── Literal String("p3")
                ├── prune_page=>Literal Boolean(true)
                └── refresh_meta_cache=>Literal Boolean(true)

statement ok
drop table if exists t4

statement ok
create table t4(a int, b string);

query 
explain select * from t4 where a = 1 and try_cast(get(try_parse_json(b),'bb') as varchar) = 'xx';
----
EvalScalar
├── expressions: [t4.a (#0), t4.b (#1)]
├── estimated rows: 0.00
└── Filter
    ├── filters: [t4.a (#0) = 1, is_true(TRY_CAST(get(try_parse_json(t4.b (#1)), 'bb') AS String NULL) = 'xx')]
    ├── estimated rows: 0.00
    └── TableScan
        ├── table: default.default.t4
        ├── read rows: 0
        ├── read bytes: 0
        ├── partitions total: 0
        ├── partitions scanned: 0
        ├── push downs: [filters: [and_filters(CAST(t4.a (#0) = 1 AS Boolean NULL), TRY_CAST(get(try_parse_json(t4.b (#1)), 'bb') AS String NULL) = 'xx')], limit: NONE]
        └── estimated rows: 0.00

statement ok
drop view if exists v4

statement ok
create view v4 as select a as a, try_cast(get(try_parse_json(b), 'bb') as varchar) as b from t4;

query 
explain select * from v4 where b = 'xx';
----
EvalScalar
├── expressions: [v4.a (#0), v4.b (#2)]
├── estimated rows: 0.00
└── EvalScalar
    ├── expressions: [t4.a (#0), TRY_CAST(get(try_parse_json(t4.b (#1)), 'bb') AS String NULL)]
    ├── estimated rows: 0.00
    └── Filter
        ├── filters: [is_true(TRY_CAST(get(try_parse_json(t4.b (#1)), 'bb') AS String NULL) = 'xx')]
        ├── estimated rows: 0.00
        └── TableScan
            ├── table: default.default.t4
            ├── read rows: 0
            ├── read bytes: 0
            ├── partitions total: 0
            ├── partitions scanned: 0
            ├── push downs: [filters: [is_true(TRY_CAST(get(try_parse_json(t4.b (#1)), 'bb') AS String NULL) = 'xx')], limit: NONE]
            └── estimated rows: 0.00

query T
explain select * from v4 where a > 100;
----
EvalScalar
├── expressions: [v4.a (#0), v4.b (#2)]
├── estimated rows: 0.00
└── EvalScalar
    ├── expressions: [t4.a (#0), TRY_CAST(get(try_parse_json(t4.b (#1)), 'bb') AS String NULL)]
    ├── estimated rows: 0.00
    └── Filter
        ├── filters: [t4.a (#0) > 100]
        ├── estimated rows: 0.00
        └── TableScan
            ├── table: default.default.t4
            ├── read rows: 0
            ├── read bytes: 0
            ├── partitions total: 0
            ├── partitions scanned: 0
            ├── push downs: [filters: [t4.a (#0) > 100], limit: NONE]
            └── estimated rows: 0.00

statement ok
drop table if exists a

statement ok
drop table if exists b

statement ok
create table a(id int, c1 INT NULL)

statement ok
create table b(id int, c1 INT NULL)

statement ok
insert into a values(1, 1683648000)

statement ok
insert into b values(1, 1683648000)

statement ok
insert into b values(2, 1683648000)

# left join to inner join
query T
explain select * from a left join b on a.id = b.id where a.c1 between 1683648000 and 1683734400 and b.c1 between 1683648000 and 1683734400 limit 1;
----
EvalScalar
├── expressions: [a.id (#0), a.c1 (#1), b.id (#2), b.c1 (#3)]
├── estimated rows: 0.00
└── Limit
    ├── limit: 1
    ├── offset: 0
    ├── estimated rows: 0.00
    └── HashJoin
        ├── join type: INNER
        ├── build keys: [a.id (#0)]
        ├── probe keys: [b.id (#2)]
        ├── filters: []
        ├── estimated rows: 0.00
        ├── Filter(Build)
<<<<<<< HEAD
        │   ├── filters: [is_true(CAST(a.c1 (#1) AS Int64 NULL) >= 1683648000), is_true(CAST(a.c1 (#1) AS Int64 NULL) <= 1683734400)]
        │   ├── estimated rows: 0.01
=======
        │   ├── filters: [is_true(a.c1 (#1) >= 1683648000), is_true(a.c1 (#1) <= 1683734400)]
        │   ├── estimated rows: 0.04
>>>>>>> 141c7c16
        │   └── TableScan
        │       ├── table: default.default.a
        │       ├── read rows: 1
        │       ├── read bytes: 72
        │       ├── partitions total: 1
        │       ├── partitions scanned: 1
        │       ├── pruning stats: [segments: <range pruning: 1 to 1>, blocks: <range pruning: 1 to 1, bloom pruning: 0 to 0>]
        │       ├── push downs: [filters: [and_filters(CAST(a.c1 (#1) AS Int64 NULL) >= 1683648000, CAST(a.c1 (#1) AS Int64 NULL) <= 1683734400)], limit: NONE]
        │       └── estimated rows: 1.00
        └── Filter(Probe)
<<<<<<< HEAD
            ├── filters: [is_true(CAST(b.c1 (#3) AS Int64 NULL) >= 1683648000), is_true(CAST(b.c1 (#3) AS Int64 NULL) <= 1683734400)]
            ├── estimated rows: 0.02
=======
            ├── filters: [is_true(b.c1 (#3) >= 1683648000), is_true(b.c1 (#3) <= 1683734400)]
            ├── estimated rows: 0.08
>>>>>>> 141c7c16
            └── TableScan
                ├── table: default.default.b
                ├── read rows: 2
                ├── read bytes: 144
                ├── partitions total: 2
                ├── partitions scanned: 2
                ├── pruning stats: [segments: <range pruning: 2 to 2>, blocks: <range pruning: 2 to 2, bloom pruning: 0 to 0>]
                ├── push downs: [filters: [and_filters(CAST(b.c1 (#3) AS Int64 NULL) >= 1683648000, CAST(b.c1 (#3) AS Int64 NULL) <= 1683734400)], limit: NONE]
                └── estimated rows: 2.00

statement ok
drop table a;

statement ok
drop table b;<|MERGE_RESOLUTION|>--- conflicted
+++ resolved
@@ -1090,13 +1090,8 @@
         ├── filters: []
         ├── estimated rows: 0.00
         ├── Filter(Build)
-<<<<<<< HEAD
         │   ├── filters: [is_true(CAST(a.c1 (#1) AS Int64 NULL) >= 1683648000), is_true(CAST(a.c1 (#1) AS Int64 NULL) <= 1683734400)]
         │   ├── estimated rows: 0.01
-=======
-        │   ├── filters: [is_true(a.c1 (#1) >= 1683648000), is_true(a.c1 (#1) <= 1683734400)]
-        │   ├── estimated rows: 0.04
->>>>>>> 141c7c16
         │   └── TableScan
         │       ├── table: default.default.a
         │       ├── read rows: 1
@@ -1107,13 +1102,8 @@
         │       ├── push downs: [filters: [and_filters(CAST(a.c1 (#1) AS Int64 NULL) >= 1683648000, CAST(a.c1 (#1) AS Int64 NULL) <= 1683734400)], limit: NONE]
         │       └── estimated rows: 1.00
         └── Filter(Probe)
-<<<<<<< HEAD
             ├── filters: [is_true(CAST(b.c1 (#3) AS Int64 NULL) >= 1683648000), is_true(CAST(b.c1 (#3) AS Int64 NULL) <= 1683734400)]
             ├── estimated rows: 0.02
-=======
-            ├── filters: [is_true(b.c1 (#3) >= 1683648000), is_true(b.c1 (#3) <= 1683734400)]
-            ├── estimated rows: 0.08
->>>>>>> 141c7c16
             └── TableScan
                 ├── table: default.default.b
                 ├── read rows: 2
