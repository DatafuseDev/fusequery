--- conflicted
+++ resolved
@@ -44,60 +44,142 @@
 │   │   ├── push downs: [filters: [], limit: NONE]
 │   │   └── estimated rows: 1.00
 │   └── TableScan(Probe)
-<<<<<<< HEAD
+│       ├── table: default.join_reorder.t1
+│       ├── output columns: [a (#1)]
+│       ├── read rows: 10
+│       ├── read bytes: 60
+│       ├── partitions total: 1
+│       ├── partitions scanned: 1
+│       ├── pruning stats: [segments: <range pruning: 1 to 1>, blocks: <range pruning: 1 to 1, bloom pruning: 0 to 0>]
+│       ├── push downs: [filters: [], limit: NONE]
+│       └── estimated rows: 10.00
+└── TableScan(Probe)
+    ├── table: default.join_reorder.t2
+    ├── output columns: [a (#2)]
+    ├── read rows: 100
+    ├── read bytes: 166
+    ├── partitions total: 1
+    ├── partitions scanned: 1
+    ├── pruning stats: [segments: <range pruning: 1 to 1>, blocks: <range pruning: 1 to 1, bloom pruning: 0 to 0>]
+    ├── push downs: [filters: [], limit: NONE]
+    └── estimated rows: 100.00
+
+query T
+explain select * from t, t2, t1 where t.a = t2.a and t1.a = t2.a
+----
+HashJoin
+├── output columns: [t1.a (#2), t2.a (#1), t.a (#0)]
+├── join type: INNER
+├── build keys: [t.a (#0)]
+├── probe keys: [t1.a (#2)]
+├── filters: []
+├── estimated rows: 1.00
+├── HashJoin(Build)
+│   ├── output columns: [t2.a (#1), t.a (#0)]
+│   ├── join type: INNER
+│   ├── build keys: [t.a (#0)]
+│   ├── probe keys: [t2.a (#1)]
+│   ├── filters: []
+│   ├── estimated rows: 1.00
+│   ├── TableScan(Build)
+│   │   ├── table: default.join_reorder.t
+│   │   ├── output columns: [a (#0)]
+│   │   ├── read rows: 1
+│   │   ├── read bytes: 34
+│   │   ├── partitions total: 1
+│   │   ├── partitions scanned: 1
+│   │   ├── pruning stats: [segments: <range pruning: 1 to 1>, blocks: <range pruning: 1 to 1, bloom pruning: 0 to 0>]
+│   │   ├── push downs: [filters: [], limit: NONE]
+│   │   └── estimated rows: 1.00
+│   └── TableScan(Probe)
+│       ├── table: default.join_reorder.t2
+│       ├── output columns: [a (#1)]
+│       ├── read rows: 100
+│       ├── read bytes: 166
+│       ├── partitions total: 1
+│       ├── partitions scanned: 1
+│       ├── pruning stats: [segments: <range pruning: 1 to 1>, blocks: <range pruning: 1 to 1, bloom pruning: 0 to 0>]
+│       ├── push downs: [filters: [], limit: NONE]
+│       └── estimated rows: 100.00
+└── TableScan(Probe)
+    ├── table: default.join_reorder.t1
+    ├── output columns: [a (#2)]
+    ├── read rows: 10
+    ├── read bytes: 60
+    ├── partitions total: 1
+    ├── partitions scanned: 1
+    ├── pruning stats: [segments: <range pruning: 1 to 1>, blocks: <range pruning: 1 to 1, bloom pruning: 0 to 0>]
+    ├── push downs: [filters: [], limit: NONE]
+    └── estimated rows: 10.00
+
+query T
+explain select * from t1, t, t2 where t.a = t2.a and t1.a = t2.a
+----
+HashJoin
+├── output columns: [t1.a (#0), t.a (#1), t2.a (#2)]
+├── join type: INNER
+├── build keys: [t2.a (#2)]
+├── probe keys: [t1.a (#0)]
+├── filters: []
+├── estimated rows: 1.00
+├── HashJoin(Build)
+│   ├── output columns: [t2.a (#2), t.a (#1)]
+│   ├── join type: INNER
+│   ├── build keys: [t.a (#1)]
+│   ├── probe keys: [t2.a (#2)]
+│   ├── filters: []
+│   ├── estimated rows: 1.00
+│   ├── TableScan(Build)
+│   │   ├── table: default.join_reorder.t
+│   │   ├── output columns: [a (#1)]
+│   │   ├── read rows: 1
+│   │   ├── read bytes: 34
+│   │   ├── partitions total: 1
+│   │   ├── partitions scanned: 1
+│   │   ├── pruning stats: [segments: <range pruning: 1 to 1>, blocks: <range pruning: 1 to 1, bloom pruning: 0 to 0>]
+│   │   ├── push downs: [filters: [], limit: NONE]
+│   │   └── estimated rows: 1.00
+│   └── TableScan(Probe)
 │       ├── table: default.join_reorder.t2
 │       ├── output columns: [a (#2)]
 │       ├── read rows: 100
 │       ├── read bytes: 166
-=======
-│       ├── table: default.join_reorder.t1
-│       ├── output columns: [a (#1)]
-│       ├── read rows: 10
-│       ├── read bytes: 65
->>>>>>> 8c55e079
-│       ├── partitions total: 1
-│       ├── partitions scanned: 1
-│       ├── pruning stats: [segments: <range pruning: 1 to 1>, blocks: <range pruning: 1 to 1, bloom pruning: 0 to 0>]
-│       ├── push downs: [filters: [], limit: NONE]
-│       └── estimated rows: 10.00
-└── TableScan(Probe)
-<<<<<<< HEAD
+│       ├── partitions total: 1
+│       ├── partitions scanned: 1
+│       ├── pruning stats: [segments: <range pruning: 1 to 1>, blocks: <range pruning: 1 to 1, bloom pruning: 0 to 0>]
+│       ├── push downs: [filters: [], limit: NONE]
+│       └── estimated rows: 100.00
+└── TableScan(Probe)
     ├── table: default.join_reorder.t1
-    ├── output columns: [a (#1)]
+    ├── output columns: [a (#0)]
     ├── read rows: 10
     ├── read bytes: 60
-=======
-    ├── table: default.join_reorder.t2
-    ├── output columns: [a (#2)]
-    ├── read rows: 100
-    ├── read bytes: 172
->>>>>>> 8c55e079
-    ├── partitions total: 1
-    ├── partitions scanned: 1
-    ├── pruning stats: [segments: <range pruning: 1 to 1>, blocks: <range pruning: 1 to 1, bloom pruning: 0 to 0>]
-    ├── push downs: [filters: [], limit: NONE]
-    └── estimated rows: 100.00
-
-query T
-explain select * from t, t2, t1 where t.a = t2.a and t1.a = t2.a
-----
-HashJoin
-├── output columns: [t1.a (#2), t2.a (#1), t.a (#0)]
-├── join type: INNER
-├── build keys: [t.a (#0)]
-├── probe keys: [t1.a (#2)]
-├── filters: []
-├── estimated rows: 1.00
-├── HashJoin(Build)
-│   ├── output columns: [t2.a (#1), t.a (#0)]
-│   ├── join type: INNER
-│   ├── build keys: [t.a (#0)]
+    ├── partitions total: 1
+    ├── partitions scanned: 1
+    ├── pruning stats: [segments: <range pruning: 1 to 1>, blocks: <range pruning: 1 to 1, bloom pruning: 0 to 0>]
+    ├── push downs: [filters: [], limit: NONE]
+    └── estimated rows: 10.00
+
+query T
+explain select * from t1, t2, t where t.a = t2.a and t1.a = t2.a
+----
+HashJoin
+├── output columns: [t1.a (#0), t2.a (#1), t.a (#2)]
+├── join type: INNER
+├── build keys: [t.a (#2)]
+├── probe keys: [t1.a (#0)]
+├── filters: []
+├── estimated rows: 1.00
+├── HashJoin(Build)
+│   ├── output columns: [t2.a (#1), t.a (#2)]
+│   ├── join type: INNER
+│   ├── build keys: [t.a (#2)]
 │   ├── probe keys: [t2.a (#1)]
 │   ├── filters: []
 │   ├── estimated rows: 1.00
 │   ├── TableScan(Build)
 │   │   ├── table: default.join_reorder.t
-│   │   ├── output columns: [a (#0)]
+│   │   ├── output columns: [a (#2)]
 │   │   ├── read rows: 1
 │   │   ├── read bytes: 34
 │   │   ├── partitions total: 1
@@ -117,54 +199,6 @@
 │       └── estimated rows: 100.00
 └── TableScan(Probe)
     ├── table: default.join_reorder.t1
-    ├── output columns: [a (#2)]
-    ├── read rows: 10
-    ├── read bytes: 60
-    ├── partitions total: 1
-    ├── partitions scanned: 1
-    ├── pruning stats: [segments: <range pruning: 1 to 1>, blocks: <range pruning: 1 to 1, bloom pruning: 0 to 0>]
-    ├── push downs: [filters: [], limit: NONE]
-    └── estimated rows: 10.00
-
-query T
-explain select * from t1, t, t2 where t.a = t2.a and t1.a = t2.a
-----
-HashJoin
-├── output columns: [t1.a (#0), t.a (#1), t2.a (#2)]
-├── join type: INNER
-├── build keys: [t2.a (#2)]
-├── probe keys: [t1.a (#0)]
-├── filters: []
-├── estimated rows: 1.00
-├── HashJoin(Build)
-│   ├── output columns: [t2.a (#2), t.a (#1)]
-│   ├── join type: INNER
-│   ├── build keys: [t.a (#1)]
-│   ├── probe keys: [t2.a (#2)]
-│   ├── filters: []
-│   ├── estimated rows: 1.00
-│   ├── TableScan(Build)
-│   │   ├── table: default.join_reorder.t
-│   │   ├── output columns: [a (#1)]
-│   │   ├── read rows: 1
-│   │   ├── read bytes: 34
-│   │   ├── partitions total: 1
-│   │   ├── partitions scanned: 1
-│   │   ├── pruning stats: [segments: <range pruning: 1 to 1>, blocks: <range pruning: 1 to 1, bloom pruning: 0 to 0>]
-│   │   ├── push downs: [filters: [], limit: NONE]
-│   │   └── estimated rows: 1.00
-│   └── TableScan(Probe)
-│       ├── table: default.join_reorder.t2
-│       ├── output columns: [a (#2)]
-│       ├── read rows: 100
-│       ├── read bytes: 166
-│       ├── partitions total: 1
-│       ├── partitions scanned: 1
-│       ├── pruning stats: [segments: <range pruning: 1 to 1>, blocks: <range pruning: 1 to 1, bloom pruning: 0 to 0>]
-│       ├── push downs: [filters: [], limit: NONE]
-│       └── estimated rows: 100.00
-└── TableScan(Probe)
-    ├── table: default.join_reorder.t1
     ├── output columns: [a (#0)]
     ├── read rows: 10
     ├── read bytes: 60
@@ -175,54 +209,6 @@
     └── estimated rows: 10.00
 
 query T
-explain select * from t1, t2, t where t.a = t2.a and t1.a = t2.a
-----
-HashJoin
-├── output columns: [t1.a (#0), t2.a (#1), t.a (#2)]
-├── join type: INNER
-├── build keys: [t.a (#2)]
-├── probe keys: [t1.a (#0)]
-├── filters: []
-├── estimated rows: 1.00
-├── HashJoin(Build)
-│   ├── output columns: [t2.a (#1), t.a (#2)]
-│   ├── join type: INNER
-│   ├── build keys: [t.a (#2)]
-│   ├── probe keys: [t2.a (#1)]
-│   ├── filters: []
-│   ├── estimated rows: 1.00
-│   ├── TableScan(Build)
-│   │   ├── table: default.join_reorder.t
-│   │   ├── output columns: [a (#2)]
-│   │   ├── read rows: 1
-│   │   ├── read bytes: 34
-│   │   ├── partitions total: 1
-│   │   ├── partitions scanned: 1
-│   │   ├── pruning stats: [segments: <range pruning: 1 to 1>, blocks: <range pruning: 1 to 1, bloom pruning: 0 to 0>]
-│   │   ├── push downs: [filters: [], limit: NONE]
-│   │   └── estimated rows: 1.00
-│   └── TableScan(Probe)
-│       ├── table: default.join_reorder.t2
-│       ├── output columns: [a (#1)]
-│       ├── read rows: 100
-│       ├── read bytes: 166
-│       ├── partitions total: 1
-│       ├── partitions scanned: 1
-│       ├── pruning stats: [segments: <range pruning: 1 to 1>, blocks: <range pruning: 1 to 1, bloom pruning: 0 to 0>]
-│       ├── push downs: [filters: [], limit: NONE]
-│       └── estimated rows: 100.00
-└── TableScan(Probe)
-    ├── table: default.join_reorder.t1
-    ├── output columns: [a (#0)]
-    ├── read rows: 10
-    ├── read bytes: 60
-    ├── partitions total: 1
-    ├── partitions scanned: 1
-    ├── pruning stats: [segments: <range pruning: 1 to 1>, blocks: <range pruning: 1 to 1, bloom pruning: 0 to 0>]
-    ├── push downs: [filters: [], limit: NONE]
-    └── estimated rows: 10.00
-
-query T
 explain select * from t2, t1, t where t.a = t2.a and t1.a = t2.a
 ----
 HashJoin
@@ -250,34 +236,20 @@
 │   │   ├── push downs: [filters: [], limit: NONE]
 │   │   └── estimated rows: 1.00
 │   └── TableScan(Probe)
-<<<<<<< HEAD
-│       ├── table: default.join_reorder.t2
-│       ├── output columns: [a (#0)]
-│       ├── read rows: 100
-│       ├── read bytes: 166
-=======
 │       ├── table: default.join_reorder.t1
 │       ├── output columns: [a (#1)]
 │       ├── read rows: 10
-│       ├── read bytes: 65
->>>>>>> 8c55e079
+│       ├── read bytes: 60
 │       ├── partitions total: 1
 │       ├── partitions scanned: 1
 │       ├── pruning stats: [segments: <range pruning: 1 to 1>, blocks: <range pruning: 1 to 1, bloom pruning: 0 to 0>]
 │       ├── push downs: [filters: [], limit: NONE]
 │       └── estimated rows: 10.00
 └── TableScan(Probe)
-<<<<<<< HEAD
-    ├── table: default.join_reorder.t1
-    ├── output columns: [a (#1)]
-    ├── read rows: 10
-    ├── read bytes: 60
-=======
     ├── table: default.join_reorder.t2
     ├── output columns: [a (#0)]
     ├── read rows: 100
-    ├── read bytes: 172
->>>>>>> 8c55e079
+    ├── read bytes: 166
     ├── partitions total: 1
     ├── partitions scanned: 1
     ├── pruning stats: [segments: <range pruning: 1 to 1>, blocks: <range pruning: 1 to 1, bloom pruning: 0 to 0>]
@@ -312,34 +284,20 @@
 │   │   ├── push downs: [filters: [], limit: NONE]
 │   │   └── estimated rows: 1.00
 │   └── TableScan(Probe)
-<<<<<<< HEAD
-│       ├── table: default.join_reorder.t2
-│       ├── output columns: [a (#0)]
-│       ├── read rows: 100
-│       ├── read bytes: 166
-=======
 │       ├── table: default.join_reorder.t1
 │       ├── output columns: [a (#2)]
 │       ├── read rows: 10
-│       ├── read bytes: 65
->>>>>>> 8c55e079
+│       ├── read bytes: 60
 │       ├── partitions total: 1
 │       ├── partitions scanned: 1
 │       ├── pruning stats: [segments: <range pruning: 1 to 1>, blocks: <range pruning: 1 to 1, bloom pruning: 0 to 0>]
 │       ├── push downs: [filters: [], limit: NONE]
 │       └── estimated rows: 10.00
 └── TableScan(Probe)
-<<<<<<< HEAD
-    ├── table: default.join_reorder.t1
-    ├── output columns: [a (#2)]
-    ├── read rows: 10
-    ├── read bytes: 60
-=======
     ├── table: default.join_reorder.t2
     ├── output columns: [a (#0)]
     ├── read rows: 100
-    ├── read bytes: 172
->>>>>>> 8c55e079
+    ├── read bytes: 166
     ├── partitions total: 1
     ├── partitions scanned: 1
     ├── pruning stats: [segments: <range pruning: 1 to 1>, blocks: <range pruning: 1 to 1, bloom pruning: 0 to 0>]
