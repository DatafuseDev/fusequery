statement ok
set enable_experimental_merge_into = 1;

statement ok
DROP TABLE IF EXISTS employees2;

statement ok
DROP TABLE IF EXISTS salaries2;

statement ok
CREATE TABLE employees2 (employee_id INT, employee_name VARCHAR(255),department VARCHAR(255));

statement ok
CREATE TABLE salaries2 (employee_id INT,salary DECIMAL(10, 2));

statement ok
INSERT INTO employees2 VALUES(1, 'Alice', 'HR'),(2, 'Bob', 'IT'),(3, 'Charlie', 'Finance'),(4, 'David', 'HR');

statement ok
INSERT INTO salaries2 VALUES(1, 50000.00),(2, 60000.00);

query TT
MERGE INTO salaries2 USING (SELECT * FROM employees2) as employees2 ON salaries2.employee_id = employees2.employee_id WHEN MATCHED AND employees2.department = 'HR' THEN UPDATE SET salaries2.salary = salaries2.salary + 1000.00 WHEN MATCHED THEN UPDATE SET salaries2.salary = salaries2.salary + 500.00 WHEN NOT MATCHED THEN INSERT (employee_id, salary) VALUES (employees2.employee_id, 55000.00);
----
2 2

query T
explain MERGE INTO salaries2 USING (SELECT * FROM employees2) as employees2 ON salaries2.employee_id = employees2.employee_id WHEN MATCHED AND employees2.department = 'HR' THEN UPDATE SET salaries2.salary = salaries2.salary + 1000.00 WHEN MATCHED THEN UPDATE SET salaries2.salary = salaries2.salary + 500.00 WHEN NOT MATCHED THEN INSERT (employee_id, salary) VALUES (employees2.employee_id, 55000.00);
----
CommitSink
└── DataMutation
    ├── target table: [catalog: default] [database: default] [table: salaries2]
    ├── matched update: [condition: employees2.department (#2) = 'HR', update set salary = if(CAST(_predicate (#18446744073709551615) AS Boolean NULL), CAST(salaries2.salary (#4) + 1000.00 AS Decimal(10, 2) NULL), salaries2.salary (#4))]
    ├── matched update: [condition: None, update set salary = if(CAST(_predicate (#18446744073709551615) AS Boolean NULL), CAST(salaries2.salary (#4) + 500.00 AS Decimal(10, 2) NULL), salaries2.salary (#4))]
    ├── unmatched insert: [condition: None, insert into (employee_id,salary) values(employees2.employee_id (#0),55000.00)]
    └── RowFetch
        ├── output columns: [employees2.employee_id (#0), employees2.employee_name (#1), employees2.department (#2), salaries2.employee_id (#3), salaries2._row_id (#5), salaries2.salary (#4)]
        ├── columns to fetch: [salary]
        └── HashJoin
            ├── output columns: [employees2.employee_id (#0), employees2.employee_name (#1), employees2.department (#2), salaries2.employee_id (#3), salaries2._row_id (#5)]
            ├── join type: LEFT OUTER
            ├── build keys: [salaries2.employee_id (#3)]
            ├── probe keys: [employees2.employee_id (#0)]
            ├── filters: []
            ├── estimated rows: 4.00
            ├── TableScan(Build)
            │   ├── table: default.default.salaries2
            │   ├── output columns: [employee_id (#3), _row_id (#5)]
            │   ├── read rows: 4
            │   ├── read size: < 1 KiB
            │   ├── partitions total: 1
            │   ├── partitions scanned: 1
            │   ├── pruning stats: [segments: <range pruning: 1 to 1>, blocks: <range pruning: 1 to 1>]
            │   ├── push downs: [filters: [], limit: NONE]
            │   └── estimated rows: 4.00
            └── TableScan(Probe)
                ├── table: default.default.employees2
                ├── output columns: [employee_id (#0), employee_name (#1), department (#2)]
                ├── read rows: 4
                ├── read size: < 1 KiB
                ├── partitions total: 1
                ├── partitions scanned: 1
                ├── pruning stats: [segments: <range pruning: 1 to 1>, blocks: <range pruning: 1 to 1>]
                ├── push downs: [filters: [], limit: NONE]
                └── estimated rows: 4.00

statement ok
INSERT INTO salaries2 VALUES(1, 50000.00),(2, 60000.00);

query T
explain MERGE INTO salaries2 USING (SELECT * FROM employees2) as employees2 ON salaries2.employee_id = employees2.employee_id WHEN MATCHED AND employees2.department = 'HR' THEN UPDATE SET salaries2.salary = salaries2.salary + 1000.00 WHEN MATCHED THEN UPDATE SET salaries2.salary = salaries2.salary + 500.00 WHEN NOT MATCHED THEN INSERT (employee_id, salary) VALUES (employees2.employee_id, 55000.00);
----
CommitSink
└── DataMutation
    ├── target table: [catalog: default] [database: default] [table: salaries2]
    ├── matched update: [condition: employees2.department (#2) = 'HR', update set salary = if(CAST(_predicate (#18446744073709551615) AS Boolean NULL), CAST(salaries2.salary (#4) + 1000.00 AS Decimal(10, 2) NULL), salaries2.salary (#4))]
    ├── matched update: [condition: None, update set salary = if(CAST(_predicate (#18446744073709551615) AS Boolean NULL), CAST(salaries2.salary (#4) + 500.00 AS Decimal(10, 2) NULL), salaries2.salary (#4))]
    ├── unmatched insert: [condition: None, insert into (employee_id,salary) values(employees2.employee_id (#0),55000.00)]
<<<<<<< HEAD
    └── RowFetch
        ├── output columns: [salaries2.employee_id (#3), salaries2._row_id (#5), employees2.employee_id (#0), employees2.employee_name (#1), employees2.department (#2), salaries2.salary (#4)]
        ├── columns to fetch: [salary]
        └── HashJoin
            ├── output columns: [salaries2.employee_id (#3), salaries2._row_id (#5), employees2.employee_id (#0), employees2.employee_name (#1), employees2.department (#2)]
            ├── join type: RIGHT OUTER
            ├── build keys: [employees2.employee_id (#0)]
            ├── probe keys: [salaries2.employee_id (#3)]
            ├── filters: []
            ├── estimated rows: 4.00
            ├── TableScan(Build)
            │   ├── table: default.default.employees2
            │   ├── output columns: [employee_id (#0), employee_name (#1), department (#2)]
            │   ├── read rows: 4
            │   ├── read size: < 1 KiB
            │   ├── partitions total: 1
            │   ├── partitions scanned: 1
            │   ├── pruning stats: [segments: <range pruning: 1 to 1>, blocks: <range pruning: 1 to 1>]
            │   ├── push downs: [filters: [], limit: NONE]
            │   └── estimated rows: 4.00
            └── TableScan(Probe)
                ├── table: default.default.salaries2
                ├── output columns: [employee_id (#3), _row_id (#5)]
                ├── read rows: 6
                ├── read size: 1.31 KiB
                ├── partitions total: 2
                ├── partitions scanned: 2
                ├── push downs: [filters: [], limit: NONE]
                └── estimated rows: 6.00
=======
    └── HashJoin
        ├── output columns: [salaries2.employee_id (#3), salaries2.salary (#4), salaries2._row_id (#5), employees2.employee_id (#0), employees2.employee_name (#1), employees2.department (#2)]
        ├── join type: RIGHT OUTER
        ├── build keys: [employees2.employee_id (#0)]
        ├── probe keys: [salaries2.employee_id (#3)]
        ├── filters: []
        ├── estimated rows: 6.00
        ├── TableScan(Build)
        │   ├── table: default.default.employees2
        │   ├── output columns: [employee_id (#0), employee_name (#1), department (#2)]
        │   ├── read rows: 4
        │   ├── read size: < 1 KiB
        │   ├── partitions total: 1
        │   ├── partitions scanned: 1
        │   ├── pruning stats: [segments: <range pruning: 1 to 1>, blocks: <range pruning: 1 to 1>]
        │   ├── push downs: [filters: [], limit: NONE]
        │   └── estimated rows: 4.00
        └── TableScan(Probe)
            ├── table: default.default.salaries2
            ├── output columns: [employee_id (#3), salary (#4), _row_id (#5)]
            ├── read rows: 6
            ├── read size: 1.31 KiB
            ├── partitions total: 2
            ├── partitions scanned: 2
            ├── push downs: [filters: [], limit: NONE]
            └── estimated rows: 6.00
>>>>>>> f19cfa6e

## test disable_merge_into_join_reorder settings
statement ok
set disable_merge_into_join_reorder = 1;

query T
explain MERGE INTO salaries2 USING (SELECT * FROM employees2) as employees2 ON salaries2.employee_id = employees2.employee_id WHEN MATCHED AND employees2.department = 'HR' THEN UPDATE SET salaries2.salary = salaries2.salary + 1000.00 WHEN MATCHED THEN UPDATE SET salaries2.salary = salaries2.salary + 500.00 WHEN NOT MATCHED THEN INSERT (employee_id, salary) VALUES (employees2.employee_id, 55000.00);
----
CommitSink
└── DataMutation
    ├── target table: [catalog: default] [database: default] [table: salaries2]
    ├── matched update: [condition: employees2.department (#2) = 'HR', update set salary = if(CAST(_predicate (#18446744073709551615) AS Boolean NULL), CAST(salaries2.salary (#4) + 1000.00 AS Decimal(10, 2) NULL), salaries2.salary (#4))]
    ├── matched update: [condition: None, update set salary = if(CAST(_predicate (#18446744073709551615) AS Boolean NULL), CAST(salaries2.salary (#4) + 500.00 AS Decimal(10, 2) NULL), salaries2.salary (#4))]
    ├── unmatched insert: [condition: None, insert into (employee_id,salary) values(employees2.employee_id (#0),55000.00)]
<<<<<<< HEAD
    └── RowFetch
        ├── output columns: [salaries2.employee_id (#3), salaries2._row_id (#5), employees2.employee_id (#0), employees2.employee_name (#1), employees2.department (#2), salaries2.salary (#4)]
        ├── columns to fetch: [salary]
        └── HashJoin
            ├── output columns: [salaries2.employee_id (#3), salaries2._row_id (#5), employees2.employee_id (#0), employees2.employee_name (#1), employees2.department (#2)]
            ├── join type: RIGHT OUTER
            ├── build keys: [employees2.employee_id (#0)]
            ├── probe keys: [salaries2.employee_id (#3)]
            ├── filters: []
            ├── estimated rows: 4.00
            ├── TableScan(Build)
            │   ├── table: default.default.employees2
            │   ├── output columns: [employee_id (#0), employee_name (#1), department (#2)]
            │   ├── read rows: 4
            │   ├── read size: < 1 KiB
            │   ├── partitions total: 1
            │   ├── partitions scanned: 1
            │   ├── pruning stats: [segments: <range pruning: 1 to 1>, blocks: <range pruning: 1 to 1>]
            │   ├── push downs: [filters: [], limit: NONE]
            │   └── estimated rows: 4.00
            └── TableScan(Probe)
                ├── table: default.default.salaries2
                ├── output columns: [employee_id (#3), _row_id (#5)]
                ├── read rows: 6
                ├── read size: 1.31 KiB
                ├── partitions total: 2
                ├── partitions scanned: 2
                ├── push downs: [filters: [], limit: NONE]
                └── estimated rows: 6.00
=======
    └── HashJoin
        ├── output columns: [salaries2.employee_id (#3), salaries2.salary (#4), salaries2._row_id (#5), employees2.employee_id (#0), employees2.employee_name (#1), employees2.department (#2)]
        ├── join type: RIGHT OUTER
        ├── build keys: [employees2.employee_id (#0)]
        ├── probe keys: [salaries2.employee_id (#3)]
        ├── filters: []
        ├── estimated rows: 6.00
        ├── TableScan(Build)
        │   ├── table: default.default.employees2
        │   ├── output columns: [employee_id (#0), employee_name (#1), department (#2)]
        │   ├── read rows: 4
        │   ├── read size: < 1 KiB
        │   ├── partitions total: 1
        │   ├── partitions scanned: 1
        │   ├── pruning stats: [segments: <range pruning: 1 to 1>, blocks: <range pruning: 1 to 1>]
        │   ├── push downs: [filters: [], limit: NONE]
        │   └── estimated rows: 4.00
        └── TableScan(Probe)
            ├── table: default.default.salaries2
            ├── output columns: [employee_id (#3), salary (#4), _row_id (#5)]
            ├── read rows: 6
            ├── read size: 1.31 KiB
            ├── partitions total: 2
            ├── partitions scanned: 2
            ├── push downs: [filters: [], limit: NONE]
            └── estimated rows: 6.00
>>>>>>> f19cfa6e

statement ok
set disable_merge_into_join_reorder = 0;

## test update column only optimization
statement ok
drop table if exists column_only_optimization_target;

statement ok
drop table if exists column_only_optimization_source;

statement ok
create table column_only_optimization_target(a int,b string);

statement ok
create table column_only_optimization_source(a int,b string);

statement ok
set join_spilling_memory_ratio = 0;

query T
explain MERGE INTO column_only_optimization_target as t1 using column_only_optimization_source as t2
on t1.a = t2.a when matched then update set t1.b = t2.b when not matched then insert *;
----
CommitSink
└── DataMutation
    ├── target table: [catalog: default] [database: default] [table: column_only_optimization_target]
    ├── matched update: [condition: None, update set b = if(CAST(_predicate (#18446744073709551615) AS Boolean NULL), t2.b (#1), t1.b (#3))]
    ├── unmatched insert: [condition: None, insert into (a,b) values(a (#0),b (#1))]
    └── RowFetch
        ├── output columns: [t2.a (#0), t2.b (#1), t1.a (#2), t1._row_id (#4), t1.b (#3)]
        ├── columns to fetch: [b]
        └── HashJoin
            ├── output columns: [t2.a (#0), t2.b (#1), t1.a (#2), t1._row_id (#4)]
            ├── join type: LEFT OUTER
            ├── build keys: [t1.a (#2)]
            ├── probe keys: [t2.a (#0)]
            ├── filters: []
            ├── estimated rows: 0.00
            ├── TableScan(Build)
            │   ├── table: default.default.column_only_optimization_target
            │   ├── output columns: [a (#2), _row_id (#4)]
            │   ├── read rows: 0
            │   ├── read size: 0
            │   ├── partitions total: 0
            │   ├── partitions scanned: 0
            │   ├── push downs: [filters: [], limit: NONE]
            │   └── estimated rows: 0.00
            └── TableScan(Probe)
                ├── table: default.default.column_only_optimization_source
                ├── output columns: [a (#0), b (#1)]
                ├── read rows: 0
                ├── read size: 0
                ├── partitions total: 0
                ├── partitions scanned: 0
                ├── push downs: [filters: [], limit: NONE]
                └── estimated rows: 0.00

query T
explain MERGE INTO column_only_optimization_target as t1 using column_only_optimization_source as t2
on t1.a = t2.a when matched then update * when not matched then insert *;
----
CommitSink
└── DataMutation
    ├── target table: [catalog: default] [database: default] [table: column_only_optimization_target]
    ├── matched update: [condition: None, update set a = if(CAST(_predicate (#18446744073709551615) AS Boolean NULL), a (#0), t1.a (#2)),b = if(CAST(_predicate (#18446744073709551615) AS Boolean NULL), b (#1), t1.b (#3))]
    ├── unmatched insert: [condition: None, insert into (a,b) values(a (#0),b (#1))]
    └── RowFetch
        ├── output columns: [t2.a (#0), t2.b (#1), t1.a (#2), t1._row_id (#4), t1.b (#3)]
        ├── columns to fetch: [b]
        └── HashJoin
            ├── output columns: [t2.a (#0), t2.b (#1), t1.a (#2), t1._row_id (#4)]
            ├── join type: LEFT OUTER
            ├── build keys: [t1.a (#2)]
            ├── probe keys: [t2.a (#0)]
            ├── filters: []
            ├── estimated rows: 0.00
            ├── TableScan(Build)
            │   ├── table: default.default.column_only_optimization_target
            │   ├── output columns: [a (#2), _row_id (#4)]
            │   ├── read rows: 0
            │   ├── read size: 0
            │   ├── partitions total: 0
            │   ├── partitions scanned: 0
            │   ├── push downs: [filters: [], limit: NONE]
            │   └── estimated rows: 0.00
            └── TableScan(Probe)
                ├── table: default.default.column_only_optimization_source
                ├── output columns: [a (#0), b (#1)]
                ├── read rows: 0
                ├── read size: 0
                ├── partitions total: 0
                ├── partitions scanned: 0
                ├── push downs: [filters: [], limit: NONE]
                └── estimated rows: 0.00

statement ok
set join_spilling_memory_ratio = 60;

query T
explain MERGE INTO column_only_optimization_target as t1 using column_only_optimization_source as t2
on t1.a = t2.a when matched then update set t1.b = 'test' when not matched then insert *;
----
CommitSink
└── DataMutation
    ├── target table: [catalog: default] [database: default] [table: column_only_optimization_target]
    ├── matched update: [condition: None, update set b = if(CAST(_predicate (#18446744073709551615) AS Boolean NULL), 'test', t1.b (#3))]
    ├── unmatched insert: [condition: None, insert into (a,b) values(a (#0),b (#1))]
    └── RowFetch
        ├── output columns: [t2.a (#0), t2.b (#1), t1.a (#2), t1._row_id (#4), t1.b (#3)]
        ├── columns to fetch: [b]
        └── HashJoin
            ├── output columns: [t2.a (#0), t2.b (#1), t1.a (#2), t1._row_id (#4)]
            ├── join type: LEFT OUTER
            ├── build keys: [t1.a (#2)]
            ├── probe keys: [t2.a (#0)]
            ├── filters: []
            ├── estimated rows: 0.00
            ├── TableScan(Build)
            │   ├── table: default.default.column_only_optimization_target
            │   ├── output columns: [a (#2), _row_id (#4)]
            │   ├── read rows: 0
            │   ├── read size: 0
            │   ├── partitions total: 0
            │   ├── partitions scanned: 0
            │   ├── push downs: [filters: [], limit: NONE]
            │   └── estimated rows: 0.00
            └── TableScan(Probe)
                ├── table: default.default.column_only_optimization_source
                ├── output columns: [a (#0), b (#1)]
                ├── read rows: 0
                ├── read size: 0
                ├── partitions total: 0
                ├── partitions scanned: 0
                ├── push downs: [filters: [], limit: NONE]
                └── estimated rows: 0.00

query T
explain MERGE INTO column_only_optimization_target as t1 using column_only_optimization_source as t2
on t1.a = t2.a when matched then update set t1.b = concat(t2.b,'test') when not matched then insert *;
----
CommitSink
└── DataMutation
    ├── target table: [catalog: default] [database: default] [table: column_only_optimization_target]
    ├── matched update: [condition: None, update set b = if(CAST(_predicate (#18446744073709551615) AS Boolean NULL), concat(t2.b (#1), 'test'), t1.b (#3))]
    ├── unmatched insert: [condition: None, insert into (a,b) values(a (#0),b (#1))]
    └── RowFetch
        ├── output columns: [t2.a (#0), t2.b (#1), t1.a (#2), t1._row_id (#4), t1.b (#3)]
        ├── columns to fetch: [b]
        └── HashJoin
            ├── output columns: [t2.a (#0), t2.b (#1), t1.a (#2), t1._row_id (#4)]
            ├── join type: LEFT OUTER
            ├── build keys: [t1.a (#2)]
            ├── probe keys: [t2.a (#0)]
            ├── filters: []
            ├── estimated rows: 0.00
            ├── TableScan(Build)
            │   ├── table: default.default.column_only_optimization_target
            │   ├── output columns: [a (#2), _row_id (#4)]
            │   ├── read rows: 0
            │   ├── read size: 0
            │   ├── partitions total: 0
            │   ├── partitions scanned: 0
            │   ├── push downs: [filters: [], limit: NONE]
            │   └── estimated rows: 0.00
            └── TableScan(Probe)
                ├── table: default.default.column_only_optimization_source
                ├── output columns: [a (#0), b (#1)]
                ├── read rows: 0
                ├── read size: 0
                ├── partitions total: 0
                ├── partitions scanned: 0
                ├── push downs: [filters: [], limit: NONE]
                └── estimated rows: 0.00

statement ok
set enable_experimental_merge_into = 0;

statement ok
drop table employees2;

statement ok
drop table salaries2;<|MERGE_RESOLUTION|>--- conflicted
+++ resolved
@@ -76,7 +76,6 @@
     ├── matched update: [condition: employees2.department (#2) = 'HR', update set salary = if(CAST(_predicate (#18446744073709551615) AS Boolean NULL), CAST(salaries2.salary (#4) + 1000.00 AS Decimal(10, 2) NULL), salaries2.salary (#4))]
     ├── matched update: [condition: None, update set salary = if(CAST(_predicate (#18446744073709551615) AS Boolean NULL), CAST(salaries2.salary (#4) + 500.00 AS Decimal(10, 2) NULL), salaries2.salary (#4))]
     ├── unmatched insert: [condition: None, insert into (employee_id,salary) values(employees2.employee_id (#0),55000.00)]
-<<<<<<< HEAD
     └── RowFetch
         ├── output columns: [salaries2.employee_id (#3), salaries2._row_id (#5), employees2.employee_id (#0), employees2.employee_name (#1), employees2.department (#2), salaries2.salary (#4)]
         ├── columns to fetch: [salary]
@@ -86,7 +85,7 @@
             ├── build keys: [employees2.employee_id (#0)]
             ├── probe keys: [salaries2.employee_id (#3)]
             ├── filters: []
-            ├── estimated rows: 4.00
+            ├── estimated rows: 6.00
             ├── TableScan(Build)
             │   ├── table: default.default.employees2
             │   ├── output columns: [employee_id (#0), employee_name (#1), department (#2)]
@@ -106,34 +105,6 @@
                 ├── partitions scanned: 2
                 ├── push downs: [filters: [], limit: NONE]
                 └── estimated rows: 6.00
-=======
-    └── HashJoin
-        ├── output columns: [salaries2.employee_id (#3), salaries2.salary (#4), salaries2._row_id (#5), employees2.employee_id (#0), employees2.employee_name (#1), employees2.department (#2)]
-        ├── join type: RIGHT OUTER
-        ├── build keys: [employees2.employee_id (#0)]
-        ├── probe keys: [salaries2.employee_id (#3)]
-        ├── filters: []
-        ├── estimated rows: 6.00
-        ├── TableScan(Build)
-        │   ├── table: default.default.employees2
-        │   ├── output columns: [employee_id (#0), employee_name (#1), department (#2)]
-        │   ├── read rows: 4
-        │   ├── read size: < 1 KiB
-        │   ├── partitions total: 1
-        │   ├── partitions scanned: 1
-        │   ├── pruning stats: [segments: <range pruning: 1 to 1>, blocks: <range pruning: 1 to 1>]
-        │   ├── push downs: [filters: [], limit: NONE]
-        │   └── estimated rows: 4.00
-        └── TableScan(Probe)
-            ├── table: default.default.salaries2
-            ├── output columns: [employee_id (#3), salary (#4), _row_id (#5)]
-            ├── read rows: 6
-            ├── read size: 1.31 KiB
-            ├── partitions total: 2
-            ├── partitions scanned: 2
-            ├── push downs: [filters: [], limit: NONE]
-            └── estimated rows: 6.00
->>>>>>> f19cfa6e
 
 ## test disable_merge_into_join_reorder settings
 statement ok
@@ -148,7 +119,6 @@
     ├── matched update: [condition: employees2.department (#2) = 'HR', update set salary = if(CAST(_predicate (#18446744073709551615) AS Boolean NULL), CAST(salaries2.salary (#4) + 1000.00 AS Decimal(10, 2) NULL), salaries2.salary (#4))]
     ├── matched update: [condition: None, update set salary = if(CAST(_predicate (#18446744073709551615) AS Boolean NULL), CAST(salaries2.salary (#4) + 500.00 AS Decimal(10, 2) NULL), salaries2.salary (#4))]
     ├── unmatched insert: [condition: None, insert into (employee_id,salary) values(employees2.employee_id (#0),55000.00)]
-<<<<<<< HEAD
     └── RowFetch
         ├── output columns: [salaries2.employee_id (#3), salaries2._row_id (#5), employees2.employee_id (#0), employees2.employee_name (#1), employees2.department (#2), salaries2.salary (#4)]
         ├── columns to fetch: [salary]
@@ -158,7 +128,7 @@
             ├── build keys: [employees2.employee_id (#0)]
             ├── probe keys: [salaries2.employee_id (#3)]
             ├── filters: []
-            ├── estimated rows: 4.00
+            ├── estimated rows: 6.00
             ├── TableScan(Build)
             │   ├── table: default.default.employees2
             │   ├── output columns: [employee_id (#0), employee_name (#1), department (#2)]
@@ -178,34 +148,6 @@
                 ├── partitions scanned: 2
                 ├── push downs: [filters: [], limit: NONE]
                 └── estimated rows: 6.00
-=======
-    └── HashJoin
-        ├── output columns: [salaries2.employee_id (#3), salaries2.salary (#4), salaries2._row_id (#5), employees2.employee_id (#0), employees2.employee_name (#1), employees2.department (#2)]
-        ├── join type: RIGHT OUTER
-        ├── build keys: [employees2.employee_id (#0)]
-        ├── probe keys: [salaries2.employee_id (#3)]
-        ├── filters: []
-        ├── estimated rows: 6.00
-        ├── TableScan(Build)
-        │   ├── table: default.default.employees2
-        │   ├── output columns: [employee_id (#0), employee_name (#1), department (#2)]
-        │   ├── read rows: 4
-        │   ├── read size: < 1 KiB
-        │   ├── partitions total: 1
-        │   ├── partitions scanned: 1
-        │   ├── pruning stats: [segments: <range pruning: 1 to 1>, blocks: <range pruning: 1 to 1>]
-        │   ├── push downs: [filters: [], limit: NONE]
-        │   └── estimated rows: 4.00
-        └── TableScan(Probe)
-            ├── table: default.default.salaries2
-            ├── output columns: [employee_id (#3), salary (#4), _row_id (#5)]
-            ├── read rows: 6
-            ├── read size: 1.31 KiB
-            ├── partitions total: 2
-            ├── partitions scanned: 2
-            ├── push downs: [filters: [], limit: NONE]
-            └── estimated rows: 6.00
->>>>>>> f19cfa6e
 
 statement ok
 set disable_merge_into_join_reorder = 0;
