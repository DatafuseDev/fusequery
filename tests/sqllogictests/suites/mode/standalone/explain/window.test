statement ok
CREATE DATABASE IF NOT EXISTS test_explain_window

statement ok
USE test_explain_window

statement ok
DROP TABLE IF EXISTS empsalary

statement ok
CREATE TABLE empsalary (depname string, empno bigint, salary int, enroll_date date)

query T
explain SELECT depname, empno, salary, sum(salary) OVER (PARTITION BY depname ORDER BY empno) FROM empsalary ORDER BY depname, empno
----
Sort
├── output columns: [empsalary.depname (#0), empsalary.empno (#1), empsalary.salary (#2), sum(salary) OVER ( PARTITION BY depname ORDER BY empno ) (#4)]
├── sort keys: [depname ASC NULLS LAST, empno ASC NULLS LAST]
├── estimated rows: 0.00
└── Window
    ├── output columns: [empsalary.depname (#0), empsalary.empno (#1), empsalary.salary (#2), sum(salary) OVER ( PARTITION BY depname ORDER BY empno ) (#4)]
    ├── aggregate function: [sum(salary)]
    ├── partition by: [depname]
    ├── order by: [empno]
    ├── frame: [Range: Preceding(None) ~ CurrentRow]
    └── WindowPartition
        ├── output columns: [empsalary.depname (#0), empsalary.empno (#1), empsalary.salary (#2)]
        ├── hash keys: [depname]
        ├── estimated rows: 0.00
        └── TableScan
            ├── table: default.test_explain_window.empsalary
            ├── output columns: [depname (#0), empno (#1), salary (#2)]
            ├── read rows: 0
            ├── read size: 0
            ├── partitions total: 0
            ├── partitions scanned: 0
            ├── push downs: [filters: [], limit: NONE]
            └── estimated rows: 0.00

statement ok
set max_threads=4;

# Disable sort spilling
statement ok
set sort_spilling_memory_ratio = 0;

query T
explain pipeline SELECT depname, empno, salary, sum(salary) OVER (PARTITION BY depname ORDER BY empno) FROM empsalary ORDER BY depname, empno;
----
CompoundBlockOperator(Project) × 1
  Merge to MultiSortMerge × 1
    TransformSortMerge × 4
      SortPartialTransform × 4
        Merge to Resize × 4
          Transform Window × 1
            TransformWindowPartitionCollect × 1
              TransformWindowPartitionScatter × 1
                DeserializeDataTransform × 1
                  SyncReadParquetDataSource × 1


# Enable sort spilling
statement ok
set sort_spilling_memory_ratio = 60;

query T
explain pipeline SELECT depname, empno, salary, sum(salary) OVER (PARTITION BY depname ORDER BY empno) FROM empsalary ORDER BY depname, empno;
----
CompoundBlockOperator(Project) × 1
  Merge to MultiSortMerge × 1
    TransformSortSpill × 4
      TransformSortMerge × 4
        SortPartialTransform × 4
          Merge to Resize × 4
            Transform Window × 1
              TransformWindowPartitionCollect × 1
                TransformWindowPartitionScatter × 1
                  DeserializeDataTransform × 1
                    SyncReadParquetDataSource × 1


statement ok
DROP TABLE IF EXISTS Test

statement ok
CREATE TABLE Test (k int, v int);

# push down filter in window function
query T
explain SELECT k, v FROM (SELECT *, rank() OVER (PARTITION BY k ORDER BY v DESC) AS rank FROM ((SELECT k, v FROM Test) UNION ALL (SELECT k, v FROM Test) ) t1 ) t2 WHERE rank = 1 AND k = 12;
----
Filter
├── output columns: [test.k (#0), test.v (#1)]
├── filters: [t2.rank (#4) = 1]
├── estimated rows: 0.00
└── Window
    ├── output columns: [test.k (#0), test.v (#1), rank() OVER ( PARTITION BY k ORDER BY v DESC ) (#4)]
    ├── aggregate function: [rank]
    ├── partition by: [k]
    ├── order by: [v]
    ├── frame: [Range: Preceding(None) ~ CurrentRow]
    └── WindowPartition
        ├── output columns: [test.k (#0), test.v (#1)]
        ├── hash keys: [k]
        ├── estimated rows: 0.00
        └── UnionAll
            ├── output columns: [test.k (#0), test.v (#1)]
            ├── estimated rows: 0.00
            ├── Filter
            │   ├── output columns: [test.k (#0), test.v (#1)]
            │   ├── filters: [is_true(test.k (#0) = 12)]
            │   ├── estimated rows: 0.00
            │   └── TableScan
            │       ├── table: default.test_explain_window.test
            │       ├── output columns: [k (#0), v (#1)]
            │       ├── read rows: 0
            │       ├── read size: 0
            │       ├── partitions total: 0
            │       ├── partitions scanned: 0
            │       ├── push downs: [filters: [is_true(test.k (#0) = 12)], limit: NONE]
            │       └── estimated rows: 0.00
            └── Filter
                ├── output columns: [test.k (#2), test.v (#3)]
                ├── filters: [is_true(test.k (#2) = 12)]
                ├── estimated rows: 0.00
                └── TableScan
                    ├── table: default.test_explain_window.test
                    ├── output columns: [k (#2), v (#3)]
                    ├── read rows: 0
                    ├── read size: 0
                    ├── partitions total: 0
                    ├── partitions scanned: 0
                    ├── push downs: [filters: [is_true(test.k (#2) = 12)], limit: NONE]
                    └── estimated rows: 0.00

# cannot push down filter in window function
query T
explain SELECT k, v FROM (SELECT *, rank() OVER (PARTITION BY v ORDER BY v DESC) AS rank FROM ((SELECT k, v FROM Test) UNION ALL (SELECT k, v FROM Test) ) t1 ) t2 WHERE rank = 1 AND k = 12;
----
Filter
├── output columns: [test.k (#0), test.v (#1)]
├── filters: [t2.rank (#4) = 1, is_true(t2.k (#0) = 12)]
├── estimated rows: 0.00
└── Window
    ├── output columns: [test.k (#0), test.v (#1), rank() OVER ( PARTITION BY v ORDER BY v DESC ) (#4)]
    ├── aggregate function: [rank]
    ├── partition by: [v]
    ├── order by: [v]
    ├── frame: [Range: Preceding(None) ~ CurrentRow]
    └── WindowPartition
        ├── output columns: [test.k (#0), test.v (#1)]
        ├── hash keys: [v]
        ├── estimated rows: 0.00
        └── UnionAll
            ├── output columns: [test.k (#0), test.v (#1)]
            ├── estimated rows: 0.00
            ├── TableScan
            │   ├── table: default.test_explain_window.test
            │   ├── output columns: [k (#0), v (#1)]
            │   ├── read rows: 0
            │   ├── read size: 0
            │   ├── partitions total: 0
            │   ├── partitions scanned: 0
            │   ├── push downs: [filters: [], limit: NONE]
            │   └── estimated rows: 0.00
            └── TableScan
                ├── table: default.test_explain_window.test
                ├── output columns: [k (#2), v (#3)]
                ├── read rows: 0
                ├── read size: 0
                ├── partitions total: 0
                ├── partitions scanned: 0
                ├── push downs: [filters: [], limit: NONE]
                └── estimated rows: 0.00

# cannot push down filter in window function
query T
explain SELECT k, v FROM (SELECT *, rank() OVER (ORDER BY v DESC) AS rank FROM ((SELECT k, v FROM Test) UNION ALL (SELECT k, v FROM Test) ) t1 ) t2 WHERE rank = 1 AND k = 12;
----
Filter
├── output columns: [test.k (#0), test.v (#1)]
├── filters: [t2.rank (#4) = 1, is_true(t2.k (#0) = 12)]
├── estimated rows: 0.00
└── Window
    ├── output columns: [test.k (#0), test.v (#1), rank() OVER ( ORDER BY v DESC ) (#4)]
    ├── aggregate function: [rank]
    ├── partition by: []
    ├── order by: [v]
    ├── frame: [Range: Preceding(None) ~ CurrentRow]
    └── Sort
        ├── output columns: [test.k (#0), test.v (#1)]
        ├── sort keys: [v DESC NULLS LAST]
        ├── estimated rows: 0.00
        └── UnionAll
            ├── output columns: [test.k (#0), test.v (#1)]
            ├── estimated rows: 0.00
            ├── TableScan
            │   ├── table: default.test_explain_window.test
            │   ├── output columns: [k (#0), v (#1)]
            │   ├── read rows: 0
            │   ├── read size: 0
            │   ├── partitions total: 0
            │   ├── partitions scanned: 0
            │   ├── push downs: [filters: [], limit: NONE]
            │   └── estimated rows: 0.00
            └── TableScan
                ├── table: default.test_explain_window.test
                ├── output columns: [k (#2), v (#3)]
                ├── read rows: 0
                ├── read size: 0
                ├── partitions total: 0
                ├── partitions scanned: 0
                ├── push downs: [filters: [], limit: NONE]
                └── estimated rows: 0.00

statement ok
drop table if exists t

statement ok
create table t(a int)

query T
explain select max(a) OVER (partition by a) FROM t qualify max(a) OVER (partition by a) > 3;
----
Filter
├── output columns: [max(a) OVER ( PARTITION BY a ) (#1)]
├── filters: [is_true(max(a) OVER ( PARTITION BY a ) (#1) > 3)]
├── estimated rows: 0.00
└── Window
    ├── output columns: [t.a (#0), max(a) OVER ( PARTITION BY a ) (#1)]
    ├── aggregate function: [max(a)]
    ├── partition by: [a]
    ├── order by: []
    ├── frame: [Range: Preceding(None) ~ Following(None)]
    └── WindowPartition
        ├── output columns: [t.a (#0)]
        ├── hash keys: [a]
        ├── estimated rows: 0.00
        └── TableScan
            ├── table: default.test_explain_window.t
            ├── output columns: [a (#0)]
            ├── read rows: 0
            ├── read size: 0
            ├── partitions total: 0
            ├── partitions scanned: 0
            ├── push downs: [filters: [], limit: NONE]
            └── estimated rows: 0.00

## example from: https://community.snowflake.com/s/article/Pushdown-or-Not-Pushdown
statement ok
DROP TABLE IF EXISTS tbpush

statement ok
create table tbpush(b int);

statement ok
DROP view IF EXISTS vwpush

statement ok
create view vwpush (b, rnum) as select b, row_number() over (order by b) from tbpush

query T
explain select b, row_number() over (order by b) from tbpush where b > 3;
----
Window
├── output columns: [tbpush.b (#0), row_number() OVER ( ORDER BY b ) (#1)]
├── aggregate function: [row_number]
├── partition by: []
├── order by: [b]
├── frame: [Range: Preceding(None) ~ CurrentRow]
└── Sort
    ├── output columns: [tbpush.b (#0)]
    ├── sort keys: [b ASC NULLS LAST]
    ├── estimated rows: 0.00
    └── Filter
        ├── output columns: [tbpush.b (#0)]
        ├── filters: [is_true(tbpush.b (#0) > 3)]
        ├── estimated rows: 0.00
        └── TableScan
            ├── table: default.test_explain_window.tbpush
            ├── output columns: [b (#0)]
            ├── read rows: 0
            ├── read size: 0
            ├── partitions total: 0
            ├── partitions scanned: 0
            ├── push downs: [filters: [is_true(tbpush.b (#0) > 3)], limit: NONE]
            └── estimated rows: 0.00

query T
explain select * from vwpush where b > 3;
----
Filter
├── output columns: [tbpush.b (#0), rnum (#1)]
├── filters: [is_true(vwpush.b (#0) > 3)]
├── estimated rows: 0.00
└── Window
    ├── output columns: [tbpush.b (#0), rnum (#1)]
    ├── aggregate function: [row_number]
    ├── partition by: []
    ├── order by: [b]
    ├── frame: [Range: Preceding(None) ~ CurrentRow]
    └── Sort
        ├── output columns: [tbpush.b (#0)]
        ├── sort keys: [b ASC NULLS LAST]
        ├── estimated rows: 0.00
        └── TableScan
            ├── table: default.test_explain_window.tbpush
            ├── output columns: [b (#0)]
            ├── read rows: 0
            ├── read size: 0
            ├── partitions total: 0
            ├── partitions scanned: 0
            ├── push downs: [filters: [], limit: NONE]
            └── estimated rows: 0.00

query T
explain select * from (select b, row_number() over (order by b) from tbpush) where b > 3;
----
Filter
├── output columns: [tbpush.b (#0), row_number() OVER ( ORDER BY b ) (#1)]
├── filters: [is_true(tbpush.b (#0) > 3)]
├── estimated rows: 0.00
└── Window
    ├── output columns: [tbpush.b (#0), row_number() OVER ( ORDER BY b ) (#1)]
    ├── aggregate function: [row_number]
    ├── partition by: []
    ├── order by: [b]
    ├── frame: [Range: Preceding(None) ~ CurrentRow]
    └── Sort
        ├── output columns: [tbpush.b (#0)]
        ├── sort keys: [b ASC NULLS LAST]
        ├── estimated rows: 0.00
        └── TableScan
            ├── table: default.test_explain_window.tbpush
            ├── output columns: [b (#0)]
            ├── read rows: 0
            ├── read size: 0
            ├── partitions total: 0
            ├── partitions scanned: 0
            ├── push downs: [filters: [], limit: NONE]
            └── estimated rows: 0.00

# test push down limit to window function
statement ok
drop table if exists t

statement ok
create table t (a int, b int, c string, d int, e int, f string)


# Disable sort spilling
statement ok
set sort_spilling_memory_ratio = 0;

# range frame (can not push down limit)
query T
explain pipeline select a, sum(a) over (partition by a order by a desc) from t limit 3
----
CompoundBlockOperator(Project) × 1
  LimitTransform × 1
    Transform Window × 1
      TransformWindowPartitionCollect × 1
        TransformWindowPartitionScatter × 1
          DeserializeDataTransform × 1
            SyncReadParquetDataSource × 1

# Enable sort spilling
statement ok
set sort_spilling_memory_ratio = 60;

# range frame (can not push down limit)
query T
explain pipeline select a, sum(a) over (partition by a order by a desc) from t limit 3
----
CompoundBlockOperator(Project) × 1
  LimitTransform × 1
    Transform Window × 1
      TransformWindowPartitionCollect × 1
        TransformWindowPartitionScatter × 1
          DeserializeDataTransform × 1
            SyncReadParquetDataSource × 1


# Disable sort spilling
statement ok
set sort_spilling_memory_ratio = 0;

# range frame with ranking function (can push down limit)
query T
explain pipeline select a, dense_rank() over (partition by a order by a desc) from t limit 3
----
CompoundBlockOperator(Project) × 1
  LimitTransform × 1
    Transform Window × 1
      TransformWindowPartitionCollect × 1
        TransformWindowPartitionScatter × 1
          DeserializeDataTransform × 1
            SyncReadParquetDataSource × 1

# rows frame single window (can push down limit)
query T
explain pipeline select a, sum(a) over (partition by a order by a desc rows between unbounded preceding and current row) from t limit 3
----
CompoundBlockOperator(Project) × 1
  LimitTransform × 1
    Transform Window × 1
      TransformWindowPartitionCollect × 1
        TransformWindowPartitionScatter × 1
          DeserializeDataTransform × 1
            SyncReadParquetDataSource × 1

# rows frame single window (can not push down limit)
query T
explain pipeline select a, sum(a) over (partition by a order by a desc rows between unbounded preceding and unbounded following) from t limit 3
----
CompoundBlockOperator(Project) × 1
  LimitTransform × 1
    Transform Window × 1
      TransformWindowPartitionCollect × 1
        TransformWindowPartitionScatter × 1
          DeserializeDataTransform × 1
            SyncReadParquetDataSource × 1

# rows frame multi window (can not push down limit)
query T
explain pipeline select a, sum(a) over (partition by a order by a desc rows between unbounded preceding and current row),
avg(a) over (order by a rows between unbounded preceding and current row) from t limit 3
----
CompoundBlockOperator(Project) × 1
  LimitTransform × 1
    Transform Window × 1
      Merge to MultiSortMerge × 1
        TransformSortMerge × 4
          SortPartialTransform × 4
            Merge to Resize × 4
              Transform Window × 1
                TransformWindowPartitionCollect × 1
                  TransformWindowPartitionScatter × 1
                    DeserializeDataTransform × 1
                      SyncReadParquetDataSource × 1

# row fetch with window function(pipeline explain)
query T
explain pipeline select *, sum(a) over (partition by a order by a desc rows between unbounded preceding and current row) from t where a > 1 order by b limit 3;
----
CompoundBlockOperator(Project) × 1
  TransformRowsFetcher × 1
    LimitTransform × 1
      Merge to MultiSortMerge × 1
        TransformSortMergeLimit × 4
          SortPartialTransform × 4
            Merge to Resize × 4
              Transform Window × 1
                TransformWindowPartitionCollect × 1
                  TransformWindowPartitionScatter × 1
                    TransformFilter × 1
                      AddInternalColumnsTransform × 1
                        DeserializeDataTransform × 1
                          SyncReadParquetDataSource × 1

# row fetch with window function(plan explain)
query T
explain select *, sum(a) over (partition by a order by a desc rows between unbounded preceding and current row) from t where a > 1 order by b limit 3
----
RowFetch
├── output columns: [t.a (#0), t.b (#1), t._row_id (#7), sum(a) OVER ( PARTITION BY a ORDER BY a DESC ROWS BETWEEN UNBOUNDED PRECEDING AND CURRENT ROW ) (#6), t.c (#2), t.d (#3), t.e (#4), t.f (#5)]
├── columns to fetch: [c, d, e, f]
├── estimated rows: 0.00
└── Limit
    ├── output columns: [t.a (#0), t.b (#1), t._row_id (#7), sum(a) OVER ( PARTITION BY a ORDER BY a DESC ROWS BETWEEN UNBOUNDED PRECEDING AND CURRENT ROW ) (#6)]
    ├── limit: 3
    ├── offset: 0
    ├── estimated rows: 0.00
    └── Sort
        ├── output columns: [t.a (#0), t.b (#1), t._row_id (#7), sum(a) OVER ( PARTITION BY a ORDER BY a DESC ROWS BETWEEN UNBOUNDED PRECEDING AND CURRENT ROW ) (#6)]
        ├── sort keys: [b ASC NULLS LAST]
        ├── estimated rows: 0.00
        └── Window
            ├── output columns: [t.a (#0), t.b (#1), t._row_id (#7), sum(a) OVER ( PARTITION BY a ORDER BY a DESC ROWS BETWEEN UNBOUNDED PRECEDING AND CURRENT ROW ) (#6)]
            ├── aggregate function: [sum(a)]
            ├── partition by: [a]
            ├── order by: [a]
            ├── frame: [Rows: Preceding(None) ~ CurrentRow]
            └── WindowPartition
                ├── output columns: [t.a (#0), t.b (#1), t._row_id (#7)]
                ├── hash keys: [a]
                ├── estimated rows: 0.00
                └── Filter
                    ├── output columns: [t.a (#0), t.b (#1), t._row_id (#7)]
                    ├── filters: [is_true(t.a (#0) > 1)]
                    ├── estimated rows: 0.00
                    └── TableScan
                        ├── table: default.test_explain_window.t
                        ├── output columns: [a (#0), b (#1), _row_id (#7)]
                        ├── read rows: 0
                        ├── read size: 0
                        ├── partitions total: 0
                        ├── partitions scanned: 0
                        ├── push downs: [filters: [is_true(t.a (#0) > 1)], limit: NONE]
                        └── estimated rows: 0.00

statement ok
drop table if exists table43764_orc

statement ok
CREATE TABLE table43764_orc (rowkey VARCHAR NOT NULL, time TIMESTAMP NULL, sirc_action VARCHAR NULL, sirc_operation_count DECIMAL(36, 16) NULL, akc087 VARCHAR NULL, aae035 VARCHAR)

# window in subquery
query T
explain pipeline select time, rowkey from (select *, row_number() over(partition by rowkey order by time desc) as rn from table43764_orc) a where rn = 1 limit 4
----
CompoundBlockOperator(Project) × 1
  LimitTransform × 1
    TransformFilter × 1
      Transform Window × 1
        TransformWindowPartitionCollect × 1
          TransformWindowPartitionScatter × 1
            DeserializeDataTransform × 1
              SyncReadParquetDataSource × 1

# same order multi window
query T
explain  pipeline select *,lead(number,1, 42) over (order by number), lead(number,2,44) over (order by number), lead(number,3,44) over (order by number) from numbers(5);
----
CompoundBlockOperator(Project) × 1
  Transform Window × 1
    Transform Window × 1
      CompoundBlockOperator(Map) × 1
        Transform Window × 1
          Merge to MultiSortMerge × 1
            TransformSortMerge × 4
              SortPartialTransform × 4
                Merge to Resize × 4
                  CompoundBlockOperator(Map) × 1
                    NumbersSourceTransform × 1

# same order same partiton by multi window
query T
explain pipeline select number, lead(number,1, 0) over (partition by number % 3 order by number+ 1), lead(number,2, 0) over (partition by number % 3 order by number + 1) from numbers(50);
----
CompoundBlockOperator(Project) × 1
  Transform Window × 1
<<<<<<< HEAD
    CompoundBlockOperator(Map) × 1
      Transform Window × 1
        TransformWindowPartitionCollect × 1
          TransformWindowPartitionScatter × 1
            CompoundBlockOperator(Map) × 1
              NumbersSourceTransform × 1
=======
    Transform Window × 1
      TransformWindowPartitionSort × 1
        TransformWindowPartitionSpillReader × 1
          TransformWindowPartitionBucket × 1
            TransformWindowPartitionSpillWriter × 1
              TransformWindowPartitionScatter × 1
                CompoundBlockOperator(Map) × 1
                  NumbersSourceTransform × 1
>>>>>>> cbbd4e37

# window partition with empty sort items from same window partition  with sort items
## explain  select a, sum(number - 1) over (partition by number % 3) from (select number,  rank()over (partition by number % 3 order by number + 1) a
##    from numbers(50)) t(number, a);
query T
explain  select a, sum(number - 1) over (partition by number % 3) from (select number,  rank()over (partition by number % 3 order by number + 1) a 
    from numbers(50));
----
Window
├── output columns: [numbers.number (#0), rank_part_0 (#1), rank() OVER ( PARTITION BY number % 3 ORDER BY number + 1 ) (#3), sum_arg_0 (#4), rank_part_0 (#1), sum(number - 1) OVER ( PARTITION BY number % 3 ) (#5)]
├── aggregate function: [sum(sum_arg_0)]
├── partition by: [rank_part_0]
├── order by: []
├── frame: [Range: Preceding(None) ~ Following(None)]
└── EvalScalar
    ├── output columns: [numbers.number (#0), rank_part_0 (#1), rank() OVER ( PARTITION BY number % 3 ORDER BY number + 1 ) (#3), sum_arg_0 (#4), rank_part_0 (#1)]
    ├── expressions: [numbers.number (#0) - 1, numbers.number (#0) % 3]
    ├── estimated rows: 50.00
    └── Window
        ├── output columns: [numbers.number (#0), rank_part_0 (#1), rank_order_0 (#2), rank() OVER ( PARTITION BY number % 3 ORDER BY number + 1 ) (#3)]
        ├── aggregate function: [rank]
        ├── partition by: [rank_part_0]
        ├── order by: [rank_order_0]
        ├── frame: [Range: Preceding(None) ~ CurrentRow]
        └── WindowPartition
            ├── output columns: [numbers.number (#0), rank_part_0 (#1), rank_order_0 (#2)]
            ├── hash keys: [rank_part_0]
            ├── estimated rows: 50.00
            └── EvalScalar
                ├── output columns: [numbers.number (#0), rank_part_0 (#1), rank_order_0 (#2)]
                ├── expressions: [numbers.number (#0) % 3, numbers.number (#0) + 1]
                ├── estimated rows: 50.00
                └── TableScan
                    ├── table: default.system.numbers
                    ├── output columns: [number (#0)]
                    ├── read rows: 50
                    ├── read size: < 1 KiB
                    ├── partitions total: 1
                    ├── partitions scanned: 1
                    ├── push downs: [filters: [], limit: NONE]
                    └── estimated rows: 50.00

query T
explain select number, avg(number) over (partition by number % 3),  rank() over (partition by number % 3 order by number + 1), sum(number) over (partition by number % 3)
    from numbers(50);
----
Window
├── output columns: [numbers.number (#0), avg_part_0 (#1), rank_order_0 (#3), rank() OVER ( PARTITION BY number % 3 ORDER BY number + 1 ) (#4), avg(number) OVER ( PARTITION BY number % 3 ) (#2), sum(number) OVER ( PARTITION BY number % 3 ) (#5)]
├── aggregate function: [sum(number)]
├── partition by: [avg_part_0]
├── order by: []
├── frame: [Range: Preceding(None) ~ Following(None)]
└── Window
    ├── output columns: [numbers.number (#0), avg_part_0 (#1), rank_order_0 (#3), rank() OVER ( PARTITION BY number % 3 ORDER BY number + 1 ) (#4), avg(number) OVER ( PARTITION BY number % 3 ) (#2)]
    ├── aggregate function: [avg(number)]
    ├── partition by: [avg_part_0]
    ├── order by: []
    ├── frame: [Range: Preceding(None) ~ Following(None)]
    └── Window
        ├── output columns: [numbers.number (#0), avg_part_0 (#1), rank_order_0 (#3), rank() OVER ( PARTITION BY number % 3 ORDER BY number + 1 ) (#4)]
        ├── aggregate function: [rank]
        ├── partition by: [avg_part_0]
        ├── order by: [rank_order_0]
        ├── frame: [Range: Preceding(None) ~ CurrentRow]
        └── WindowPartition
            ├── output columns: [numbers.number (#0), avg_part_0 (#1), rank_order_0 (#3)]
            ├── hash keys: [avg_part_0]
            ├── estimated rows: 50.00
            └── EvalScalar
                ├── output columns: [numbers.number (#0), avg_part_0 (#1), rank_order_0 (#3)]
                ├── expressions: [numbers.number (#0) % 3, numbers.number (#0) + 1]
                ├── estimated rows: 50.00
                └── TableScan
                    ├── table: default.system.numbers
                    ├── output columns: [number (#0)]
                    ├── read rows: 50
                    ├── read size: < 1 KiB
                    ├── partitions total: 1
                    ├── partitions scanned: 1
                    ├── push downs: [filters: [], limit: NONE]
                    └── estimated rows: 50.00

query T
explain  select a, sum(number - 1) over (partition by number % 3) from (select number,  rank()over (partition by number % 3 order by number) a from numbers(50));
----
Window
├── output columns: [numbers.number (#0), rank_part_0 (#1), rank() OVER ( PARTITION BY number % 3 ORDER BY number ) (#2), sum_arg_0 (#3), rank_part_0 (#1), sum(number - 1) OVER ( PARTITION BY number % 3 ) (#4)]
├── aggregate function: [sum(sum_arg_0)]
├── partition by: [rank_part_0]
├── order by: []
├── frame: [Range: Preceding(None) ~ Following(None)]
└── EvalScalar
    ├── output columns: [numbers.number (#0), rank_part_0 (#1), rank() OVER ( PARTITION BY number % 3 ORDER BY number ) (#2), sum_arg_0 (#3), rank_part_0 (#1)]
    ├── expressions: [numbers.number (#0) - 1, numbers.number (#0) % 3]
    ├── estimated rows: 50.00
    └── Window
        ├── output columns: [numbers.number (#0), rank_part_0 (#1), rank() OVER ( PARTITION BY number % 3 ORDER BY number ) (#2)]
        ├── aggregate function: [rank]
        ├── partition by: [rank_part_0]
        ├── order by: [number]
        ├── frame: [Range: Preceding(None) ~ CurrentRow]
        └── WindowPartition
            ├── output columns: [numbers.number (#0), rank_part_0 (#1)]
            ├── hash keys: [rank_part_0]
            ├── estimated rows: 50.00
            └── EvalScalar
                ├── output columns: [numbers.number (#0), rank_part_0 (#1)]
                ├── expressions: [numbers.number (#0) % 3]
                ├── estimated rows: 50.00
                └── TableScan
                    ├── table: default.system.numbers
                    ├── output columns: [number (#0)]
                    ├── read rows: 50
                    ├── read size: < 1 KiB
                    ├── partitions total: 1
                    ├── partitions scanned: 1
                    ├── push downs: [filters: [], limit: NONE]
                    └── estimated rows: 50.00

query T
explain  select a, sum(number - 1) over (partition by number % 3) from (select number,  rank()over (partition by number % 3 order by number) a from numbers(50)) t(number);
----
Window
├── output columns: [numbers.number (#0), rank_part_0 (#1), rank() OVER ( PARTITION BY number % 3 ORDER BY number ) (#2), sum_arg_0 (#3), rank_part_0 (#1), sum(number - 1) OVER ( PARTITION BY number % 3 ) (#4)]
├── aggregate function: [sum(sum_arg_0)]
├── partition by: [rank_part_0]
├── order by: []
├── frame: [Range: Preceding(None) ~ Following(None)]
└── EvalScalar
    ├── output columns: [numbers.number (#0), rank_part_0 (#1), rank() OVER ( PARTITION BY number % 3 ORDER BY number ) (#2), sum_arg_0 (#3), rank_part_0 (#1)]
    ├── expressions: [t.number (#0) - 1, t.number (#0) % 3]
    ├── estimated rows: 50.00
    └── Window
        ├── output columns: [numbers.number (#0), rank_part_0 (#1), rank() OVER ( PARTITION BY number % 3 ORDER BY number ) (#2)]
        ├── aggregate function: [rank]
        ├── partition by: [rank_part_0]
        ├── order by: [number]
        ├── frame: [Range: Preceding(None) ~ CurrentRow]
        └── WindowPartition
            ├── output columns: [numbers.number (#0), rank_part_0 (#1)]
            ├── hash keys: [rank_part_0]
            ├── estimated rows: 50.00
            └── EvalScalar
                ├── output columns: [numbers.number (#0), rank_part_0 (#1)]
                ├── expressions: [numbers.number (#0) % 3]
                ├── estimated rows: 50.00
                └── TableScan
                    ├── table: default.system.numbers
                    ├── output columns: [number (#0)]
                    ├── read rows: 50
                    ├── read size: < 1 KiB
                    ├── partitions total: 1
                    ├── partitions scanned: 1
                    ├── push downs: [filters: [], limit: NONE]
                    └── estimated rows: 50.00

statement ok
DROP DATABASE test_explain_window;<|MERGE_RESOLUTION|>--- conflicted
+++ resolved
@@ -540,23 +540,12 @@
 ----
 CompoundBlockOperator(Project) × 1
   Transform Window × 1
-<<<<<<< HEAD
     CompoundBlockOperator(Map) × 1
       Transform Window × 1
         TransformWindowPartitionCollect × 1
           TransformWindowPartitionScatter × 1
             CompoundBlockOperator(Map) × 1
               NumbersSourceTransform × 1
-=======
-    Transform Window × 1
-      TransformWindowPartitionSort × 1
-        TransformWindowPartitionSpillReader × 1
-          TransformWindowPartitionBucket × 1
-            TransformWindowPartitionSpillWriter × 1
-              TransformWindowPartitionScatter × 1
-                CompoundBlockOperator(Map) × 1
-                  NumbersSourceTransform × 1
->>>>>>> cbbd4e37
 
 # window partition with empty sort items from same window partition  with sort items
 ## explain  select a, sum(number - 1) over (partition by number % 3) from (select number,  rank()over (partition by number % 3 order by number + 1) a
