--- conflicted
+++ resolved
@@ -596,7 +596,22 @@
 ----
 0
 
-<<<<<<< HEAD
+## test issue #13367
+statement ok
+create table tt2(a bool, b variant, c map(string, string));
+
+statement ok
+insert into tt2 values (true, '10', {'k1':'v1'}), (false, '20', {'k2':'v2'})
+
+statement ok
+merge into tt2 using(select true as x) as t on (x and tt2.a) when matched and tt2.a then update set tt2.b = parse_json('30');
+
+query TTT
+select a, b, c from tt2;
+----
+0 20 {'k2':'v2'}
+1 30 {'k1':'v1'}
+
 #################################################################################
 # test pruning                                                                  #
 #################################################################################
@@ -659,23 +674,6 @@
 3 b4 c_6
 
 #################################################################################
-=======
-## test issue #13367
-statement ok
-create table tt2(a bool, b variant, c map(string, string));
-
-statement ok
-insert into tt2 values (true, '10', {'k1':'v1'}), (false, '20', {'k2':'v2'})
-
-statement ok
-merge into tt2 using(select true as x) as t on (x and tt2.a) when matched and tt2.a then update set tt2.b = parse_json('30');
-
-query TTT
-select a, b, c from tt2;
-----
-0 20 {'k2':'v2'}
-1 30 {'k1':'v1'}
->>>>>>> 4ed54b55
 
 statement ok
 set enable_experimental_merge_into = 0;