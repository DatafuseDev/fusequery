--- conflicted
+++ resolved
@@ -224,7 +224,6 @@
 ----
 1
 
-<<<<<<< HEAD
 # Test map_pick function
 query
 SELECT map_pick({'k1': 'v1', 'k2': 'v2', 'k3': null}, 'k1', 'k3')
@@ -249,7 +248,7 @@
 {'k1':'v1','k3':NULL} {} {'a':10,'b':20}
 {} {} {}
 {} {} NULL
-=======
+
 # Test map_filter
 query T
 SELECT map_filter({1:0,2:2,3:-1}, (k, v) -> k > v);
@@ -375,7 +374,6 @@
 {"k1":"k1v1","k2":"k2v2"} {}
 {"data":"databend","space":"spacetime"} {"data":"bend"}
 {} {}
->>>>>>> dcf76544
 
 statement ok
 DROP DATABASE map_func_test
