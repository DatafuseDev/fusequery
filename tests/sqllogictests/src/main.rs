// Copyright 2021 Datafuse Labs
//
// Licensed under the Apache License, Version 2.0 (the "License");
// you may not use this file except in compliance with the License.
// You may obtain a copy of the License at
//
//     http://www.apache.org/licenses/LICENSE-2.0
//
// Unless required by applicable law or agreed to in writing, software
// distributed under the License is distributed on an "AS IS" BASIS,
// WITHOUT WARRANTIES OR CONDITIONS OF ANY KIND, either express or implied.
// See the License for the specific language governing permissions and
// limitations under the License.

use std::collections::HashSet;
use std::future::Future;
use std::path::Path;
use std::time::Instant;

use bollard::Docker;
use clap::Parser;
use client::TTCClient;
use futures_util::stream;
use futures_util::StreamExt;
use rand::Rng;
use sqllogictest::default_column_validator;
use sqllogictest::default_validator;
use sqllogictest::parse_file;
use sqllogictest::DBOutput;
use sqllogictest::DefaultColumnType;
use sqllogictest::Record;
use sqllogictest::Runner;
use sqllogictest::TestError;
use testcontainers::ContainerAsync;
use testcontainers::GenericImage;
use testcontainers::Image;

use crate::arg::SqlLogicTestArgs;
use crate::client::Client;
use crate::client::ClientType;
use crate::client::HttpClient;
use crate::client::MySQLClient;
use crate::error::DSqlLogicTestError;
use crate::error::Result;
use crate::util::collect_lazy_dir;
use crate::util::get_files;
use crate::util::lazy_prepare_data;
use crate::util::lazy_run_dictionary_containers;
use crate::util::run_ttc_container;

mod arg;
mod client;
mod error;
mod util;

const HANDLER_MYSQL: &str = "mysql";
const HANDLER_HTTP: &str = "http";
const HANDLER_HYBRID: &str = "hybrid";
const TTC_PORT_START: u16 = 9902;

use std::sync::LazyLock;

static HYBRID_CONFIGS: LazyLock<Vec<(Box<ClientType>, usize)>> = LazyLock::new(|| {
    vec![
        (Box::new(ClientType::MySQL), 3),
        // (
        //     Box::new(ClientType::Ttc(
        //         "datafuselabs/ttc-rust:latest".to_string(),
        //         TTC_PORT_START,
        //     )),
        //     1,
        // ),
        (
            Box::new(ClientType::Ttc(
                "ghcr.io/forsaken628/ttc-go:latest".to_string(),
                TTC_PORT_START,
            )),
            6,
        ),
    ]
});

pub struct Databend {
    client: Client,
}

impl Databend {
    pub fn create(client: Client) -> Self {
        Databend { client }
    }
    pub fn client_name(&self) -> &str {
        self.client.engine_name()
    }
}

#[async_trait::async_trait]
impl sqllogictest::AsyncDB for Databend {
    type Error = DSqlLogicTestError;
    type ColumnType = DefaultColumnType;

    async fn run(&mut self, sql: &str) -> Result<DBOutput<Self::ColumnType>> {
        self.client.query(sql).await
    }

    fn engine_name(&self) -> &str {
        self.client.engine_name()
    }
}

#[tokio::main]
pub async fn main() -> Result<()> {
    env_logger::init();

    println!(
        "Run sqllogictests with args: {}",
        std::env::args().skip(1).collect::<Vec<String>>().join(" ")
    );
    let args = SqlLogicTestArgs::parse();
    let handlers = match &args.handlers {
        Some(hs) => hs.iter().map(|s| s.as_str()).collect(),
        None => vec![HANDLER_MYSQL, HANDLER_HTTP],
    };
    let mut containers = vec![];
    for handler in handlers.iter() {
        match *handler {
            HANDLER_MYSQL => {
                run_mysql_client(args.clone()).await?;
            }
            HANDLER_HTTP => {
                run_http_client(args.clone()).await?;
            }
            HANDLER_HYBRID => {
                run_hybrid_client(args.clone(), &mut containers).await?;
            }
            _ => {
                return Err(format!("Unknown test handler: {handler}").into());
            }
        }
    }

    Ok(())
}

async fn run_mysql_client(args: SqlLogicTestArgs) -> Result<()> {
    println!("MySQL client starts to run with: {:?}", args);
    run_suits(args, ClientType::MySQL).await?;
    Ok(())
}

async fn run_http_client(args: SqlLogicTestArgs) -> Result<()> {
    println!("Http client starts to run with: {:?}", args);
    run_suits(args, ClientType::Http).await?;
    Ok(())
}

async fn run_hybrid_client(
    args: SqlLogicTestArgs,
    cs: &mut Vec<ContainerAsync<GenericImage>>,
) -> Result<()> {
    println!("Hybird client starts to run with: {:?}", args);

    let docker = Docker::connect_with_local_defaults().unwrap();
    for (c, _) in HYBRID_CONFIGS.iter() {
        match c.as_ref() {
            ClientType::MySQL | ClientType::Http => {}
<<<<<<< HEAD
            ClientType::Ttc(image, port) => {
                run_ttc_container(&docker, image, *port, cs).await?;
=======
            ClientType::Ttc(image, _) => {
                run_ttc_container(&docker, image, port_start, args.port, cs).await?;
                port_start += 1;
>>>>>>> 84ebeb84
            }
            ClientType::Hybird => panic!("Can't run hybrid client in hybrid client"),
        }
    }

    if let Err(e) = run_suits(args, ClientType::Hybird).await {
        for c in cs {
            println!("{}", c.id());
            println!("{}", c.image().name());
            if let Ok(log) = c.stderr_to_vec().await {
                println!("stderr: {}", String::from_utf8_lossy(&log));
            }
            if let Ok(log) = c.stdout_to_vec().await {
                println!("stdout: {}", String::from_utf8_lossy(&log));
            }
        }
        Err(e)?
    }
    Ok(())
}

// Create new databend with client type
#[async_recursion::async_recursion(#[recursive::recursive])]
async fn create_databend(client_type: &ClientType, filename: &str) -> Result<Databend> {
    let mut client: Client;
    let args = SqlLogicTestArgs::parse();
    match client_type {
        ClientType::MySQL => {
            let mut mysql_client = MySQLClient::create(&args.database).await?;
            if args.bench {
                mysql_client.enable_bench();
            }
            client = Client::MySQL(mysql_client);
        }
        ClientType::Http => {
            client = Client::Http(HttpClient::create(args.port).await?);
        }

        ClientType::Ttc(image, port) => {
            let conn = format!("127.0.0.1:{port}");
            client = Client::Ttc(TTCClient::create(image, &conn).await?);
        }

        ClientType::Hybird => {
            let ts = &HYBRID_CONFIGS;
            let totals: usize = ts.iter().map(|t| t.1).sum();
            let r = rand::thread_rng().gen_range(0..totals);

            let mut acc = 0;
            for (t, s) in ts.iter() {
                acc += s;

                if acc >= r {
                    return create_databend(t.as_ref(), filename).await;
                }
            }
            unreachable!()
        }
    }
    if args.enable_sandbox {
        client.create_sandbox().await?;
    }
    if args.debug {
        client.enable_debug();
    }

    println!("Running {} test for file: {} ...", client_type, filename);
    Ok(Databend::create(client))
}

async fn run_suits(args: SqlLogicTestArgs, client_type: ClientType) -> Result<()> {
    // Todo: set validator to process regex
    let mut num_of_tests = 0;
    let mut lazy_dirs = HashSet::new();
    let mut files = vec![];
    let start = Instant::now();
    // Walk each suit dir and read all files in it
    // After get a slt file, set the file name to databend
    let suits = std::fs::read_dir(args.suites).unwrap();
    for suit in suits {
        // Get a suit and find all slt files in the suit
        let suit = suit.unwrap().path();
        // Parse the suit and find all slt files
        let suit_files = get_files(suit)?;
        for suit_file in suit_files.into_iter() {
            let file_name = suit_file
                .as_ref()
                .unwrap()
                .path()
                .file_name()
                .unwrap()
                .to_str()
                .unwrap()
                .to_string();
            if let Some(ref specific_file) = args.file {
                if !specific_file.split(',').any(|f| f.eq(&file_name)) {
                    continue;
                }
            }
            if let Some(ref skip_file) = args.skipped_file {
                if skip_file.split(',').any(|f| f.eq(&file_name)) {
                    continue;
                }
            }
            num_of_tests += parse_file::<DefaultColumnType>(suit_file.as_ref().unwrap().path())
                .unwrap()
                .len();

            collect_lazy_dir(suit_file.as_ref().unwrap().path(), &mut lazy_dirs)?;
            files.push(suit_file);
        }
    }

    // lazy load test datas
    lazy_prepare_data(&lazy_dirs)?;
    // lazy run dictionaries containers
    let _dict_container = lazy_run_dictionary_containers(&lazy_dirs).await?;

    if args.complete {
        for file in files {
            let file_name = file
                .as_ref()
                .unwrap()
                .path()
                .file_name()
                .unwrap()
                .to_str()
                .unwrap()
                .to_string();

            let col_separator = " ";
            let validator = default_validator;
            let column_validator = default_column_validator;
            let mut runner =
                Runner::new(|| async { create_databend(&client_type, &file_name).await });
            runner
                .update_test_file(
                    file.unwrap().path(),
                    col_separator,
                    validator,
                    column_validator,
                )
                .await
                .unwrap();
        }
    } else {
        let mut tasks = Vec::with_capacity(files.len());
        for file in files {
            let client_type = client_type.clone();
            tasks.push(async move { run_file_async(&client_type, file.unwrap().path()).await });
        }
        // Run all tasks parallel
        run_parallel_async(tasks, num_of_tests).await?;
    }
    let duration = start.elapsed();
    println!(
        "Run all tests[{}] using {} ms",
        num_of_tests,
        duration.as_millis()
    );

    Ok(())
}

async fn run_parallel_async(
    tasks: Vec<impl Future<Output = std::result::Result<Vec<TestError>, TestError>>>,
    num_of_tests: usize,
) -> Result<()> {
    let args = SqlLogicTestArgs::parse();
    let jobs = tasks.len().clamp(1, args.parallel);
    let tasks = stream::iter(tasks).buffer_unordered(jobs);
    let no_fail_fast = args.no_fail_fast;
    if !no_fail_fast {
        let errors = tasks
            .filter_map(|result| async { result.err() })
            .collect()
            .await;
        handle_error_records(errors, no_fail_fast, num_of_tests)
    } else {
        let errors: Vec<Vec<TestError>> = tasks
            .filter_map(|result| async { result.ok() })
            .collect()
            .await;
        handle_error_records(
            errors.into_iter().flatten().collect(),
            no_fail_fast,
            num_of_tests,
        )
    }
}

async fn run_file_async(
    client_type: &ClientType,
    filename: impl AsRef<Path>,
) -> std::result::Result<Vec<TestError>, TestError> {
    let start = Instant::now();

    let mut error_records = vec![];
    let no_fail_fast = SqlLogicTestArgs::parse().no_fail_fast;
    let records = parse_file(&filename).unwrap();
    let filename = filename.as_ref().to_str().unwrap();

    let mut runner = Runner::new(|| async { create_databend(client_type, filename).await });
    for record in records.into_iter() {
        if let Record::Halt { .. } = record {
            break;
        }
        // Capture error record and continue to run next records
        if let Err(e) = runner.run_async(record).await {
            if no_fail_fast {
                error_records.push(e);
            } else {
                return Err(e);
            }
        }
    }
    let run_file_status = match error_records.is_empty() {
        true => "✅",
        false => "❌",
    };

    if !SqlLogicTestArgs::parse().bench {
        println!(
            "Completed {} test for file: {} {} ({:?})",
            client_type,
            filename,
            run_file_status,
            start.elapsed(),
        );
    }
    Ok(error_records)
}

fn handle_error_records(
    error_records: Vec<TestError>,
    no_fail_fast: bool,
    num_of_tests: usize,
) -> Result<()> {
    if error_records.is_empty() {
        return Ok(());
    }

    println!(
        "Test finished, fail fast {}, {} out of {} records failed to run",
        if no_fail_fast { "disabled" } else { "enabled" },
        error_records.len(),
        num_of_tests
    );
    for (idx, error_record) in error_records.iter().enumerate() {
        println!("{idx}: {}", error_record.display(true));
    }

    Err(DSqlLogicTestError::SelfError(
        "sqllogictest failed".to_string(),
    ))
}<|MERGE_RESOLUTION|>--- conflicted
+++ resolved
@@ -163,14 +163,8 @@
     for (c, _) in HYBRID_CONFIGS.iter() {
         match c.as_ref() {
             ClientType::MySQL | ClientType::Http => {}
-<<<<<<< HEAD
             ClientType::Ttc(image, port) => {
-                run_ttc_container(&docker, image, *port, cs).await?;
-=======
-            ClientType::Ttc(image, _) => {
-                run_ttc_container(&docker, image, port_start, args.port, cs).await?;
-                port_start += 1;
->>>>>>> 84ebeb84
+                run_ttc_container(&docker, image, *port, args.port, cs).await?;
             }
             ClientType::Hybird => panic!("Can't run hybrid client in hybrid client"),
         }
