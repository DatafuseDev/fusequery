--- conflicted
+++ resolved
@@ -113,15 +113,6 @@
                     let column = DataColumn::Constant(constant.value.clone(), rows);
                     column_map.insert(constant.name.clone(), column);
                 }
-<<<<<<< HEAD
-                ExpressionAction::Exists(exists) => {
-                    let res = column_map.get(&exists.name);
-                    if res.is_none() {
-                        return Err(ErrorCode::LogicalError(
-                            "Exist subquery must be prepared before the main query's execution",
-                        ));
-                    }
-                }
                 ExpressionAction::InList(inlist) => {
                     let f = InListFunction::try_create(
                         inlist.list.clone(),
@@ -141,8 +132,6 @@
                         }
                     }
                 }
-=======
->>>>>>> c473165c
                 _ => {}
             }
         }
