// Copyright 2020-2021 The Datafuse Authors.
//
// SPDX-License-Identifier: Apache-2.0.

use std::any::Any;
use std::sync::Arc;

use async_trait::async_trait;
use common_datablocks::DataBlock;
use common_datavalues::DataSchemaRef;
use common_exception::Result;
use common_planners::Expression;
use common_streams::DataBlockStream;
use common_streams::SendableDataBlockStream;
use futures::StreamExt;

use crate::pipelines::processors::EmptyProcessor;
use crate::pipelines::processors::IProcessor;
use crate::pipelines::transforms::transform_sort_partial::get_sort_descriptions;

pub struct SortMergeTransform {
    schema: DataSchemaRef,
<<<<<<< HEAD
    exprs: Vec<ExpressionAction>,
=======
    exprs: Vec<Expression>,
    limit: Option<usize>,
>>>>>>> d1c85e3b
    input: Arc<dyn IProcessor>
}

impl SortMergeTransform {
<<<<<<< HEAD
    pub fn try_create(schema: DataSchemaRef, exprs: Vec<ExpressionAction>) -> Result<Self> {
=======
    pub fn try_create(
        schema: DataSchemaRef,
        exprs: Vec<Expression>,
        limit: Option<usize>
    ) -> Result<Self> {
>>>>>>> d1c85e3b
        Ok(SortMergeTransform {
            schema,
            exprs,
            input: Arc::new(EmptyProcessor::create())
        })
    }
}

#[async_trait]
impl IProcessor for SortMergeTransform {
    fn name(&self) -> &str {
        "SortMergeTransform"
    }

    fn connect_to(&mut self, input: Arc<dyn IProcessor>) -> Result<()> {
        self.input = input;
        Ok(())
    }

    fn inputs(&self) -> Vec<Arc<dyn IProcessor>> {
        vec![self.input.clone()]
    }

    fn as_any(&self) -> &dyn Any {
        self
    }

    async fn execute(&self) -> Result<SendableDataBlockStream> {
        let sort_columns_descriptions = get_sort_descriptions(&self.schema, &self.exprs)?;
        let mut blocks = vec![];
        let mut stream = self.input.execute().await?;

        while let Some(block) = stream.next().await {
            blocks.push(block?);
        }

        let results = match blocks.len() {
            0 => vec![],
            _ => vec![DataBlock::merge_sort_blocks(
                &blocks,
                &sort_columns_descriptions,
                None
            )?]
        };

        Ok(Box::pin(DataBlockStream::create(
            self.schema.clone(),
            None,
            results
        )))
    }
}<|MERGE_RESOLUTION|>--- conflicted
+++ resolved
@@ -20,25 +20,12 @@
 
 pub struct SortMergeTransform {
     schema: DataSchemaRef,
-<<<<<<< HEAD
     exprs: Vec<ExpressionAction>,
-=======
-    exprs: Vec<Expression>,
-    limit: Option<usize>,
->>>>>>> d1c85e3b
     input: Arc<dyn IProcessor>
 }
 
 impl SortMergeTransform {
-<<<<<<< HEAD
     pub fn try_create(schema: DataSchemaRef, exprs: Vec<ExpressionAction>) -> Result<Self> {
-=======
-    pub fn try_create(
-        schema: DataSchemaRef,
-        exprs: Vec<Expression>,
-        limit: Option<usize>
-    ) -> Result<Self> {
->>>>>>> d1c85e3b
         Ok(SortMergeTransform {
             schema,
             exprs,
