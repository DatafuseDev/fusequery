--- conflicted
+++ resolved
@@ -8,26 +8,6 @@
 use common_exception::ErrorCode;
 use common_exception::Result;
 use common_runtime::tokio;
-<<<<<<< HEAD
-use common_runtime::tokio::net::TcpListener;
-use common_runtime::tokio::sync::mpsc;
-use common_runtime::tokio::time;
-use log::error;
-use metrics::histogram;
-use tokio_stream::wrappers::IntervalStream;
-use tokio_stream::StreamExt;
-
-use crate::configs::Config;
-use crate::interpreters::InterpreterFactory;
-use crate::servers::clickhouse::ClickHouseStream;
-use crate::sessions::FuseQueryContextRef;
-use crate::sessions::SessionMgrRef;
-use crate::sql::PlanParser;
-
-struct Session {
-    ctx: FuseQueryContextRef,
-}
-=======
 use common_runtime::tokio::net::TcpStream;
 use common_runtime::tokio::task::JoinHandle;
 use common_runtime::Runtime;
@@ -44,7 +24,6 @@
 use crate::servers::server::Server;
 use crate::sessions::SessionManager;
 use crate::sessions::SessionManagerRef;
->>>>>>> 8548b8fc
 
 pub struct ClickHouseHandler {
     sessions: SessionManagerRef,
@@ -109,45 +88,6 @@
     }
 }
 
-<<<<<<< HEAD
-pub struct ClickHouseHandler {
-    conf: Config,
-    session_manager: SessionMgrRef,
-}
-
-impl ClickHouseHandler {
-    pub fn create(conf: Config, session_manager: SessionMgrRef) -> Self {
-        Self {
-            conf,
-            session_manager,
-        }
-    }
-
-    pub async fn start(&self) -> anyhow::Result<()> {
-        let listener = TcpListener::bind(format!(
-            "{}:{}",
-            self.conf.clickhouse_handler_host, self.conf.clickhouse_handler_port
-        ))
-        .await?;
-
-        loop {
-            let session_mgr = self.session_manager.clone();
-            // Asynchronously wait for an inbound TcpStream.
-            let (stream, _) = listener.accept().await?;
-            let ctx = self.session_manager.try_create_context()?;
-            ctx.set_max_threads(self.conf.num_cpus)?;
-
-            // Spawn our handler to be run asynchronously.
-            tokio::spawn(async move {
-                if let Err(e) =
-                    ClickHouseServer::run_on_stream(Arc::new(Session::create(ctx.clone())), stream)
-                        .await
-                {
-                    error!("Error: {:?}", e);
-                }
-                session_mgr.try_remove_context(ctx).unwrap();
-            });
-=======
 #[async_trait::async_trait]
 impl Server for ClickHouseHandler {
     async fn shutdown(&mut self) {
@@ -175,7 +115,6 @@
                 self.join_handle = Some(tokio::spawn(self.listen_loop(stream, rejected_rt)));
                 Ok(listener)
             }
->>>>>>> 8548b8fc
         }
     }
 }