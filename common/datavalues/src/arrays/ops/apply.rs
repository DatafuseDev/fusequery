// Copyright 2021 Datafuse Labs.
//
// Licensed under the Apache License, Version 2.0 (the "License");
// you may not use this file except in compliance with the License.
// You may obtain a copy of the License at
//
//     http://www.apache.org/licenses/LICENSE-2.0
//
// Unless required by applicable law or agreed to in writing, software
// distributed under the License is distributed on an "AS IS" BASIS,
// WITHOUT WARRANTIES OR CONDITIONS OF ANY KIND, either express or implied.
// See the License for the specific language governing permissions and
// limitations under the License.
use std::borrow::Cow;

use common_arrow::arrow::compute::arity::unary;

use crate::prelude::*;

macro_rules! apply {
    ($self:expr, $f:expr) => {{
        if $self.null_count() == 0 {
            $self.into_no_null_iter().map($f).collect()
        } else {
            $self.inner().iter().map(|opt_v| opt_v.map($f)).collect()
        }
    }};
}

macro_rules! apply_enumerate {
    ($self:expr, $f:expr) => {{
        if $self.null_count() == 0 {
            $self.into_no_null_iter().enumerate().map($f).collect()
        } else {
            $self
                .inner()
                .iter()
                .enumerate()
                .map(|(idx, opt_v)| opt_v.map(|v| $f((idx, v))))
                .collect()
        }
    }};
}

pub trait ArrayApply<'a, A, B> {
<<<<<<< HEAD
    /// Apply a closure elementwise and cast to a Numeric DFPrimitiveArray.
    /// This is fastest when the null check branching is more expensive
    /// than the closure application.
=======
    /// Apply a closure elementwise and cast to a Numeric DFPrimitiveArray. This is fastest when the
    /// null check branching is more expensive than the closure application.
>>>>>>> 2848a99a
    ///
    /// Null values remain null.
    fn apply_cast_numeric<F, S>(&'a self, f: F) -> DFPrimitiveArray<S>
    where
        F: Fn(A) -> S + Copy,
        S: DFPrimitiveType;

    /// Apply a closure on optional values and cast to Numeric DFPrimitiveArray without null values.
    fn branch_apply_cast_numeric_no_null<F, S>(&'a self, f: F) -> DFPrimitiveArray<S>
    where
        F: Fn(Option<A>) -> S + Copy,
        S: DFPrimitiveType;

    /// Apply a closure elementwise. This is fastest when the null check branching is more expensive
    /// than the closure application. Often it is.
    ///
    /// Null values remain null.
    #[must_use]
    fn apply<F>(&'a self, f: F) -> Self
    where F: Fn(A) -> B + Copy;

    /// Apply a closure elementwise. The closure gets the index of the element as first argument.
    #[must_use]
    fn apply_with_idx<F>(&'a self, f: F) -> Self
    where F: Fn((usize, A)) -> B + Copy;

    /// Apply a closure elementwise. The closure gets the index of the element as first argument.
    #[must_use]
    fn apply_with_idx_on_opt<F>(&'a self, f: F) -> Self
    where F: Fn((usize, Option<A>)) -> Option<B> + Copy;
}

impl<'a, T> ArrayApply<'a, T, T> for DFPrimitiveArray<T>
where T: DFPrimitiveType
{
    fn apply_cast_numeric<F, S>(&self, f: F) -> DFPrimitiveArray<S>
    where
        F: Fn(T) -> S + Copy,
        S: DFPrimitiveType,
    {
        let array = unary(self.inner(), f, S::data_type().to_arrow());
        DFPrimitiveArray::<S>::new(array)
    }

    fn branch_apply_cast_numeric_no_null<F, S>(&self, f: F) -> DFPrimitiveArray<S>
    where
        F: Fn(Option<T>) -> S + Copy,
        S: DFPrimitiveType,
    {
        let array = unary(self.inner(), |n| f(Some(n)), S::data_type().to_arrow());
        DFPrimitiveArray::<S>::new(array)
    }

    fn apply<F>(&'a self, f: F) -> Self
    where F: Fn(T) -> T + Copy {
        let array = unary(self.inner(), f, T::data_type().to_arrow());
        DFPrimitiveArray::<T>::new(array)
    }

    fn apply_with_idx<F>(&'a self, f: F) -> Self
    where F: Fn((usize, T)) -> T + Copy {
        if self.null_count() == 0 {
            let ca: Self = self
                .into_no_null_iter()
                .enumerate()
                .map(|(idx, v)| f((idx, *v)))
                .collect_trusted();
            ca
        } else {
            self.into_iter()
                .enumerate()
                .map(|(idx, opt_v)| opt_v.map(|v| f((idx, *v))))
                .collect_trusted()
        }
    }

    fn apply_with_idx_on_opt<F>(&'a self, f: F) -> Self
    where F: Fn((usize, Option<T>)) -> Option<T> + Copy {
        self.into_iter()
            .enumerate()
            .map(|(idx, v)| f((idx, v.copied())))
            .collect_trusted()
    }
}

impl<'a> ArrayApply<'a, bool, bool> for DFBooleanArray {
    fn apply_cast_numeric<F, S>(&self, f: F) -> DFPrimitiveArray<S>
    where
        F: Fn(bool) -> S + Copy,
        S: DFPrimitiveType,
    {
        let values = self.array.values().iter().map(f);
        let values = values.collect();
        let validity = self.array.validity().cloned();
        to_primitive::<S>(values, validity)
    }

    fn branch_apply_cast_numeric_no_null<F, S>(&self, f: F) -> DFPrimitiveArray<S>
    where
        F: Fn(Option<bool>) -> S + Copy,
        S: DFPrimitiveType,
    {
        let av: Vec<_> = self.into_iter().map(f).collect();
        to_primitive::<S>(av, None)
    }

    fn apply<F>(&self, f: F) -> Self
    where F: Fn(bool) -> bool + Copy {
        apply!(self, f)
    }
    fn apply_with_idx<F>(&'a self, f: F) -> Self
    where F: Fn((usize, bool)) -> bool + Copy {
        apply_enumerate!(self, f)
    }

    fn apply_with_idx_on_opt<F>(&'a self, f: F) -> Self
    where F: Fn((usize, Option<bool>)) -> Option<bool> + Copy {
        self.into_iter().enumerate().map(f).collect()
    }
}

impl<'a> ArrayApply<'a, &'a [u8], Cow<'a, [u8]>> for DFStringArray {
    fn apply_cast_numeric<F, S>(&'a self, f: F) -> DFPrimitiveArray<S>
    where
        F: Fn(&'a [u8]) -> S + Copy,
        S: DFPrimitiveType,
    {
        let arr = self.inner();
        let values_iter = arr.values_iter().map(f);
        let av = values_iter.collect();

        let validity = self.validity();
        to_primitive::<S>(av, validity.cloned())
    }

    fn branch_apply_cast_numeric_no_null<F, S>(&'a self, f: F) -> DFPrimitiveArray<S>
    where
        F: Fn(Option<&'a [u8]>) -> S + Copy,
        S: DFPrimitiveType,
    {
        let av = self.inner().iter().map(f).collect();
        let validity = self.validity();
        to_primitive::<S>(av, validity.cloned())
    }

    fn apply<F>(&'a self, f: F) -> Self
    where F: Fn(&'a [u8]) -> Cow<'a, [u8]> + Copy {
        apply!(self, f)
    }
    fn apply_with_idx<F>(&'a self, f: F) -> Self
    where F: Fn((usize, &'a [u8])) -> Cow<'a, [u8]> + Copy {
        apply_enumerate!(self, f)
    }

    fn apply_with_idx_on_opt<F>(&'a self, f: F) -> Self
    where F: Fn((usize, Option<&'a [u8]>)) -> Option<Cow<'a, [u8]>> + Copy {
        self.into_iter().enumerate().map(f).collect()
    }
}<|MERGE_RESOLUTION|>--- conflicted
+++ resolved
@@ -43,15 +43,10 @@
 }
 
 pub trait ArrayApply<'a, A, B> {
-<<<<<<< HEAD
     /// Apply a closure elementwise and cast to a Numeric DFPrimitiveArray.
     /// This is fastest when the null check branching is more expensive
     /// than the closure application.
-=======
-    /// Apply a closure elementwise and cast to a Numeric DFPrimitiveArray. This is fastest when the
-    /// null check branching is more expensive than the closure application.
->>>>>>> 2848a99a
-    ///
+
     /// Null values remain null.
     fn apply_cast_numeric<F, S>(&'a self, f: F) -> DFPrimitiveArray<S>
     where
