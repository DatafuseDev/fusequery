// Copyright 2021 Datafuse Labs
//
// Licensed under the Apache License, Version 2.0 (the "License");
// you may not use this file except in compliance with the License.
// You may obtain a copy of the License at
//
//     http://www.apache.org/licenses/LICENSE-2.0
//
// Unless required by applicable law or agreed to in writing, software
// distributed under the License is distributed on an "AS IS" BASIS,
// WITHOUT WARRANTIES OR CONDITIONS OF ANY KIND, either express or implied.
// See the License for the specific language governing permissions and
// limitations under the License.

use std::alloc::Layout;
use std::fmt;
use std::marker::PhantomData;
use std::sync::Arc;

use common_arrow::arrow::bitmap::Bitmap;
use common_exception::ErrorCode;
use common_exception::Result;
use common_expression::types::decimal::*;
use common_expression::types::number::*;
use common_expression::types::*;
use common_expression::with_number_mapped_type;
use common_expression::Column;
use common_expression::ColumnBuilder;
use common_expression::Scalar;
use common_io::prelude::deserialize_from_slice;
use common_io::prelude::serialize_into_buf;
use ethnum::i256;

use super::aggregate_function_factory::AggregateFunctionDescription;
use super::aggregate_scalar_state::need_manual_drop_state;
use super::aggregate_scalar_state::ChangeIf;
use super::aggregate_scalar_state::CmpAny;
use super::aggregate_scalar_state::CmpMax;
use super::aggregate_scalar_state::CmpMin;
use super::aggregate_scalar_state::ScalarState;
use super::aggregate_scalar_state::ScalarStateFunc;
use super::aggregate_scalar_state::TYPE_ANY;
use super::aggregate_scalar_state::TYPE_MAX;
use super::aggregate_scalar_state::TYPE_MIN;
use super::deserialize_state;
use super::serialize_state;
use super::StateAddr;
use crate::aggregates::assert_unary_arguments;
use crate::aggregates::AggregateFunction;
use crate::with_compare_mapped_type;
use crate::with_simple_no_number_mapped_type;

#[derive(Clone)]
pub struct AggregateMinMaxAnyFunction<T, C, State> {
    display_name: String,
    data_type: DataType,
    need_drop: bool,
    _t: PhantomData<T>,
    _c: PhantomData<C>,
    _state: PhantomData<State>,
}

impl<T, C, State> AggregateFunction for AggregateMinMaxAnyFunction<T, C, State>
where
    T: ValueType + Send + Sync,
    C: ChangeIf<T> + Default,
    State: ScalarStateFunc<T>,
{
    fn name(&self) -> &str {
        "AggregateMinMaxAnyFunction"
    }

    fn return_type(&self) -> Result<DataType> {
        Ok(self.data_type.clone())
    }

    fn init_state(&self, place: StateAddr) {
        place.write(|| State::new());
    }

    fn state_layout(&self) -> Layout {
        Layout::new::<State>()
    }

    fn accumulate(
        &self,
        place: StateAddr,
        columns: &[Column],
        validity: Option<&Bitmap>,
        _input_rows: usize,
    ) -> Result<()> {
        let column = T::try_downcast_column(&columns[0]).unwrap();
        let state = place.get::<State>();
        state.add_batch(&column, validity)
    }

    fn accumulate_keys(
        &self,
        places: &[StateAddr],
        offset: usize,
        columns: &[Column],
        _input_rows: usize,
    ) -> Result<()> {
        let column = T::try_downcast_column(&columns[0]).unwrap();
        let column_iter = T::iter_column(&column);
        column_iter.zip(places.iter()).for_each(|(v, place)| {
            let addr = place.next(offset);
            let state = addr.get::<State>();
            state.add(Some(v.clone()))
        });
        Ok(())
    }

    fn accumulate_row(&self, place: StateAddr, columns: &[Column], row: usize) -> Result<()> {
        let column = T::try_downcast_column(&columns[0]).unwrap();
        let v = T::index_column(&column, row);
        let state = place.get::<State>();
        state.add(v);
        Ok(())
    }

    fn serialize(&self, place: StateAddr, writer: &mut Vec<u8>) -> Result<()> {
        let state = place.get::<State>();

<<<<<<< HEAD
        serialize_state(writer, state)
=======
        serialize_into_buf(writer, state)
>>>>>>> 048da2e4
    }

    fn merge(&self, place: StateAddr, reader: &mut &[u8]) -> Result<()> {
        let state = place.get::<State>();
<<<<<<< HEAD
        let rhs: State = deserialize_state(reader)?;
=======
        let rhs: State = deserialize_from_slice(reader)?;
>>>>>>> 048da2e4

        state.merge(&rhs)
    }

    fn merge_states(&self, place: StateAddr, rhs: StateAddr) -> Result<()> {
        let state = place.get::<State>();
        let other = rhs.get::<State>();
        state.merge(other)
    }

    fn merge_result(&self, place: StateAddr, builder: &mut ColumnBuilder) -> Result<()> {
        let state = place.get::<State>();
        state.merge_result(builder)
    }

    fn need_manual_drop_state(&self) -> bool {
        self.need_drop
    }

    unsafe fn drop_state(&self, place: StateAddr) {
        let state = place.get::<State>();
        std::ptr::drop_in_place(state);
    }
}

impl<T, C, State> fmt::Display for AggregateMinMaxAnyFunction<T, C, State> {
    fn fmt(&self, f: &mut fmt::Formatter) -> fmt::Result {
        write!(f, "{}", self.display_name)
    }
}

impl<T, C, State> AggregateMinMaxAnyFunction<T, C, State>
where
    T: ValueType + Send + Sync,
    C: ChangeIf<T> + Default,
    State: ScalarStateFunc<T>,
{
    pub fn try_create(
        display_name: &str,
        return_type: DataType,
        need_drop: bool,
    ) -> Result<Arc<dyn AggregateFunction>> {
        let func = AggregateMinMaxAnyFunction::<T, C, State> {
            display_name: display_name.to_string(),
            data_type: return_type,
            need_drop,
            _t: PhantomData,
            _c: PhantomData,
            _state: PhantomData,
        };
        Ok(Arc::new(func))
    }
}

pub fn try_create_aggregate_min_max_any_function<const CMP_TYPE: u8>(
    display_name: &str,
    _params: Vec<Scalar>,
    argument_types: Vec<DataType>,
) -> Result<Arc<dyn AggregateFunction>> {
    assert_unary_arguments(display_name, argument_types.len())?;
    let mut data_type = argument_types[0].clone();
    let need_drop = need_manual_drop_state(&data_type);

    // null use dummy func, it's already covered in `AggregateNullResultFunction`
    if data_type.is_null() {
        data_type = DataType::String;
    }

    with_compare_mapped_type!(|CMP| match CMP_TYPE {
        CMP => {
            with_simple_no_number_mapped_type!(|T| match data_type {
                DataType::T => {
                    type State = ScalarState<T, CMP>;
                    AggregateMinMaxAnyFunction::<T, CMP, State>::try_create(
                        display_name,
                        data_type,
                        need_drop,
                    )
                }
                DataType::Number(num_type) => {
                    with_number_mapped_type!(|NUM| match num_type {
                        NumberDataType::NUM => {
                            type State = ScalarState<NumberType<NUM>, CMP>;
                            AggregateMinMaxAnyFunction::<NumberType<NUM>, CMP, State>::try_create(
                                display_name,
                                data_type,
                                need_drop,
                            )
                        }
                    })
                }
                DataType::Decimal(DecimalDataType::Decimal128(s)) => {
                    let decimal_size = DecimalSize {
                        precision: s.precision,
                        scale: s.scale,
                    };
                    type State = ScalarState<DecimalType<i128>, CMP>;
                    AggregateMinMaxAnyFunction::<DecimalType<i128>, CMP, State>::try_create(
                        display_name,
                        DataType::Decimal(DecimalDataType::from_size(decimal_size)?),
                        need_drop,
                    )
                }
                DataType::Decimal(DecimalDataType::Decimal256(s)) => {
                    let decimal_size = DecimalSize {
                        precision: s.precision,
                        scale: s.scale,
                    };
                    type State = ScalarState<DecimalType<i256>, CMP>;
                    AggregateMinMaxAnyFunction::<DecimalType<i256>, CMP, State>::try_create(
                        display_name,
                        DataType::Decimal(DecimalDataType::from_size(decimal_size)?),
                        need_drop,
                    )
                }
                _ => {
                    type State = ScalarState<AnyType, CMP>;
                    AggregateMinMaxAnyFunction::<AnyType, CMP, State>::try_create(
                        display_name,
                        data_type,
                        need_drop,
                    )
                }
            })
        }
        _ => Err(ErrorCode::BadDataValueType(format!(
            "Unsupported compare type for aggregate function {} (type number: {})",
            display_name, CMP_TYPE
        ))),
    })
}

pub fn aggregate_min_function_desc() -> AggregateFunctionDescription {
    let features = super::aggregate_function_factory::AggregateFunctionFeatures {
        is_decomposable: true,
        ..Default::default()
    };
    AggregateFunctionDescription::creator_with_features(
        Box::new(try_create_aggregate_min_max_any_function::<TYPE_MIN>),
        features,
    )
}

pub fn aggregate_max_function_desc() -> AggregateFunctionDescription {
    let features = super::aggregate_function_factory::AggregateFunctionFeatures {
        is_decomposable: true,
        ..Default::default()
    };
    AggregateFunctionDescription::creator_with_features(
        Box::new(try_create_aggregate_min_max_any_function::<TYPE_MAX>),
        features,
    )
}

pub fn aggregate_any_function_desc() -> AggregateFunctionDescription {
    AggregateFunctionDescription::creator(Box::new(
        try_create_aggregate_min_max_any_function::<TYPE_ANY>,
    ))
}<|MERGE_RESOLUTION|>--- conflicted
+++ resolved
@@ -122,20 +122,12 @@
     fn serialize(&self, place: StateAddr, writer: &mut Vec<u8>) -> Result<()> {
         let state = place.get::<State>();
 
-<<<<<<< HEAD
         serialize_state(writer, state)
-=======
-        serialize_into_buf(writer, state)
->>>>>>> 048da2e4
     }
 
     fn merge(&self, place: StateAddr, reader: &mut &[u8]) -> Result<()> {
         let state = place.get::<State>();
-<<<<<<< HEAD
         let rhs: State = deserialize_state(reader)?;
-=======
-        let rhs: State = deserialize_from_slice(reader)?;
->>>>>>> 048da2e4
 
         state.merge(&rhs)
     }
