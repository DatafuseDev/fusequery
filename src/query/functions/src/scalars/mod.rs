// Copyright 2022 Datafuse Labs.
//
// Licensed under the Apache License, Version 2.0 (the "License");
// you may not use this file except in compliance with the License.
// You may obtain a copy of the License at
//
//     http://www.apache.org/licenses/LICENSE-2.0
//
// Unless required by applicable law or agreed to in writing, software
// distributed under the License is distributed on an "AS IS" BASIS,
// WITHOUT WARRANTIES OR CONDITIONS OF ANY KIND, either express or implied.
// See the License for the specific language governing permissions and
// limitations under the License.

use common_expression::FunctionRegistry;

mod arithmetic;
mod arithmetic_modulo;
mod array;
mod boolean;
mod control;
mod datetime;
mod geo;
mod map;
mod math;
mod tuple;
mod variant;

mod comparison;
mod decimal;
mod hash;
mod other;
mod string;
mod string_multi_args;
mod vector;

pub use comparison::check_pattern_type;
pub use comparison::is_like_pattern_escape;
pub use comparison::PatternType;
<<<<<<< HEAD

use self::comparison::ALL_COMP_FUNC_NAMES;

#[ctor]
pub static BUILTIN_FUNCTIONS: FunctionRegistry = builtin_functions();

fn builtin_functions() -> FunctionRegistry {
    let mut registry = FunctionRegistry::empty();

    register_auto_cast_rules(&mut registry);

    variant::register(&mut registry);
    arithmetic::register(&mut registry);
    array::register(&mut registry);
    boolean::register(&mut registry);
    control::register(&mut registry);
    comparison::register(&mut registry);
    datetime::register(&mut registry);
    math::register(&mut registry);
    map::register(&mut registry);
    string::register(&mut registry);
    string_multi_args::register(&mut registry);
    tuple::register(&mut registry);
    geo::register(&mut registry);
    hash::register(&mut registry);
    other::register(&mut registry);
    decimal::register(&mut registry);
    vector::register(&mut registry);

    registry
}

fn register_auto_cast_rules(registry: &mut FunctionRegistry) {
    registry.register_default_cast_rules(GENERAL_CAST_RULES.iter().cloned());
    registry.register_default_cast_rules(CAST_FROM_STRING_RULES.iter().cloned());
    registry.register_default_cast_rules(CAST_FROM_VARIANT_RULES());
    registry.register_auto_try_cast_rules(CAST_FROM_VARIANT_RULES());

    for func_name in ["and", "or", "not", "xor"] {
        for data_type in ALL_INTEGER_TYPES {
            registry.register_additional_cast_rules(func_name, [(
                DataType::Number(*data_type),
                DataType::Boolean,
            )]);
            registry.register_additional_cast_rules(func_name, GENERAL_CAST_RULES.iter().cloned());
            registry
                .register_additional_cast_rules(func_name, CAST_FROM_STRING_RULES.iter().cloned());
            registry.register_additional_cast_rules(func_name, CAST_FROM_VARIANT_RULES());
        }
    }

    for func_name in ALL_SIMPLE_CAST_FUNCTIONS {
        // Disable auto cast from strings or variants.
        registry.register_additional_cast_rules(func_name, GENERAL_CAST_RULES.iter().cloned());
    }

    for func_name in ALL_COMP_FUNC_NAMES {
        // Disable auto cast from strings, e.g., `1 < '1'`.
        registry.register_additional_cast_rules(func_name, GENERAL_CAST_RULES.iter().cloned());
        registry.register_additional_cast_rules(func_name, CAST_FROM_VARIANT_RULES());
    }

    // Timestamp/Date --> other ints and floats
    // Now it only overload 'to_int64'
    for data_type in ALL_NUMERICS_TYPES
        .iter()
        .filter(|x| !matches!(*x, &NumberDataType::Int64))
    {
        let func_name = format!("to_{}", data_type).to_ascii_lowercase();
        registry.register_additional_cast_rules(&func_name, [
            (DataType::Timestamp, DataType::Number(NumberDataType::Int64)),
            (DataType::Date, DataType::Number(NumberDataType::Int64)),
        ]);
    }
}

/// The cast rules for any situation, including comparison functions, joins, etc.
pub const GENERAL_CAST_RULES: AutoCastRules = &[
    (DataType::String, DataType::Timestamp),
    (DataType::String, DataType::Date),
    (DataType::String, DataType::Boolean),
    (DataType::Date, DataType::Timestamp),
    (
        DataType::Number(NumberDataType::UInt8),
        DataType::Number(NumberDataType::UInt16),
    ),
    (
        DataType::Number(NumberDataType::UInt8),
        DataType::Number(NumberDataType::UInt32),
    ),
    (
        DataType::Number(NumberDataType::UInt8),
        DataType::Number(NumberDataType::UInt64),
    ),
    (
        DataType::Number(NumberDataType::UInt8),
        DataType::Number(NumberDataType::Int16),
    ),
    (
        DataType::Number(NumberDataType::UInt8),
        DataType::Number(NumberDataType::Int32),
    ),
    (
        DataType::Number(NumberDataType::UInt8),
        DataType::Number(NumberDataType::Int64),
    ),
    (
        DataType::Number(NumberDataType::UInt8),
        DataType::Number(NumberDataType::Float32),
    ),
    (
        DataType::Number(NumberDataType::UInt8),
        DataType::Number(NumberDataType::Float64),
    ),
    (
        DataType::Number(NumberDataType::UInt16),
        DataType::Number(NumberDataType::UInt32),
    ),
    (
        DataType::Number(NumberDataType::UInt16),
        DataType::Number(NumberDataType::UInt64),
    ),
    (
        DataType::Number(NumberDataType::UInt16),
        DataType::Number(NumberDataType::Int32),
    ),
    (
        DataType::Number(NumberDataType::UInt16),
        DataType::Number(NumberDataType::Int64),
    ),
    (
        DataType::Number(NumberDataType::UInt16),
        DataType::Number(NumberDataType::Float32),
    ),
    (
        DataType::Number(NumberDataType::UInt16),
        DataType::Number(NumberDataType::Float64),
    ),
    (
        DataType::Number(NumberDataType::UInt32),
        DataType::Number(NumberDataType::UInt64),
    ),
    (
        DataType::Number(NumberDataType::UInt32),
        DataType::Number(NumberDataType::Int64),
    ),
    (
        DataType::Number(NumberDataType::UInt32),
        DataType::Number(NumberDataType::Float64),
    ),
    (
        DataType::Number(NumberDataType::UInt64),
        DataType::Number(NumberDataType::Int64),
    ),
    (
        DataType::Number(NumberDataType::UInt64),
        DataType::Number(NumberDataType::Float64),
    ),
    (
        DataType::Number(NumberDataType::Int8),
        DataType::Number(NumberDataType::Int16),
    ),
    (
        DataType::Number(NumberDataType::Int8),
        DataType::Number(NumberDataType::Int32),
    ),
    (
        DataType::Number(NumberDataType::Int8),
        DataType::Number(NumberDataType::Int64),
    ),
    (
        DataType::Number(NumberDataType::Int8),
        DataType::Number(NumberDataType::Float32),
    ),
    (
        DataType::Number(NumberDataType::Int8),
        DataType::Number(NumberDataType::Float64),
    ),
    (
        DataType::Number(NumberDataType::Int16),
        DataType::Number(NumberDataType::Int32),
    ),
    (
        DataType::Number(NumberDataType::Int16),
        DataType::Number(NumberDataType::Int64),
    ),
    (
        DataType::Number(NumberDataType::Int16),
        DataType::Number(NumberDataType::Float32),
    ),
    (
        DataType::Number(NumberDataType::Int16),
        DataType::Number(NumberDataType::Float64),
    ),
    (
        DataType::Number(NumberDataType::Int32),
        DataType::Number(NumberDataType::Int64),
    ),
    (
        DataType::Number(NumberDataType::Int32),
        DataType::Number(NumberDataType::Float64),
    ),
    (
        DataType::Number(NumberDataType::Int64),
        DataType::Number(NumberDataType::Float64),
    ),
    (
        DataType::Number(NumberDataType::Float32),
        DataType::Number(NumberDataType::Float64),
    ),
];

/// The rules for automatic casting from string to other types. For example, they are
/// used to allow `add_hours('2023-01-01 00:00:00', '1')`. But they should be disabled
/// for comparison functions, because `1 < '1'` should be an error.
pub const CAST_FROM_STRING_RULES: AutoCastRules = &[
    (DataType::String, DataType::Number(NumberDataType::UInt8)),
    (DataType::String, DataType::Number(NumberDataType::UInt16)),
    (DataType::String, DataType::Number(NumberDataType::UInt32)),
    (DataType::String, DataType::Number(NumberDataType::UInt64)),
    (DataType::String, DataType::Number(NumberDataType::Int8)),
    (DataType::String, DataType::Number(NumberDataType::Int16)),
    (DataType::String, DataType::Number(NumberDataType::Int32)),
    (DataType::String, DataType::Number(NumberDataType::Int64)),
    (DataType::String, DataType::Number(NumberDataType::Float32)),
    (DataType::String, DataType::Number(NumberDataType::Float64)),
];

#[allow(non_snake_case)]
pub fn CAST_FROM_VARIANT_RULES() -> impl IntoIterator<Item = (DataType, DataType)> {
    [
        (
            DataType::Variant,
            DataType::Nullable(Box::new(DataType::Boolean)),
        ),
        (
            DataType::Variant,
            DataType::Nullable(Box::new(DataType::Date)),
        ),
        (
            DataType::Variant,
            DataType::Nullable(Box::new(DataType::Timestamp)),
        ),
        (
            DataType::Variant,
            DataType::Nullable(Box::new(DataType::String)),
        ),
        (
            DataType::Variant,
            DataType::Nullable(Box::new(DataType::Number(NumberDataType::UInt8))),
        ),
        (
            DataType::Variant,
            DataType::Nullable(Box::new(DataType::Number(NumberDataType::UInt16))),
        ),
        (
            DataType::Variant,
            DataType::Nullable(Box::new(DataType::Number(NumberDataType::UInt32))),
        ),
        (
            DataType::Variant,
            DataType::Nullable(Box::new(DataType::Number(NumberDataType::UInt64))),
        ),
        (
            DataType::Variant,
            DataType::Nullable(Box::new(DataType::Number(NumberDataType::Int8))),
        ),
        (
            DataType::Variant,
            DataType::Nullable(Box::new(DataType::Number(NumberDataType::Int16))),
        ),
        (
            DataType::Variant,
            DataType::Nullable(Box::new(DataType::Number(NumberDataType::Int32))),
        ),
        (
            DataType::Variant,
            DataType::Nullable(Box::new(DataType::Number(NumberDataType::Int64))),
        ),
        (
            DataType::Variant,
            DataType::Nullable(Box::new(DataType::Number(NumberDataType::Float32))),
        ),
        (
            DataType::Variant,
            DataType::Nullable(Box::new(DataType::Number(NumberDataType::Float64))),
        ),
        (
            DataType::Nullable(Box::new(DataType::Variant)),
            DataType::Nullable(Box::new(DataType::Boolean)),
        ),
        (
            DataType::Nullable(Box::new(DataType::Variant)),
            DataType::Nullable(Box::new(DataType::Date)),
        ),
        (
            DataType::Nullable(Box::new(DataType::Variant)),
            DataType::Nullable(Box::new(DataType::Timestamp)),
        ),
        (
            DataType::Nullable(Box::new(DataType::Variant)),
            DataType::Nullable(Box::new(DataType::String)),
        ),
        (
            DataType::Nullable(Box::new(DataType::Variant)),
            DataType::Nullable(Box::new(DataType::Number(NumberDataType::UInt8))),
        ),
        (
            DataType::Nullable(Box::new(DataType::Variant)),
            DataType::Nullable(Box::new(DataType::Number(NumberDataType::UInt16))),
        ),
        (
            DataType::Nullable(Box::new(DataType::Variant)),
            DataType::Nullable(Box::new(DataType::Number(NumberDataType::UInt32))),
        ),
        (
            DataType::Nullable(Box::new(DataType::Variant)),
            DataType::Nullable(Box::new(DataType::Number(NumberDataType::UInt64))),
        ),
        (
            DataType::Nullable(Box::new(DataType::Variant)),
            DataType::Nullable(Box::new(DataType::Number(NumberDataType::Int8))),
        ),
        (
            DataType::Nullable(Box::new(DataType::Variant)),
            DataType::Nullable(Box::new(DataType::Number(NumberDataType::Int16))),
        ),
        (
            DataType::Nullable(Box::new(DataType::Variant)),
            DataType::Nullable(Box::new(DataType::Number(NumberDataType::Int32))),
        ),
        (
            DataType::Nullable(Box::new(DataType::Variant)),
            DataType::Nullable(Box::new(DataType::Number(NumberDataType::Int64))),
        ),
        (
            DataType::Nullable(Box::new(DataType::Variant)),
            DataType::Nullable(Box::new(DataType::Number(NumberDataType::Float32))),
        ),
        (
            DataType::Nullable(Box::new(DataType::Variant)),
            DataType::Nullable(Box::new(DataType::Number(NumberDataType::Float64))),
        ),
    ]
=======
pub use comparison::ALL_COMP_FUNC_NAMES;

pub fn register(registry: &mut FunctionRegistry) {
    variant::register(registry);
    arithmetic::register(registry);
    array::register(registry);
    boolean::register(registry);
    control::register(registry);
    comparison::register(registry);
    datetime::register(registry);
    math::register(registry);
    map::register(registry);
    string::register(registry);
    string_multi_args::register(registry);
    tuple::register(registry);
    geo::register(registry);
    hash::register(registry);
    other::register(registry);
    decimal::register(registry);
>>>>>>> 4110b42b
}<|MERGE_RESOLUTION|>--- conflicted
+++ resolved
@@ -25,6 +25,7 @@
 mod math;
 mod tuple;
 mod variant;
+mod vector;
 
 mod comparison;
 mod decimal;
@@ -32,357 +33,10 @@
 mod other;
 mod string;
 mod string_multi_args;
-mod vector;
 
 pub use comparison::check_pattern_type;
 pub use comparison::is_like_pattern_escape;
 pub use comparison::PatternType;
-<<<<<<< HEAD
-
-use self::comparison::ALL_COMP_FUNC_NAMES;
-
-#[ctor]
-pub static BUILTIN_FUNCTIONS: FunctionRegistry = builtin_functions();
-
-fn builtin_functions() -> FunctionRegistry {
-    let mut registry = FunctionRegistry::empty();
-
-    register_auto_cast_rules(&mut registry);
-
-    variant::register(&mut registry);
-    arithmetic::register(&mut registry);
-    array::register(&mut registry);
-    boolean::register(&mut registry);
-    control::register(&mut registry);
-    comparison::register(&mut registry);
-    datetime::register(&mut registry);
-    math::register(&mut registry);
-    map::register(&mut registry);
-    string::register(&mut registry);
-    string_multi_args::register(&mut registry);
-    tuple::register(&mut registry);
-    geo::register(&mut registry);
-    hash::register(&mut registry);
-    other::register(&mut registry);
-    decimal::register(&mut registry);
-    vector::register(&mut registry);
-
-    registry
-}
-
-fn register_auto_cast_rules(registry: &mut FunctionRegistry) {
-    registry.register_default_cast_rules(GENERAL_CAST_RULES.iter().cloned());
-    registry.register_default_cast_rules(CAST_FROM_STRING_RULES.iter().cloned());
-    registry.register_default_cast_rules(CAST_FROM_VARIANT_RULES());
-    registry.register_auto_try_cast_rules(CAST_FROM_VARIANT_RULES());
-
-    for func_name in ["and", "or", "not", "xor"] {
-        for data_type in ALL_INTEGER_TYPES {
-            registry.register_additional_cast_rules(func_name, [(
-                DataType::Number(*data_type),
-                DataType::Boolean,
-            )]);
-            registry.register_additional_cast_rules(func_name, GENERAL_CAST_RULES.iter().cloned());
-            registry
-                .register_additional_cast_rules(func_name, CAST_FROM_STRING_RULES.iter().cloned());
-            registry.register_additional_cast_rules(func_name, CAST_FROM_VARIANT_RULES());
-        }
-    }
-
-    for func_name in ALL_SIMPLE_CAST_FUNCTIONS {
-        // Disable auto cast from strings or variants.
-        registry.register_additional_cast_rules(func_name, GENERAL_CAST_RULES.iter().cloned());
-    }
-
-    for func_name in ALL_COMP_FUNC_NAMES {
-        // Disable auto cast from strings, e.g., `1 < '1'`.
-        registry.register_additional_cast_rules(func_name, GENERAL_CAST_RULES.iter().cloned());
-        registry.register_additional_cast_rules(func_name, CAST_FROM_VARIANT_RULES());
-    }
-
-    // Timestamp/Date --> other ints and floats
-    // Now it only overload 'to_int64'
-    for data_type in ALL_NUMERICS_TYPES
-        .iter()
-        .filter(|x| !matches!(*x, &NumberDataType::Int64))
-    {
-        let func_name = format!("to_{}", data_type).to_ascii_lowercase();
-        registry.register_additional_cast_rules(&func_name, [
-            (DataType::Timestamp, DataType::Number(NumberDataType::Int64)),
-            (DataType::Date, DataType::Number(NumberDataType::Int64)),
-        ]);
-    }
-}
-
-/// The cast rules for any situation, including comparison functions, joins, etc.
-pub const GENERAL_CAST_RULES: AutoCastRules = &[
-    (DataType::String, DataType::Timestamp),
-    (DataType::String, DataType::Date),
-    (DataType::String, DataType::Boolean),
-    (DataType::Date, DataType::Timestamp),
-    (
-        DataType::Number(NumberDataType::UInt8),
-        DataType::Number(NumberDataType::UInt16),
-    ),
-    (
-        DataType::Number(NumberDataType::UInt8),
-        DataType::Number(NumberDataType::UInt32),
-    ),
-    (
-        DataType::Number(NumberDataType::UInt8),
-        DataType::Number(NumberDataType::UInt64),
-    ),
-    (
-        DataType::Number(NumberDataType::UInt8),
-        DataType::Number(NumberDataType::Int16),
-    ),
-    (
-        DataType::Number(NumberDataType::UInt8),
-        DataType::Number(NumberDataType::Int32),
-    ),
-    (
-        DataType::Number(NumberDataType::UInt8),
-        DataType::Number(NumberDataType::Int64),
-    ),
-    (
-        DataType::Number(NumberDataType::UInt8),
-        DataType::Number(NumberDataType::Float32),
-    ),
-    (
-        DataType::Number(NumberDataType::UInt8),
-        DataType::Number(NumberDataType::Float64),
-    ),
-    (
-        DataType::Number(NumberDataType::UInt16),
-        DataType::Number(NumberDataType::UInt32),
-    ),
-    (
-        DataType::Number(NumberDataType::UInt16),
-        DataType::Number(NumberDataType::UInt64),
-    ),
-    (
-        DataType::Number(NumberDataType::UInt16),
-        DataType::Number(NumberDataType::Int32),
-    ),
-    (
-        DataType::Number(NumberDataType::UInt16),
-        DataType::Number(NumberDataType::Int64),
-    ),
-    (
-        DataType::Number(NumberDataType::UInt16),
-        DataType::Number(NumberDataType::Float32),
-    ),
-    (
-        DataType::Number(NumberDataType::UInt16),
-        DataType::Number(NumberDataType::Float64),
-    ),
-    (
-        DataType::Number(NumberDataType::UInt32),
-        DataType::Number(NumberDataType::UInt64),
-    ),
-    (
-        DataType::Number(NumberDataType::UInt32),
-        DataType::Number(NumberDataType::Int64),
-    ),
-    (
-        DataType::Number(NumberDataType::UInt32),
-        DataType::Number(NumberDataType::Float64),
-    ),
-    (
-        DataType::Number(NumberDataType::UInt64),
-        DataType::Number(NumberDataType::Int64),
-    ),
-    (
-        DataType::Number(NumberDataType::UInt64),
-        DataType::Number(NumberDataType::Float64),
-    ),
-    (
-        DataType::Number(NumberDataType::Int8),
-        DataType::Number(NumberDataType::Int16),
-    ),
-    (
-        DataType::Number(NumberDataType::Int8),
-        DataType::Number(NumberDataType::Int32),
-    ),
-    (
-        DataType::Number(NumberDataType::Int8),
-        DataType::Number(NumberDataType::Int64),
-    ),
-    (
-        DataType::Number(NumberDataType::Int8),
-        DataType::Number(NumberDataType::Float32),
-    ),
-    (
-        DataType::Number(NumberDataType::Int8),
-        DataType::Number(NumberDataType::Float64),
-    ),
-    (
-        DataType::Number(NumberDataType::Int16),
-        DataType::Number(NumberDataType::Int32),
-    ),
-    (
-        DataType::Number(NumberDataType::Int16),
-        DataType::Number(NumberDataType::Int64),
-    ),
-    (
-        DataType::Number(NumberDataType::Int16),
-        DataType::Number(NumberDataType::Float32),
-    ),
-    (
-        DataType::Number(NumberDataType::Int16),
-        DataType::Number(NumberDataType::Float64),
-    ),
-    (
-        DataType::Number(NumberDataType::Int32),
-        DataType::Number(NumberDataType::Int64),
-    ),
-    (
-        DataType::Number(NumberDataType::Int32),
-        DataType::Number(NumberDataType::Float64),
-    ),
-    (
-        DataType::Number(NumberDataType::Int64),
-        DataType::Number(NumberDataType::Float64),
-    ),
-    (
-        DataType::Number(NumberDataType::Float32),
-        DataType::Number(NumberDataType::Float64),
-    ),
-];
-
-/// The rules for automatic casting from string to other types. For example, they are
-/// used to allow `add_hours('2023-01-01 00:00:00', '1')`. But they should be disabled
-/// for comparison functions, because `1 < '1'` should be an error.
-pub const CAST_FROM_STRING_RULES: AutoCastRules = &[
-    (DataType::String, DataType::Number(NumberDataType::UInt8)),
-    (DataType::String, DataType::Number(NumberDataType::UInt16)),
-    (DataType::String, DataType::Number(NumberDataType::UInt32)),
-    (DataType::String, DataType::Number(NumberDataType::UInt64)),
-    (DataType::String, DataType::Number(NumberDataType::Int8)),
-    (DataType::String, DataType::Number(NumberDataType::Int16)),
-    (DataType::String, DataType::Number(NumberDataType::Int32)),
-    (DataType::String, DataType::Number(NumberDataType::Int64)),
-    (DataType::String, DataType::Number(NumberDataType::Float32)),
-    (DataType::String, DataType::Number(NumberDataType::Float64)),
-];
-
-#[allow(non_snake_case)]
-pub fn CAST_FROM_VARIANT_RULES() -> impl IntoIterator<Item = (DataType, DataType)> {
-    [
-        (
-            DataType::Variant,
-            DataType::Nullable(Box::new(DataType::Boolean)),
-        ),
-        (
-            DataType::Variant,
-            DataType::Nullable(Box::new(DataType::Date)),
-        ),
-        (
-            DataType::Variant,
-            DataType::Nullable(Box::new(DataType::Timestamp)),
-        ),
-        (
-            DataType::Variant,
-            DataType::Nullable(Box::new(DataType::String)),
-        ),
-        (
-            DataType::Variant,
-            DataType::Nullable(Box::new(DataType::Number(NumberDataType::UInt8))),
-        ),
-        (
-            DataType::Variant,
-            DataType::Nullable(Box::new(DataType::Number(NumberDataType::UInt16))),
-        ),
-        (
-            DataType::Variant,
-            DataType::Nullable(Box::new(DataType::Number(NumberDataType::UInt32))),
-        ),
-        (
-            DataType::Variant,
-            DataType::Nullable(Box::new(DataType::Number(NumberDataType::UInt64))),
-        ),
-        (
-            DataType::Variant,
-            DataType::Nullable(Box::new(DataType::Number(NumberDataType::Int8))),
-        ),
-        (
-            DataType::Variant,
-            DataType::Nullable(Box::new(DataType::Number(NumberDataType::Int16))),
-        ),
-        (
-            DataType::Variant,
-            DataType::Nullable(Box::new(DataType::Number(NumberDataType::Int32))),
-        ),
-        (
-            DataType::Variant,
-            DataType::Nullable(Box::new(DataType::Number(NumberDataType::Int64))),
-        ),
-        (
-            DataType::Variant,
-            DataType::Nullable(Box::new(DataType::Number(NumberDataType::Float32))),
-        ),
-        (
-            DataType::Variant,
-            DataType::Nullable(Box::new(DataType::Number(NumberDataType::Float64))),
-        ),
-        (
-            DataType::Nullable(Box::new(DataType::Variant)),
-            DataType::Nullable(Box::new(DataType::Boolean)),
-        ),
-        (
-            DataType::Nullable(Box::new(DataType::Variant)),
-            DataType::Nullable(Box::new(DataType::Date)),
-        ),
-        (
-            DataType::Nullable(Box::new(DataType::Variant)),
-            DataType::Nullable(Box::new(DataType::Timestamp)),
-        ),
-        (
-            DataType::Nullable(Box::new(DataType::Variant)),
-            DataType::Nullable(Box::new(DataType::String)),
-        ),
-        (
-            DataType::Nullable(Box::new(DataType::Variant)),
-            DataType::Nullable(Box::new(DataType::Number(NumberDataType::UInt8))),
-        ),
-        (
-            DataType::Nullable(Box::new(DataType::Variant)),
-            DataType::Nullable(Box::new(DataType::Number(NumberDataType::UInt16))),
-        ),
-        (
-            DataType::Nullable(Box::new(DataType::Variant)),
-            DataType::Nullable(Box::new(DataType::Number(NumberDataType::UInt32))),
-        ),
-        (
-            DataType::Nullable(Box::new(DataType::Variant)),
-            DataType::Nullable(Box::new(DataType::Number(NumberDataType::UInt64))),
-        ),
-        (
-            DataType::Nullable(Box::new(DataType::Variant)),
-            DataType::Nullable(Box::new(DataType::Number(NumberDataType::Int8))),
-        ),
-        (
-            DataType::Nullable(Box::new(DataType::Variant)),
-            DataType::Nullable(Box::new(DataType::Number(NumberDataType::Int16))),
-        ),
-        (
-            DataType::Nullable(Box::new(DataType::Variant)),
-            DataType::Nullable(Box::new(DataType::Number(NumberDataType::Int32))),
-        ),
-        (
-            DataType::Nullable(Box::new(DataType::Variant)),
-            DataType::Nullable(Box::new(DataType::Number(NumberDataType::Int64))),
-        ),
-        (
-            DataType::Nullable(Box::new(DataType::Variant)),
-            DataType::Nullable(Box::new(DataType::Number(NumberDataType::Float32))),
-        ),
-        (
-            DataType::Nullable(Box::new(DataType::Variant)),
-            DataType::Nullable(Box::new(DataType::Number(NumberDataType::Float64))),
-        ),
-    ]
-=======
 pub use comparison::ALL_COMP_FUNC_NAMES;
 
 pub fn register(registry: &mut FunctionRegistry) {
@@ -402,5 +56,5 @@
     hash::register(registry);
     other::register(registry);
     decimal::register(registry);
->>>>>>> 4110b42b
+    vector::register(registry);
 }