// Copyright 2021 Datafuse Labs
//
// Licensed under the Apache License, Version 2.0 (the "License");
// you may not use this file except in compliance with the License.
// You may obtain a copy of the License at
//
//     http://www.apache.org/licenses/LICENSE-2.0
//
// Unless required by applicable law or agreed to in writing, software
// distributed under the License is distributed on an "AS IS" BASIS,
// WITHOUT WARRANTIES OR CONDITIONS OF ANY KIND, either express or implied.
// See the License for the specific language governing permissions and
// limitations under the License.

#![allow(clippy::absurd_extreme_comparisons)]

use std::ops::BitAnd;
use std::ops::BitOr;
use std::ops::BitXor;
use std::sync::Arc;

use common_expression::types::decimal::Decimal;
use common_expression::types::decimal::DecimalColumn;
use common_expression::types::nullable::NullableColumn;
use common_expression::types::nullable::NullableDomain;
use common_expression::types::number::Number;
use common_expression::types::number::NumberType;
use common_expression::types::number::F64;
use common_expression::types::string::StringColumnBuilder;
use common_expression::types::AnyType;
use common_expression::types::ArgType;
use common_expression::types::DataType;
use common_expression::types::DecimalDataType;
use common_expression::types::NullableType;
use common_expression::types::NumberClass;
use common_expression::types::NumberDataType;
use common_expression::types::SimpleDomain;
use common_expression::types::StringType;
use common_expression::types::ALL_FLOAT_TYPES;
use common_expression::types::ALL_INTEGER_TYPES;
use common_expression::types::ALL_NUMBER_CLASSES;
use common_expression::types::ALL_NUMERICS_TYPES;
use common_expression::types::ALL_UNSIGNED_INTEGER_TYPES;
use common_expression::utils::arithmetics_type::ResultTypeOfBinary;
use common_expression::utils::arithmetics_type::ResultTypeOfUnary;
use common_expression::utils::arrow::constant_bitmap;
use common_expression::values::Value;
use common_expression::values::ValueRef;
use common_expression::vectorize_1_arg;
use common_expression::vectorize_with_builder_1_arg;
use common_expression::vectorize_with_builder_2_arg;
use common_expression::with_float_mapped_type;
use common_expression::with_integer_mapped_type;
use common_expression::with_number_mapped_type;
<<<<<<< HEAD
use common_expression::with_number_mapped_type_without_int;
=======
use common_expression::with_number_mapped_type_without_64;
>>>>>>> fdbef993
use common_expression::with_unsigned_number_mapped_type;
use common_expression::Column;
use common_expression::ColumnBuilder;
use common_expression::EvalContext;
use common_expression::Function;
use common_expression::FunctionDomain;
use common_expression::FunctionEval;
use common_expression::FunctionRegistry;
use common_expression::FunctionSignature;
use common_expression::Scalar;
use common_io::display_decimal_128;
use common_io::display_decimal_256;
use ethnum::i256;
use lexical_core::FormattedSize;
use num_traits::AsPrimitive;

use super::arithmetic_modulo::vectorize_modulo;
use super::decimal::register_decimal_to_float32;
use super::decimal::register_decimal_to_float64;
use crate::scalars::decimal::register_decimal_arithmetic;

pub fn register(registry: &mut FunctionRegistry) {
    registry.register_aliases("plus", &["add"]);
    registry.register_aliases("minus", &["subtract", "neg", "negate"]);
    registry.register_aliases("div", &["intdiv"]);
    registry.register_aliases("modulo", &["mod"]);

    register_unary_minus(registry);
    register_string_to_number(registry);
    register_number_to_string(registry);
    register_number_to_number(registry);
    register_binary_arithmetic(registry);
    register_unary_arithmetic(registry);
}

macro_rules! register_plus {
    ( $lt:ty, $rt:ty, $registry:expr) => {
        type L = $lt;
        type R = $rt;
        type T = <(L, R) as ResultTypeOfBinary>::AddMul;
        $registry.register_2_arg::<NumberType<L>, NumberType<R>, NumberType<T>, _, _>(
            "plus",
            |_, lhs, rhs| {
                (|| {
                    let lm: T = num_traits::cast::cast(lhs.max)?;
                    let ln: T = num_traits::cast::cast(lhs.min)?;
                    let rm: T = num_traits::cast::cast(rhs.max)?;
                    let rn: T = num_traits::cast::cast(rhs.min)?;

                    Some(FunctionDomain::Domain(SimpleDomain::<T> {
                        min: ln.checked_add(rn)?,
                        max: lm.checked_add(rm)?,
                    }))
                })()
                .unwrap_or(FunctionDomain::Full)
            },
            |a, b, _| (AsPrimitive::<T>::as_(a)) + (AsPrimitive::<T>::as_(b)),
        );
    };
}

macro_rules! register_minus {
    ( $lt:ty, $rt:ty, $registry:expr) => {
        type L = $lt;
        type R = $rt;
        type T = <(L, R) as ResultTypeOfBinary>::Minus;
        $registry.register_2_arg::<NumberType<L>, NumberType<R>, NumberType<T>, _, _>(
            "minus",
            |_, lhs, rhs| {
                (|| {
                    let lm: T = num_traits::cast::cast(lhs.max)?;
                    let ln: T = num_traits::cast::cast(lhs.min)?;
                    let rm: T = num_traits::cast::cast(rhs.max)?;
                    let rn: T = num_traits::cast::cast(rhs.min)?;

                    Some(FunctionDomain::Domain(SimpleDomain::<T> {
                        min: ln.checked_sub(rm)?,
                        max: lm.checked_sub(rn)?,
                    }))
                })()
                .unwrap_or(FunctionDomain::Full)
            },
            |a, b, _| (AsPrimitive::<T>::as_(a)) - (AsPrimitive::<T>::as_(b)),
        );
    };
}

macro_rules! register_multiply {
    ( $lt:ty, $rt:ty, $registry:expr) => {
        type L = $lt;
        type R = $rt;
        type T = <(L, R) as ResultTypeOfBinary>::AddMul;
        $registry.register_2_arg::<NumberType<L>, NumberType<R>, NumberType<T>, _, _>(
            "multiply",
            |_, lhs, rhs| {
                (|| {
                    let lm: T = num_traits::cast::cast(lhs.max)?;
                    let ln: T = num_traits::cast::cast(lhs.min)?;
                    let rm: T = num_traits::cast::cast(rhs.max)?;
                    let rn: T = num_traits::cast::cast(rhs.min)?;

                    let x = lm.checked_mul(rm)?;
                    let y = lm.checked_mul(rn)?;
                    let m = ln.checked_mul(rm)?;
                    let n = ln.checked_mul(rn)?;

                    Some(FunctionDomain::Domain(SimpleDomain::<T> {
                        min: x.min(y).min(m).min(n),
                        max: x.max(y).max(m).max(n),
                    }))
                })()
                .unwrap_or(FunctionDomain::Full)
            },
            |a, b, _| (AsPrimitive::<T>::as_(a)) * (AsPrimitive::<T>::as_(b)),
        );
    };
}

macro_rules! register_divide {
    ( $lt:ty, $rt:ty, $registry:expr) => {
        type L = $lt;
        type R = $rt;
        type T = F64;
        $registry.register_passthrough_nullable_2_arg::<NumberType<L>, NumberType<R>, NumberType<T>, _, _>(
            "divide",

            |_, _, _| FunctionDomain::MayThrow,
            vectorize_with_builder_2_arg::<NumberType<L>, NumberType<R>,  NumberType<T>>(
                |a, b, output, ctx| {
                    let b: T = b.as_();
                    if std::intrinsics::unlikely(b == 0.0) {
                        ctx.set_error(output.len(), "divided by zero");
                        output.push(F64::default());
                    } else {
                        output.push(((AsPrimitive::<T>::as_(a)) / b));
                    }
                }),
        );
    };
}

macro_rules! register_div {
    ( $lt:ty, $rt:ty, $registry:expr) => {
        type L = $lt;
        type R = $rt;
        type T = <(L, R) as ResultTypeOfBinary>::IntDiv;
        $registry.register_passthrough_nullable_2_arg::<NumberType<L>, NumberType<R>,  NumberType<T>,_, _>(
            "div",

            |_, _, _| FunctionDomain::MayThrow,
            vectorize_with_builder_2_arg::<NumberType<L>, NumberType<R>, NumberType<T>>(
                |a, b, output, ctx| {
                    let b: F64 = b.as_();
                    if std::intrinsics::unlikely(b == 0.0) {
                        ctx.set_error(output.len(), "divided by zero");
                        output.push(T::default());
                    } else {
                        output.push(AsPrimitive::<T>::as_((F64::from(AsPrimitive::<f64>::as_(a))) / b));
                    }
                }
            ),
        );
    };
}

macro_rules! register_modulo {
    ( $lt:ty, $rt:ty, $registry:expr) => {
        type L = $lt;
        type R = $rt;
        type M = <(L, R) as ResultTypeOfBinary>::LeastSuper;
        type T = <(L, R) as ResultTypeOfBinary>::Modulo;

        let rtype = M::data_type();
        // slow path for modulo
        if !matches!(
            rtype,
            NumberDataType::UInt8
                | NumberDataType::UInt16
                | NumberDataType::UInt32
                | NumberDataType::UInt64
        ) {
            $registry.register_passthrough_nullable_2_arg::<NumberType<L>, NumberType<R>,  NumberType<T>,_, _>(
                "modulo",

                |_, _, _| FunctionDomain::MayThrow,
                vectorize_with_builder_2_arg::<NumberType<L>, NumberType<R>,  NumberType<T>>(
                    |a, b, output, ctx| {
                        let b: F64 = b.as_();
                        if std::intrinsics::unlikely(b == 0.0) {
                            ctx.set_error(output.len(), "divided by zero");
                            output.push(T::default());
                        } else {
                            output.push(AsPrimitive::<T>::as_((AsPrimitive::<M>::as_(a)) % (AsPrimitive::<M>::as_(b))));
                        }
                    }
                ),
            );
        } else {
            $registry.register_passthrough_nullable_2_arg::<NumberType<L>, NumberType<R>, NumberType<T>, _, _>(
                "modulo",

                |_, _, _| FunctionDomain::MayThrow,
                vectorize_modulo::<L, R, M, T>()
            );
        }
    };
}

macro_rules! register_basic_arithmetic {
    ( $lt:ty, $rt:ty, $registry:expr) => {{
        register_plus!($lt, $rt, $registry);
    }
    {
        register_minus!($lt, $rt, $registry);
    }
    {
        register_multiply!($lt, $rt, $registry);
    }
    {
        register_divide!($lt, $rt, $registry);
    }
    {
        register_div!($lt, $rt, $registry);
    }
    {
        register_modulo!($lt, $rt, $registry);
    }};
}

macro_rules! register_bitwise_and {
    ( $lt:ty, $rt:ty, $registry:expr) => {
        type L = $lt;
        type R = $rt;
        $registry.register_2_arg::<NumberType<L>, NumberType<R>, NumberType<i64>, _, _>(
            "bit_and",
            |_, _, _| FunctionDomain::Full,
            |a, b, _| (AsPrimitive::<i64>::as_(a)).bitand(AsPrimitive::<i64>::as_(b)),
        );
    };
}

macro_rules! register_bitwise_or {
    ( $lt:ty, $rt:ty, $registry:expr) => {
        type L = $lt;
        type R = $rt;
        $registry.register_2_arg::<NumberType<L>, NumberType<R>, NumberType<i64>, _, _>(
            "bit_or",
            |_, _, _| FunctionDomain::Full,
            |a, b, _| (AsPrimitive::<i64>::as_(a)).bitor(AsPrimitive::<i64>::as_(b)),
        );
    };
}

macro_rules! register_bitwise_xor {
    ( $lt:ty, $rt:ty, $registry:expr) => {
        type L = $lt;
        type R = $rt;
        $registry.register_2_arg::<NumberType<L>, NumberType<R>, NumberType<i64>, _, _>(
            "bit_xor",
            |_, _, _| FunctionDomain::Full,
            |a, b, _| (AsPrimitive::<i64>::as_(a)).bitxor(AsPrimitive::<i64>::as_(b)),
        );
    };
}

macro_rules! register_bitwise_shift_left {
    ( $lt:ty, $rt:ty, $registry:expr) => {
        type L = $lt;
        type R = $rt;
        $registry.register_2_arg::<NumberType<L>, NumberType<R>, NumberType<i64>, _, _>(
            "bit_shift_left",
            |_, _, _| FunctionDomain::Full,
            |a, b, _| (AsPrimitive::<i64>::as_(a)) << (AsPrimitive::<u64>::as_(b)),
        );
    };
}

macro_rules! register_bitwise_shift_right {
    ( $lt:ty, $rt:ty, $registry:expr) => {
        type L = $lt;
        type R = $rt;
        $registry.register_2_arg::<NumberType<L>, NumberType<R>, NumberType<i64>, _, _>(
            "bit_shift_right",
            |_, _, _| FunctionDomain::Full,
            |a, b, _| (AsPrimitive::<i64>::as_(a)) >> (AsPrimitive::<u64>::as_(b)),
        );
    };
}

macro_rules! register_bitwise_operation {
    ( $lt:ty, $rt:ty, $registry:expr) => {{
        register_bitwise_and!($lt, $rt, $registry);
    }
    {
        register_bitwise_or!($lt, $rt, $registry);
    }
    {
        register_bitwise_xor!($lt, $rt, $registry);
    }};
}

macro_rules! register_bitwise_shift {
    ( $lt:ty, $rt:ty, $registry:expr) => {{
        register_bitwise_shift_left!($lt, $rt, $registry);
    }
    {
        register_bitwise_shift_right!($lt, $rt, $registry);
    }};
}

fn register_binary_arithmetic(registry: &mut FunctionRegistry) {
    // register basic arithmetic operation (+ - * / %)
    register_decimal_arithmetic(registry);

    for left in ALL_INTEGER_TYPES {
        for right in ALL_INTEGER_TYPES {
            with_integer_mapped_type!(|L| match left {
                NumberDataType::L => with_integer_mapped_type!(|R| match right {
                    NumberDataType::R => {
                        register_basic_arithmetic!(L, R, registry);
                    }
                    _ => unreachable!(),
                }),
                _ => unreachable!(),
            });
        }
    }

    for left in ALL_INTEGER_TYPES {
        for right in ALL_FLOAT_TYPES {
            with_integer_mapped_type!(|L| match left {
                NumberDataType::L => with_float_mapped_type!(|R| match right {
                    NumberDataType::R => {
                        register_basic_arithmetic!(L, R, registry);
                    }
                    _ => unreachable!(),
                }),
                _ => unreachable!(),
            });
        }
    }

    for left in ALL_FLOAT_TYPES {
        for right in ALL_INTEGER_TYPES {
            with_float_mapped_type!(|L| match left {
                NumberDataType::L => with_integer_mapped_type!(|R| match right {
                    NumberDataType::R => {
                        register_basic_arithmetic!(L, R, registry);
                    }
                    _ => unreachable!(),
                }),
                _ => unreachable!(),
            });
        }
    }

    for left in ALL_FLOAT_TYPES {
        for right in ALL_FLOAT_TYPES {
            with_float_mapped_type!(|L| match left {
                NumberDataType::L => with_float_mapped_type!(|R| match right {
                    NumberDataType::R => {
                        register_basic_arithmetic!(L, R, registry);
                    }
                    _ => unreachable!(),
                }),
                _ => unreachable!(),
            });
        }
    }

    // register bitwise operation : AND/OR/XOR
    for left in ALL_INTEGER_TYPES {
        for right in ALL_INTEGER_TYPES {
            with_integer_mapped_type!(|L| match left {
                NumberDataType::L => with_integer_mapped_type!(|R| match right {
                    NumberDataType::R => {
                        register_bitwise_operation!(L, R, registry);
                    }
                    _ => unreachable!(),
                }),
                _ => unreachable!(),
            });
        }
    }

    // register shift operation : shift left/shift right
    for left in ALL_INTEGER_TYPES {
        for right in ALL_UNSIGNED_INTEGER_TYPES {
            with_integer_mapped_type!(|L| match left {
                NumberDataType::L => with_unsigned_number_mapped_type!(|R| match right {
                    NumberDataType::R => {
                        register_bitwise_shift!(L, R, registry);
                    }
                    _ => unreachable!(),
                }),
                _ => unreachable!(),
            });
        }
    }
}

macro_rules! register_bitwise_not {
    ( $n:ty, $registry:expr) => {
        type N = $n;
        $registry.register_1_arg::<NumberType<N>, NumberType<i64>, _, _>(
            "bit_not",
            |_, _| FunctionDomain::Full,
            |a, _| !(AsPrimitive::<i64>::as_(a)),
        );
    };
}

macro_rules! register_unary_arithmetic {
    ( $n:ty, $registry:expr) => {{
        register_bitwise_not!($n, $registry);
    }};
}

fn register_unary_arithmetic(registry: &mut FunctionRegistry) {
    for dest_ty in ALL_INTEGER_TYPES {
        with_integer_mapped_type!(|DEST_TYPE| match dest_ty {
            NumberDataType::DEST_TYPE => {
                register_unary_arithmetic!(DEST_TYPE, registry);
            }
            _ => unreachable!(),
        });
    }
}

fn register_unary_minus(registry: &mut FunctionRegistry) {
    for num_ty in ALL_NUMBER_CLASSES {
<<<<<<< HEAD
        with_number_mapped_type_without_int!(|NUM_TYPE| match num_ty {
=======
        with_number_mapped_type_without_64!(|NUM_TYPE| match num_ty {
>>>>>>> fdbef993
            NumberClass::NUM_TYPE => {
                type T = <NUM_TYPE as ResultTypeOfUnary>::Negate;
                registry.register_1_arg::<NumberType<NUM_TYPE>, NumberType<T>, _, _>(
                    "minus",
                    |_, val| {
                        FunctionDomain::Domain(SimpleDomain::<T> {
                            min: -(AsPrimitive::<T>::as_(val.max)),
                            max: -(AsPrimitive::<T>::as_(val.min)),
                        })
                    },
                    |a, _| -(AsPrimitive::<T>::as_(a)),
                );
            }
            NumberClass::UInt64 => {
                registry
                    .register_passthrough_nullable_1_arg::<NumberType<u64>, NumberType<i64>, _, _>(
                        "minus",
                        |_, val| {
                            let min = (val.max as i128).wrapping_neg();
                            let max = (val.min as i128).wrapping_neg();

                            if min < std::i64::MIN as i128 || max > std::i64::MAX as i128 {
                                return FunctionDomain::MayThrow;
                            }

                            FunctionDomain::Domain(SimpleDomain::<i64> {
                                min: min as i64,
                                max: max as i64,
                            })
                        },
                        vectorize_with_builder_1_arg::<NumberType<u64>, NumberType<i64>>(
                            |a, output, ctx| {
                                let val = (a as i128).wrapping_neg();
                                if val < std::i64::MIN as i128 || val > std::i64::MAX as i128 {
                                    ctx.set_error(output.len(), "number overflowed");
                                    output.push(0);
                                } else {
                                    output.push(val as i64);
                                }
                            },
                        ),
                    );
            }
            NumberClass::Int64 => {
                registry
                    .register_passthrough_nullable_1_arg::<NumberType<i64>, NumberType<i64>, _, _>(
                        "minus",
                        |_, val| {
                            let min = val.max.checked_neg();
                            let max = val.min.checked_neg();
                            if min.is_none() || max.is_none() {
                                return FunctionDomain::MayThrow;
                            }
                            FunctionDomain::Domain(SimpleDomain::<i64> {
                                min: min.unwrap(),
                                max: max.unwrap(),
                            })
                        },
                        vectorize_with_builder_1_arg::<NumberType<i64>, NumberType<i64>>(
                            |a, output, ctx| match a.checked_neg() {
                                Some(a) => output.push(a),
                                None => {
                                    ctx.set_error(output.len(), "number overflowed");
                                    output.push(0);
                                }
                            },
                        ),
                    );
            }
            NumberClass::Int32 => {
                registry
                    .register_passthrough_nullable_1_arg::<NumberType<i32>, NumberType<i32>, _, _>(
                        "minus",
                        |_, val| {
                            let min = val.max.checked_neg();
                            let max = val.min.checked_neg();
                            if min.is_none() || max.is_none() {
                                return FunctionDomain::MayThrow;
                            }
                            FunctionDomain::Domain(SimpleDomain::<i32> {
                                min: min.unwrap(),
                                max: max.unwrap(),
                            })
                        },
                        vectorize_with_builder_1_arg::<NumberType<i32>, NumberType<i32>>(
                            |a, output, ctx| match a.checked_neg() {
                                Some(a) => output.push(a),
                                None => {
                                    ctx.set_error(output.len(), "number overflowed");
                                    output.push(0);
                                }
                            },
                        ),
                    );
            }
            NumberClass::Int16 => {
                registry
                    .register_passthrough_nullable_1_arg::<NumberType<i16>, NumberType<i16>, _, _>(
                        "minus",
                        |_, val| {
                            let min = val.max.checked_neg();
                            let max = val.min.checked_neg();
                            if min.is_none() || max.is_none() {
                                return FunctionDomain::MayThrow;
                            }
                            FunctionDomain::Domain(SimpleDomain::<i16> {
                                min: min.unwrap(),
                                max: max.unwrap(),
                            })
                        },
                        vectorize_with_builder_1_arg::<NumberType<i16>, NumberType<i16>>(
                            |a, output, ctx| match a.checked_neg() {
                                Some(a) => output.push(a),
                                None => {
                                    ctx.set_error(output.len(), "number overflowed");
                                    output.push(0);
                                }
                            },
                        ),
                    );
            }
            NumberClass::Int8 => {
                registry
                    .register_passthrough_nullable_1_arg::<NumberType<i8>, NumberType<i8>, _, _>(
                        "minus",
                        |_, val| {
                            let min = val.max.checked_neg();
                            let max = val.min.checked_neg();
                            if min.is_none() || max.is_none() {
                                return FunctionDomain::MayThrow;
                            }
                            FunctionDomain::Domain(SimpleDomain::<i8> {
                                min: min.unwrap(),
                                max: max.unwrap(),
                            })
                        },
                        vectorize_with_builder_1_arg::<NumberType<i8>, NumberType<i8>>(
                            |a, output, ctx| match a.checked_neg() {
                                Some(a) => output.push(a),
                                None => {
                                    ctx.set_error(output.len(), "number overflowed");
                                    output.push(0);
                                }
                            },
                        ),
                    );
            }
            NumberClass::Decimal128 => {
                register_decimal_minus(registry)
            }
            NumberClass::Decimal256 => {
                // already registered in Decimal128 branch
            }
        });
    }
}

pub fn register_number_to_number(registry: &mut FunctionRegistry) {
    for dest_type in ALL_NUMERICS_TYPES {
        // each out loop register all to_{dest_type}
        // dest_type not include decimal
        for src_type in ALL_NUMBER_CLASSES {
            with_number_mapped_type!(|SRC_TYPE| match src_type {
                NumberClass::SRC_TYPE => with_number_mapped_type!(|DEST_TYPE| match dest_type {
                    NumberDataType::DEST_TYPE => {
                        let src_type = src_type.get_number_type().unwrap();
                        if src_type == *dest_type {
                            continue;
                        }
                        let name = format!("to_{dest_type}").to_lowercase();
                        if src_type.can_lossless_cast_to(*dest_type) {
                            registry.register_1_arg::<NumberType<SRC_TYPE>, NumberType<DEST_TYPE>, _, _>(
                                &name,
                                |_, domain| {
                                    let (domain, overflowing) = domain.overflow_cast();
                                    debug_assert!(!overflowing);
                                    FunctionDomain::Domain(domain)
                                },
                                |val, _|  {
                                    val.as_()
                                },
                            );
                        } else {
                            registry.register_passthrough_nullable_1_arg::<NumberType<SRC_TYPE>, NumberType<DEST_TYPE>, _, _>(
                                &name,
                                            |_, domain| {
                                    let (domain, overflowing) = domain.overflow_cast();
                                    if overflowing {
                                        FunctionDomain::MayThrow
                                    } else {
                                        FunctionDomain::Domain(domain)
                                    }
                                },
                                vectorize_with_builder_1_arg::<NumberType<SRC_TYPE>, NumberType<DEST_TYPE>>(
                                    move |val, output, ctx| {
                                        match num_traits::cast::cast(val) {
                                            Some(val) => output.push(val),
                                            None => {
                                                ctx.set_error(output.len(),"number overflowed");
                                                output.push(DEST_TYPE::default());
                                            },
                                        }
                                    }
                                ),
                            );
                        }

                        let name = format!("try_to_{dest_type}").to_lowercase();
                        if src_type.can_lossless_cast_to(*dest_type) {
                            registry.register_combine_nullable_1_arg::<NumberType<SRC_TYPE>, NumberType<DEST_TYPE>, _, _>(
                                &name,
                                |_, domain| {
                                    let (domain, overflowing) = domain.overflow_cast();
                                    debug_assert!(!overflowing);
                                    FunctionDomain::Domain(NullableDomain {
                                        has_null: false,
                                        value: Some(Box::new(
                                            domain,
                                        )),
                                    })
                                },
                                vectorize_1_arg::<NumberType<SRC_TYPE>, NullableType<NumberType<DEST_TYPE>>>(|val, _| {
                                    Some(val.as_())
                                })
                            );
                        } else {
                            registry.register_combine_nullable_1_arg::<NumberType<SRC_TYPE>, NumberType<DEST_TYPE>, _, _>(
                                &name,
                                |_, domain| {
                                    let (domain, overflowing) = domain.overflow_cast();
                                    FunctionDomain::Domain(NullableDomain {
                                        has_null: overflowing,
                                        value: Some(Box::new(
                                            domain,
                                        )),
                                    })
                                },
                                vectorize_with_builder_1_arg::<NumberType<SRC_TYPE>, NullableType<NumberType<DEST_TYPE>>>(
                                    |val, output, _| {
                                        if let Some(new_val) = num_traits::cast::cast(val) {
                                            output.push(new_val);
                                        } else {
                                            output.push_null();
                                        }
                                    }
                                ),
                            );
                        }
                    }
                }),
                NumberClass::Decimal128 => {
                    // todo(youngsofun): add decimal try_cast and decimal to int
                    if matches!(dest_type, NumberDataType::Float32) {
                        register_decimal_to_float32(registry);
                    }
                    if matches!(dest_type, NumberDataType::Float64) {
                        register_decimal_to_float64(registry);
                    }
                }
                NumberClass::Decimal256 => {
                    // already registered in Decimal128 branch
                }
            })
        }
    }
}

pub fn register_decimal_minus(registry: &mut FunctionRegistry) {
    registry.register_function_factory("minus", |_params, args_type| {
        if args_type.len() != 1 {
            return None;
        }
        if !args_type[0].is_decimal() {
            return None;
        }

        let arg_type = args_type[0].clone();

        Some(Arc::new(Function {
            signature: FunctionSignature {
                name: "minus".to_string(),
                args_type: args_type.to_owned(),
                return_type: arg_type.clone(),
            },
            eval: FunctionEval::Scalar {
                calc_domain: Box::new(|_, _| FunctionDomain::Full),
                eval: Box::new(move |args, _tx| unary_minus_decimal(args, arg_type.clone())),
            },
        }))
    });
}

fn unary_minus_decimal(args: &[ValueRef<AnyType>], arg_type: DataType) -> Value<AnyType> {
    let arg = &args[0];
    let mut is_scalar = false;
    let column = match arg {
        ValueRef::Column(column) => column.clone(),
        ValueRef::Scalar(s) => {
            is_scalar = true;
            let builder = ColumnBuilder::repeat(s, 1, &arg_type);
            builder.build()
        }
    };

    let result = match column {
        Column::Decimal(DecimalColumn::Decimal128(buf, size)) => {
            DecimalColumn::Decimal128(buf.into_iter().map(|x| -x).collect(), size)
        }
        Column::Decimal(DecimalColumn::Decimal256(buf, size)) => {
            DecimalColumn::Decimal256(buf.into_iter().map(|x| -x).collect(), size)
        }
        _ => unreachable!(),
    };

    if is_scalar {
        let scalar = result.index(0).unwrap();
        Value::Scalar(Scalar::Decimal(scalar))
    } else {
        Value::Column(Column::Decimal(result))
    }
}

fn register_string_to_number(registry: &mut FunctionRegistry) {
    for dest_type in ALL_NUMERICS_TYPES {
        with_number_mapped_type!(|DEST_TYPE| match dest_type {
            NumberDataType::DEST_TYPE => {
                let name = format!("to_{dest_type}").to_lowercase();
                registry
                    .register_passthrough_nullable_1_arg::<StringType, NumberType<DEST_TYPE>, _, _>(
                        &name,
                        |_, _| FunctionDomain::MayThrow,
                        vectorize_with_builder_1_arg::<StringType, NumberType<DEST_TYPE>>(
                            move |val, output, ctx| {
                                let str_val = String::from_utf8_lossy(val);
                                match str_val.parse::<DEST_TYPE>() {
                                    Ok(new_val) => output.push(new_val),
                                    Err(e) => {
                                        ctx.set_error(output.len(), e.to_string());
                                        output.push(DEST_TYPE::default());
                                    }
                                };
                            },
                        ),
                    );

                let name = format!("try_to_{dest_type}").to_lowercase();
                registry
                    .register_combine_nullable_1_arg::<StringType, NumberType<DEST_TYPE>, _, _>(
                        &name,
                        |_, _| FunctionDomain::Full,
                        vectorize_with_builder_1_arg::<
                            StringType,
                            NullableType<NumberType<DEST_TYPE>>,
                        >(|val, output, _| {
                            let str_val = String::from_utf8_lossy(val);
                            if let Ok(new_val) = str_val.parse::<DEST_TYPE>() {
                                output.push(new_val);
                            } else {
                                output.push_null();
                            }
                        }),
                    );
            }
        });
    }
}

pub fn register_number_to_string(registry: &mut FunctionRegistry) {
    for src_type in ALL_NUMBER_CLASSES {
        with_number_mapped_type!(|NUM_TYPE| match src_type {
            NumberClass::NUM_TYPE => {
                registry
                    .register_passthrough_nullable_1_arg::<NumberType<NUM_TYPE>, StringType, _, _>(
                        "to_string",
                        |_, _| FunctionDomain::Full,
                        |from, _| match from {
                            ValueRef::Scalar(s) => Value::Scalar(s.to_string().into_bytes()),
                            ValueRef::Column(from) => {
                                let options = NUM_TYPE::lexical_options();
                                const FORMAT: u128 = lexical_core::format::STANDARD;

                                let mut builder =
                                    StringColumnBuilder::with_capacity(from.len(), from.len() + 1);
                                let values = &mut builder.data;

                                type Native = <NUM_TYPE as Number>::Native;
                                let mut offset: usize = 0;
                                unsafe {
                                    for x in from.iter() {
                                        values.reserve(offset + Native::FORMATTED_SIZE_DECIMAL);
                                        values.set_len(offset + Native::FORMATTED_SIZE_DECIMAL);
                                        let bytes = &mut values[offset..];

                                        let len = lexical_core::write_with_options_unchecked::<
                                            _,
                                            FORMAT,
                                        >(
                                            Native::from(*x), bytes, &options
                                        )
                                        .len();
                                        offset += len;
                                        builder.offsets.push(offset as u64);
                                    }
                                    values.set_len(offset);
                                }
                                Value::Column(builder.build())
                            }
                        },
                    );
                registry.register_combine_nullable_1_arg::<NumberType<NUM_TYPE>, StringType, _, _>(
                    "try_to_string",
                    |_, _| FunctionDomain::Full,
                    |from, _| match from {
                        ValueRef::Scalar(s) => Value::Scalar(Some(s.to_string().into_bytes())),
                        ValueRef::Column(from) => {
                            let options = NUM_TYPE::lexical_options();
                            const FORMAT: u128 = lexical_core::format::STANDARD;
                            let mut builder =
                                StringColumnBuilder::with_capacity(from.len(), from.len() + 1);
                            let values = &mut builder.data;

                            type Native = <NUM_TYPE as Number>::Native;
                            let mut offset: usize = 0;
                            unsafe {
                                for x in from.iter() {
                                    values.reserve(offset + Native::FORMATTED_SIZE_DECIMAL);
                                    values.set_len(offset + Native::FORMATTED_SIZE_DECIMAL);
                                    let bytes = &mut values[offset..];
                                    let len =
                                        lexical_core::write_with_options_unchecked::<_, FORMAT>(
                                            Native::from(*x),
                                            bytes,
                                            &options,
                                        )
                                        .len();
                                    offset += len;
                                    builder.offsets.push(offset as u64);
                                }
                                values.set_len(offset);
                            }
                            let result = builder.build();
                            Value::Column(NullableColumn {
                                column: result,
                                validity: constant_bitmap(true, from.len()).into(),
                            })
                        }
                    },
                );
            }
            NumberClass::Decimal128 => {
                register_decimal_to_string(registry)
            }
            NumberClass::Decimal256 => {
                // already registered in Decimal128 branch
            }
        });
    }
}

fn register_decimal_to_string(registry: &mut FunctionRegistry) {
    // decimal to string
    registry.register_function_factory("to_string", |_params, args_type| {
        if args_type.len() != 1 {
            return None;
        }

        let arg_type = args_type[0].clone();
        if !arg_type.is_decimal() {
            return None;
        }

        Some(Arc::new(Function {
            signature: FunctionSignature {
                name: "to_string".to_string(),
                args_type: vec![arg_type.clone()],
                return_type: StringType::data_type(),
            },
            eval: FunctionEval::Scalar {
                calc_domain: Box::new(|_, _| FunctionDomain::Full),
                eval: Box::new(move |args, tx| decimal_to_string(args, arg_type.clone(), tx)),
            },
        }))
    });
}

fn decimal_to_string(
    args: &[ValueRef<AnyType>],
    from_type: DataType,
    _ctx: &mut EvalContext,
) -> Value<AnyType> {
    let arg = &args[0];

    let mut is_scalar = false;
    let column = match arg {
        ValueRef::Column(column) => column.clone(),
        ValueRef::Scalar(s) => {
            is_scalar = true;
            let builder = ColumnBuilder::repeat(s, 1, &from_type);
            builder.build()
        }
    };

    let from_type = from_type.as_decimal().unwrap();

    let column = match from_type {
        DecimalDataType::Decimal128(_) => {
            let (buffer, from_size) = i128::try_downcast_column(&column).unwrap();
            let mut builder = StringColumnBuilder::with_capacity(buffer.len(), buffer.len() * 10);
            for x in buffer {
                builder.put_str(&display_decimal_128(x, from_size.scale));
                builder.commit_row();
            }
            builder
        }
        DecimalDataType::Decimal256(_) => {
            let (buffer, from_size) = i256::try_downcast_column(&column).unwrap();
            let mut builder = StringColumnBuilder::with_capacity(buffer.len(), buffer.len() * 10);
            for x in buffer {
                builder.put_str(&display_decimal_256(x, from_size.scale));
                builder.commit_row();
            }
            builder
        }
    };

    if is_scalar {
        Value::Scalar(Scalar::String(column.build_scalar()))
    } else {
        Value::Column(Column::String(column.build()))
    }
}<|MERGE_RESOLUTION|>--- conflicted
+++ resolved
@@ -52,11 +52,7 @@
 use common_expression::with_float_mapped_type;
 use common_expression::with_integer_mapped_type;
 use common_expression::with_number_mapped_type;
-<<<<<<< HEAD
-use common_expression::with_number_mapped_type_without_int;
-=======
-use common_expression::with_number_mapped_type_without_64;
->>>>>>> fdbef993
+use common_expression::with_number_mapped_type_without_u64_and_signed_int;
 use common_expression::with_unsigned_number_mapped_type;
 use common_expression::Column;
 use common_expression::ColumnBuilder;
@@ -488,11 +484,7 @@
 
 fn register_unary_minus(registry: &mut FunctionRegistry) {
     for num_ty in ALL_NUMBER_CLASSES {
-<<<<<<< HEAD
-        with_number_mapped_type_without_int!(|NUM_TYPE| match num_ty {
-=======
-        with_number_mapped_type_without_64!(|NUM_TYPE| match num_ty {
->>>>>>> fdbef993
+        with_number_mapped_type_without_u64_and_signed_int!(|NUM_TYPE| match num_ty {
             NumberClass::NUM_TYPE => {
                 type T = <NUM_TYPE as ResultTypeOfUnary>::Negate;
                 registry.register_1_arg::<NumberType<NUM_TYPE>, NumberType<T>, _, _>(
