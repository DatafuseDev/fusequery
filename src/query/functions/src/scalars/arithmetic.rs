--- conflicted
+++ resolved
@@ -984,13 +984,6 @@
 
                                 unsafe {
                                     for x in from.iter() {
-<<<<<<< HEAD
-                                        let len = lexical_core::write_with_options_unchecked::<
-                                            _,
-                                            FORMAT,
-                                        >(
-                                            Native::from(*x), &mut buffer, &options
-=======
                                         values.reserve(offset + Native::FORMATTED_SIZE_DECIMAL);
                                         values.set_len(offset + Native::FORMATTED_SIZE_DECIMAL);
                                         let bytes = &mut values[offset..];
@@ -999,7 +992,6 @@
                                             Native::from(*x),
                                             bytes,
                                             &options,
->>>>>>> 00393c6c
                                         )
                                         .len();
                                         builder.put_slice(&buffer[..len]);
