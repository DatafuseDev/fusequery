// Copyright 2023 Datafuse Labs.
//
// Licensed under the Apache License, Version 2.0 (the "License");
// you may not use this file except in compliance with the License.
// You may obtain a copy of the License at
//
//     http://www.apache.org/licenses/LICENSE-2.0
//
// Unless required by applicable law or agreed to in writing, software
// distributed under the License is distributed on an "AS IS" BASIS,
// WITHOUT WARRANTIES OR CONDITIONS OF ANY KIND, either express or implied.
// See the License for the specific language governing permissions and
// limitations under the License.

use std::io::Write;

use databend_common_expression::types::*;
use databend_common_expression::FromData;
use goldenfile::Mint;

use super::run_ast;

#[test]
fn test_map() {
    let mut mint = Mint::new("tests/it/scalars/testdata");
    let file = &mut mint.new_goldenfile("map.txt").unwrap();

    test_create(file);
    test_get(file);
    test_map_keys(file);
    test_map_values(file);
    test_map_size(file);
    test_map_cat(file);
    test_map_delete(file);
    test_map_contains_key(file);
    test_map_pick(file);
}

fn test_map_cat(file: &mut impl Write) {
    // Empty Inputs:: tests behavior with empty input maps
    run_ast(file, "map_cat({}, {})", &[]);
    run_ast(file, "map_cat({}, {'k1': 'v1'})", &[]);
    run_ast(file, "map_cat({'k1': 'v1'}, {})", &[]);

    // Basic Functionality:: evaluates core functionality
    let columns = [
        ("a_col", StringType::from_data(vec!["a_k1", "a_k2", "a_k3"])),
        ("b_col", StringType::from_data(vec!["b_k1", "b_k2", "b_k3"])),
        ("c_col", StringType::from_data(vec!["c_k1", "c_k2", "c_k3"])),
        ("d_col", StringType::from_data(vec!["aaa1", "aaa2", "aaa3"])),
        ("e_col", StringType::from_data(vec!["bbb1", "bbb2", "bbb3"])),
        ("f_col", StringType::from_data(vec!["ccc1", "ccc2", "ccc3"])),
    ];

    run_ast(
        file,
        "map_cat(map([a_col, b_col], [d_col, e_col]), map([c_col], [f_col]))",
        &columns,
    );

    run_ast(file, "map_cat({'k1':'v1','k2':'v2'}, {'k1':'abc'})", &[]);

    // Duplicate Keys:: assesses handling of duplicate keys
    let columns = [
        ("a_col", StringType::from_data(vec!["a_k1", "a_k2", "c_k3"])),
        ("b_col", StringType::from_data(vec!["b_k1", "c_k2", "b_k3"])),
        ("c_col", StringType::from_data(vec!["c_k1", "c_k2", "c_k3"])),
        ("d_col", StringType::from_data(vec!["aaa1", "aaa2", "aaa3"])),
        ("e_col", StringType::from_data(vec!["bbb1", "bbb2", "bbb3"])),
        ("f_col", StringType::from_data(vec!["ccc1", "ccc2", "ccc3"])),
    ];

    run_ast(
        file,
        "map_cat(map([a_col, b_col], [d_col, e_col]), map([c_col], [f_col]))",
        &columns,
    );

    // Map Size Variation:: tests behavior with different map sizes
    run_ast(file, "map_cat({'k1': 'v1', 'k2': 'v2'}, {'k3': 'v3'})", &[]);
    run_ast(file, "map_cat({'k1': 'v1'}, {'k2': 'v2', 'k3': 'v3'})", &[]);

    // Null Values:: validates behavior for null values
    run_ast(
        file,
        "map_cat({'k1': 'v1', 'k2': NULL}, {'k2': 'v2', 'k3': NULL})",
        &[],
    );

    // Nested Maps:: examines recursive merging capabilities
    run_ast(
        file,
        "map_cat({'k1': {'nk1': 'nv1'}, 'k2': {'nk2': 'nv2'}}, {'k2': {'nk3': 'nv3'}, 'k3': {'nk4': 'nv4'}})",
        &[],
    );

    run_ast(
        file,
        "map_cat({'k1': {'nk1': 'nv1'}, 'k2': {'nk2': 'nv2'}}, {'k1': {'nk1': 'new_nv1'}, 'k2': {'nk3': 'nv3'}})",
        &[],
    );
}

fn test_create(file: &mut impl Write) {
    run_ast(file, "map([], [])", &[]);
    run_ast(file, "map([1,2], ['a','b'])", &[]);
    run_ast(file, "map(['k1','k2','k3'], ['v1','v2','v3'])", &[]);

    run_ast(file, "map(1, 'a')", &[]);
    run_ast(file, "map(['k1','k2'], ['v1','v2','v3'])", &[]);
    run_ast(file, "map(['k1','k1'], ['v1','v2'])", &[]);

    let columns = [
        ("a_col", Int8Type::from_data(vec![1i8, 2, 3])),
        ("b_col", Int8Type::from_data(vec![4i8, 5, 6])),
        ("c_col", Int8Type::from_data(vec![7i8, 8, 9])),
        (
            "d_col",
            StringType::from_data_with_validity(vec!["a", "b", "c"], vec![true, true, true]),
        ),
        (
            "e_col",
            StringType::from_data_with_validity(vec!["d", "e", ""], vec![true, true, false]),
        ),
        (
            "f_col",
            StringType::from_data_with_validity(vec!["f", "", "g"], vec![true, false, true]),
        ),
    ];
    run_ast(
        file,
        "map([a_col, b_col, c_col], [d_col, e_col, f_col])",
        &columns,
    );
    run_ast(file, "map(['k1', 'k2'], [a_col, b_col])", &columns);
}

fn test_get(file: &mut impl Write) {
    run_ast(file, "map([],[])[1]", &[]);
    run_ast(file, "map([1,2],['a','b'])[1]", &[]);
    run_ast(file, "map([1,2],['a','b'])[10]", &[]);
    run_ast(file, "map(['a','b'],[1,2])['a']", &[]);
    run_ast(file, "map(['a','b'],[1,2])['x']", &[]);

    run_ast(file, "{}['k']", &[]);
    run_ast(file, "{1:NULL}[1]", &[]);
    run_ast(file, "{'k1':'v1','k2':'v2'}['k1']", &[]);
    run_ast(file, "{'k1':'v1','k2':'v2'}['k3']", &[]);

    run_ast(file, "map([k1,k2],[v1,v2])[1]", &[
        ("k1", Int16Type::from_data(vec![1i16, 2])),
        ("k2", Int16Type::from_data(vec![3i16, 4])),
        ("v1", StringType::from_data(vec!["v1", "v2"])),
        ("v2", StringType::from_data(vec!["v3", "v4"])),
    ]);
}

fn test_map_keys(file: &mut impl Write) {
    run_ast(file, "map_keys({})", &[]);
    run_ast(file, "map_keys({'a':1,'b':2,'c':3})", &[]);
    run_ast(file, "map_keys({1:'a',2:'b',3:'c'})", &[]);
    run_ast(file, "map_keys({'a':NULL,'b':2,'c':NULL})", &[]);

    let columns = [
        ("a_col", StringType::from_data(vec!["a", "b", "c"])),
        ("b_col", StringType::from_data(vec!["d", "e", "f"])),
        ("c_col", StringType::from_data(vec!["x", "y", "z"])),
        (
            "d_col",
            StringType::from_data_with_validity(vec!["v1", "v2", "v3"], vec![true, true, true]),
        ),
        (
            "e_col",
            StringType::from_data_with_validity(vec!["v4", "v5", ""], vec![true, true, false]),
        ),
        (
            "f_col",
            StringType::from_data_with_validity(vec!["v6", "", "v7"], vec![true, false, true]),
        ),
    ];
    run_ast(
        file,
        "map_keys(map([a_col, b_col, c_col], [d_col, e_col, f_col]))",
        &columns,
    );
}

fn test_map_contains_key(file: &mut impl Write) {
    run_ast(file, "map_contains_key({'a':1,'b':2,'c':3}, 'a')", &[]);
    run_ast(file, "map_contains_key({}, 'a')", &[]);
    run_ast(file, "map_contains_key({'a':1,'b':2,'c':3}, 'd')", &[]);
    run_ast(file, "map_contains_key({'a':NULL,'b':2,'c':NULL}, 'a')", &[
    ]);

    // Nested Maps:: examines recursive key checking capabilities
    let columns = [
        ("a_col", StringType::from_data(vec!["a", "b", "c"])),
        ("b_col", StringType::from_data(vec!["d", "e", "f"])),
        ("c_col", StringType::from_data(vec!["x", "y", "z"])),
        (
            "d_col",
            StringType::from_data_with_validity(vec!["v1", "v2", "v3"], vec![true, true, true]),
        ),
        (
            "e_col",
            StringType::from_data_with_validity(vec!["v4", "v5", ""], vec![true, true, false]),
        ),
        (
            "f_col",
            StringType::from_data_with_validity(vec!["v6", "", "v7"], vec![true, false, true]),
        ),
    ];
    run_ast(
        file,
        "map_contains_key(map([a_col, b_col, c_col], [d_col, e_col, f_col]), 'a')",
        &columns,
    );
    run_ast(
        file,
        "map_contains_key(map([a_col, b_col, c_col], [d_col, e_col, f_col]), 'd')",
        &columns,
    );
}

fn test_map_values(file: &mut impl Write) {
    run_ast(file, "map_values({})", &[]);
    run_ast(file, "map_values({})", &[]);
    run_ast(file, "map_values({'a':1,'b':2,'c':3})", &[]);
    run_ast(file, "map_values({1:'a',2:'b',3:'c'})", &[]);
    run_ast(file, "map_values({'a':NULL,'b':2,'c':NULL})", &[]);

    let columns = [
        ("a_col", StringType::from_data(vec!["a", "b", "c"])),
        ("b_col", StringType::from_data(vec!["d", "e", "f"])),
        ("c_col", StringType::from_data(vec!["x", "y", "z"])),
        (
            "d_col",
            StringType::from_data_with_validity(vec!["v1", "v2", "v3"], vec![true, true, true]),
        ),
        (
            "e_col",
            StringType::from_data_with_validity(vec!["v4", "v5", ""], vec![true, true, false]),
        ),
        (
            "f_col",
            StringType::from_data_with_validity(vec!["v6", "", "v7"], vec![true, false, true]),
        ),
    ];
    run_ast(
        file,
        "map_values(map([a_col, b_col, c_col], [d_col, e_col, f_col]))",
        &columns,
    );
}

fn test_map_size(file: &mut impl Write) {
    run_ast(file, "map_size({})", &[]);
    run_ast(file, "map_size({'a':1,'b':2,'c':3})", &[]);
    run_ast(file, "map_size({'a':NULL,'b':2,'c':NULL})", &[]);

    let columns = [
        ("a_col", StringType::from_data(vec!["a", "b", "c"])),
        ("b_col", StringType::from_data(vec!["d", "e", "f"])),
        ("c_col", StringType::from_data(vec!["x", "y", "z"])),
        (
            "d_col",
            StringType::from_data_with_validity(vec!["v1", "v2", "v3"], vec![true, true, true]),
        ),
        (
            "e_col",
            StringType::from_data_with_validity(vec!["v4", "v5", ""], vec![true, true, false]),
        ),
        (
            "f_col",
            StringType::from_data_with_validity(vec!["v6", "", "v7"], vec![true, false, true]),
        ),
    ];
    run_ast(
        file,
        "map_size(map([a_col, b_col, c_col], [d_col, e_col, f_col]))",
        &columns,
    );
}

<<<<<<< HEAD
fn test_map_pick(file: &mut impl Write) {
    run_ast(file, "map_pick({'a':1,'b':2,'c':3}, 'a', 'b')", &[]);
    run_ast(file, "map_pick({'a':1,'b':2,'c':3}, ['a', 'b'])", &[]);

    let columns = [
        ("a_col", StringType::from_data(vec!["a", "b", "c"])),
        ("b_col", StringType::from_data(vec!["d", "e", "f"])),
        ("c_col", StringType::from_data(vec!["x", "y", "z"])),
        (
            "d_col",
            StringType::from_data_with_validity(vec!["v1", "v2", "v3"], vec![true, true, true]),
        ),
        (
            "e_col",
            StringType::from_data_with_validity(vec!["v4", "v5", ""], vec![true, true, false]),
        ),
        (
            "f_col",
            StringType::from_data_with_validity(vec!["v6", "", "v7"], vec![true, false, true]),
        ),
    ];
    run_ast(
        file,
        "map_pick(map([a_col, b_col, c_col], [d_col, e_col, f_col]), 'a', 'b')",
=======
fn test_map_delete(file: &mut impl Write) {
    // Deleting keys from an empty map
    run_ast(file, "map_delete({}, 'a', 'b')", &[]);

    run_ast(file, "map_delete({})", &[]);

    run_ast(file, "map_delete({}, NULL, NULL)", &[]);

    // Deleting keys from a map literal
    run_ast(file, "map_delete({}, ['k3'], ['k2'])", &[]);
    run_ast(
        file,
        "map_delete({'k1': 'v1', 'k2': 'v2', 'k3': 'v3', 'k4': 'v4'}, 'k3', 'k2')",
        &[],
    );

    // Deleting keys from a nested map
    let columns = [
        ("a_col", StringType::from_data(vec!["a_k1", "a_k2", "a_k3"])),
        ("b_col", StringType::from_data(vec!["b_k1", "b_k2", "b_k3"])),
        ("d_col", StringType::from_data(vec!["aaa1", "aaa2", "aaa3"])),
        ("e_col", StringType::from_data(vec!["bbb1", "bbb2", "bbb3"])),
    ];

    run_ast(
        file,
        "map_delete(map([a_col, b_col], [d_col, e_col]), 'a_k2', 'b_k3')",
        &columns,
    );

    let columns = [(
        "string_key_col",
        StringType::from_data(vec![r#"k3"#, r#"k2"#]),
    )];

    run_ast(
        file,
        "map_delete({'k1': 'v1', 'k2': 'v2', 'k3': 'v3', 'k4': 'v4'}, string_key_col)",
        &columns,
    );

    // Deleting all keys from a map
    run_ast(
        file,
        "map_delete({'k1': 'v1', 'k2': 'v2', 'k3': 'v3'}, 'k1', 'k2', 'k3')",
        &[],
    );

    // Deleting keys from a map with duplicate keys
    run_ast(
        file,
        "map_delete({'k1': 'v1', 'k2': 'v2', 'k3': 'v3'}, 'k1', 'k1')",
        &[],
    );

    // Deleting non-existent keys
    run_ast(file, "map_delete({'k1': 'v1', 'k2': 'v2'}, 'k3', 'k4')", &[
    ]);

    // Deleting keys from a nested map
    let columns = [
        ("a_col", StringType::from_data(vec!["a_k1", "a_k2", "a_k3"])),
        ("b_col", Int16Type::from_data(vec![555i16, 3])),
        ("d_col", StringType::from_data(vec!["aaa1", "aaa2", "aaa3"])),
        ("e_col", Int16Type::from_data(vec![666i16, 3])),
    ];

    run_ast(
        file,
        "map_delete(map([a_col, b_col], [d_col, e_col]), 'a_k2', 'b_k3')",
        &columns,
    );

    // Deleting keys from nested maps with different data types
    let columns = [
        ("a_col", StringType::from_data(vec!["a_k1", "a_k2", "a_k3"])),
        ("b_col", Int16Type::from_data(vec![555i16, 557i16, 559i16])),
        ("d_col", StringType::from_data(vec!["aaa1", "aaa2", "aaa3"])),
        ("e_col", Int16Type::from_data(vec![666i16, 664i16, 662i16])),
    ];

    run_ast(
        file,
        "map_delete(map([a_col, d_col], [b_col, e_col]), 'a_k2', 'aaa3')",
        &columns,
    );

    let columns = [
        ("a_col", Int16Type::from_data(vec![222i16, 223i16, 224i16])),
        ("b_col", Int16Type::from_data(vec![555i16, 557i16, 559i16])),
        ("d_col", Int16Type::from_data(vec![444i16, 445i16, 446i16])),
        ("e_col", Int16Type::from_data(vec![666i16, 664i16, 662i16])),
    ];

    run_ast(
        file,
        "map_delete(map([a_col, d_col], [b_col, e_col]), 224, 444)",
>>>>>>> dcf76544
        &columns,
    );
}<|MERGE_RESOLUTION|>--- conflicted
+++ resolved
@@ -282,32 +282,6 @@
     );
 }
 
-<<<<<<< HEAD
-fn test_map_pick(file: &mut impl Write) {
-    run_ast(file, "map_pick({'a':1,'b':2,'c':3}, 'a', 'b')", &[]);
-    run_ast(file, "map_pick({'a':1,'b':2,'c':3}, ['a', 'b'])", &[]);
-
-    let columns = [
-        ("a_col", StringType::from_data(vec!["a", "b", "c"])),
-        ("b_col", StringType::from_data(vec!["d", "e", "f"])),
-        ("c_col", StringType::from_data(vec!["x", "y", "z"])),
-        (
-            "d_col",
-            StringType::from_data_with_validity(vec!["v1", "v2", "v3"], vec![true, true, true]),
-        ),
-        (
-            "e_col",
-            StringType::from_data_with_validity(vec!["v4", "v5", ""], vec![true, true, false]),
-        ),
-        (
-            "f_col",
-            StringType::from_data_with_validity(vec!["v6", "", "v7"], vec![true, false, true]),
-        ),
-    ];
-    run_ast(
-        file,
-        "map_pick(map([a_col, b_col, c_col], [d_col, e_col, f_col]), 'a', 'b')",
-=======
 fn test_map_delete(file: &mut impl Write) {
     // Deleting keys from an empty map
     run_ast(file, "map_delete({}, 'a', 'b')", &[]);
@@ -405,7 +379,34 @@
     run_ast(
         file,
         "map_delete(map([a_col, d_col], [b_col, e_col]), 224, 444)",
->>>>>>> dcf76544
-        &columns,
-    );
-}+        &columns,
+    );
+}
+
+fn test_map_pick(file: &mut impl Write) {
+    run_ast(file, "map_pick({'a':1,'b':2,'c':3}, 'a', 'b')", &[]);
+    run_ast(file, "map_pick({'a':1,'b':2,'c':3}, ['a', 'b'])", &[]);
+
+    let columns = [
+        ("a_col", StringType::from_data(vec!["a", "b", "c"])),
+        ("b_col", StringType::from_data(vec!["d", "e", "f"])),
+        ("c_col", StringType::from_data(vec!["x", "y", "z"])),
+        (
+            "d_col",
+            StringType::from_data_with_validity(vec!["v1", "v2", "v3"], vec![true, true, true]),
+        ),
+        (
+            "e_col",
+            StringType::from_data_with_validity(vec!["v4", "v5", ""], vec![true, true, false]),
+        ),
+        (
+            "f_col",
+            StringType::from_data_with_validity(vec!["v6", "", "v7"], vec![true, false, true]),
+        ),
+    ];
+    run_ast(
+        file,
+        "map_pick(map([a_col, b_col, c_col], [d_col, e_col, f_col]), 'a', 'b')",
+        &columns,
+    );
+}
