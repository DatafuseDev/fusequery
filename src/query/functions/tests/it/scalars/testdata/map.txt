--- conflicted
+++ resolved
@@ -338,7 +338,6 @@
 +--------+-------------------------------------------------------------------------------------------------------------------------------------------------------------------------------------------------------------------+
 
 
-<<<<<<< HEAD
 ast            : map_cat({}, {})
 raw expr       : map_cat(map(array(), array()), map(array(), array()))
 checked expr   : map_cat<Map(Nothing), Map(Nothing)>(map<Array(Nothing), Array(Nothing)>(array<>(), array<>()), map<Array(Nothing), Array(Nothing)>(array<>(), array<>()))
@@ -472,7 +471,7 @@
 output type    : Map(String, Map(String, String))
 output domain  : {[{"k1"..="k2"}], [{[{"nk1"..="nk3"}], [{"new_nv1"..="nv3"}]}]}
 output         : {'k1':{'nk1':'new_nv1'}, 'k2':{'nk3':'nv3'}}
-=======
+
 ast            : map_size({})
 raw expr       : map_size(map(array(), array()))
 checked expr   : map_size<Map(Nothing)>(map<Array(Nothing), Array(Nothing)>(array<>(), array<>()))
@@ -480,7 +479,6 @@
 output type    : UInt8
 output domain  : {0..=0}
 output         : 0
-
 
 ast            : map_size({'a':1,'b':2,'c':3})
 raw expr       : map_size(map(array('a', 'b', 'c'), array(1, 2, 3)))
@@ -525,5 +523,4 @@
 | f_col  | NullableColumn { column: StringColumn { data: 0x76367637, offsets: [0, 2, 2, 4] }, validity: [0b_____101] }     |
 | Output | UInt64([3, 3, 3])                                                                                               |
 +--------+-----------------------------------------------------------------------------------------------------------------+
->>>>>>> 3b1b2393
-
+
