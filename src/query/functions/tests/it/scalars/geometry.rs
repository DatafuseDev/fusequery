// Copyright 2022 Datafuse Labs.
//
// Licensed under the Apache License, Version 2.0 (the "License");
// you may not use this file except in compliance with the License.
// You may obtain a copy of the License at
//
//     http://www.apache.org/licenses/LICENSE-2.0
//
// Unless required by applicable law or agreed to in writing, software
// distributed under the License is distributed on an "AS IS" BASIS,
// WITHOUT WARRANTIES OR CONDITIONS OF ANY KIND, either express or implied.
// See the License for the specific language governing permissions and
// limitations under the License.

use std::io::Write;

use databend_common_expression::types::Float64Type;
use databend_common_expression::types::Int32Type;
use databend_common_expression::types::StringType;
use databend_common_expression::FromData;
use goldenfile::Mint;

use crate::scalars::run_ast;

#[test]
fn test_geometry() {
    let mut mint = Mint::new("tests/it/scalars/testdata");
    let file = &mut mint.new_goldenfile("geometry.txt").unwrap();
    test_haversine(file);
    test_st_asewkb(file);
    test_st_aswkb(file);
    test_st_asewkt(file);
    test_st_aswkt(file);
    test_st_contains(file);
    test_st_endpoint(file);
    test_st_dimension(file);
    test_st_distance(file);
    test_st_geohash(file);
    test_st_asgeojson(file);
    test_st_geomfromgeohash(file);
    test_st_geompointfromgeohash(file);
    test_st_length(file);
    test_st_makeline(file);
    test_st_makepoint(file);
    test_st_makepolygon(file);
    test_st_npoints(file);
    test_st_pointn(file);
    test_st_setsrid(file);
    test_st_srid(file);
    test_st_startpoint(file);
    test_st_x(file);
    test_st_y(file);
    test_to_geometry(file);
    test_to_string(file);
    test_try_to_geometry(file);
    test_st_geometryfromwkb(file);
    test_st_geometryfromwkt(file);
    test_st_xmax(file);
    test_st_xmin(file);
    test_st_ymax(file);
    test_st_ymin(file);
    test_st_transform(file);
}

fn test_haversine(file: &mut impl Write) {
    run_ast(file, "haversine(40.7127, -74.0059, 34.0500, -118.2500)", &[
    ]);
}

fn test_st_asewkb(file: &mut impl Write) {
    run_ast(
        file,
        "st_asewkb(to_geometry('SRID=4326;POINT(-122.35 37.55)'))",
        &[],
    );
    run_ast(
        file,
        "st_asewkb(to_geometry('SRID=0;LINESTRING(0.75 0.75, -10 20)'))",
        &[],
    );
}

fn test_st_aswkb(file: &mut impl Write) {
    run_ast(file, "st_aswkb(to_geometry('POINT(-122.35 37.55)'))", &[]);
    run_ast(
        file,
        "st_aswkb(to_geometry('LINESTRING(0.75 0.75, -10 20)'))",
        &[],
    );
}

fn test_st_asewkt(file: &mut impl Write) {
    run_ast(
        file,
        "st_asewkt(to_geometry('SRID=4326;POINT(-122.35 37.55)'))",
        &[],
    );
    run_ast(
        file,
        "st_asewkt(to_geometry('SRID=0;LINESTRING(0.75 0.75, -10 20)'))",
        &[],
    );
}

fn test_st_aswkt(file: &mut impl Write) {
    run_ast(file, "st_asewkt(to_geometry('POINT(-122.35 37.55)'))", &[]);
    run_ast(
        file,
        "st_asewkt(to_geometry('LINESTRING(0.75 0.75, -10 20)'))",
        &[],
    );
}

fn test_st_dimension(file: &mut impl Write) {
    run_ast(
        file,
        "st_dimension(to_geometry('POINT(-122.35 37.55)'))",
        &[],
    );
    run_ast(
        file,
        "st_dimension(to_geometry('MULTIPOINT((-122.35 37.55),(0 -90))'))",
        &[],
    );
    run_ast(
        file,
        "st_dimension(to_geometry('LINESTRING(-124.2 42,-120.01 41.99)'))",
        &[],
    );
    run_ast(
        file,
        "st_dimension(to_geometry('LINESTRING(-124.2 42,-120.01 41.99,-122.5 42.01)'))",
        &[],
    );
    run_ast(
        file,
        "st_dimension(to_geometry('MULTILINESTRING((-124.2 42,-120.01 41.99,-122.5 42.01),(10 0,20 10,30 0))'))",
        &[],
    );
    run_ast(
        file,
        "st_dimension(to_geometry('POLYGON((17 17, 17 30, 30 30, 30 17, 17 17))'))",
        &[],
    );
    run_ast(
        file,
        "st_dimension(to_geometry('MULTIPOLYGON(((-10 0,0 10,10 0,-10 0)),((-10 40,10 40,0 20,-10 40)))'))",
        &[],
    );
    run_ast(
        file,
        "st_dimension(to_geometry('GEOMETRYCOLLECTION(POLYGON((-10 0,0 10,10 0,-10 0)),LINESTRING(40 60, 50 50, 60 40), POINT(99 11))'))",
        &[],
    );
}

fn test_st_distance(file: &mut impl Write) {
    run_ast(
        file,
        "st_distance(to_geometry('POINT(0 0)'), to_geometry('POINT(1 1)'))",
        &[],
    );
}

fn test_st_geohash(file: &mut impl Write) {
    run_ast(
        file,
        "st_geohash(to_geometry('POINT(-122.306100 37.554162)', 4326))",
        &[],
    );
}

fn test_st_asgeojson(file: &mut impl Write) {
    run_ast(
        file,
        "st_asgeojson(st_geometryfromwkb(unhex('0101000020797f000066666666a9cb17411f85ebc19e325641')))",
        &[],
    );
    run_ast(
        file,
        "st_asgeojson(st_geometryfromwkt('SRID=4326;LINESTRING(389866 5819003, 390000 5830000)'))",
        &[],
    );
}

fn test_st_contains(file: &mut impl Write) {
    run_ast(
        file,
        "ST_CONTAINS(TO_GEOMETRY('POLYGON((-2 0, 0 2, 2 0, -2 0))'), TO_GEOMETRY('POLYGON((-2 0, 0 2, 2 0, -2 0))'))",
        &[],
    );
    run_ast(
        file,
        "ST_CONTAINS(TO_GEOMETRY('POLYGON((-2 0, 0 2, 2 0, -2 0))'), TO_GEOMETRY('POLYGON((-1 0, 0 1, 1 0, -1 0))'))",
        &[],
    );
    run_ast(
        file,
        "ST_CONTAINS(TO_GEOMETRY('POLYGON((-2 0, 0 2, 2 0, -2 0))'), TO_GEOMETRY('LINESTRING(-1 1, 0 2, 1 1))'))",
        &[],
    );
    run_ast(
        file,
        "ST_CONTAINS(TO_GEOMETRY('POLYGON((-2 0, 0 2, 2 0, -2 0))'), TO_GEOMETRY('LINESTRING(-2 0, 0 0, 0 1))'))",
        &[],
    );
}

fn test_st_endpoint(file: &mut impl Write) {
    run_ast(
        file,
        "st_endpoint(to_geometry('LINESTRING(1 1, 2 2, 3 3, 4 4)'))",
        &[],
    );
}

fn test_st_geomfromgeohash(file: &mut impl Write) {
    run_ast(file, "st_geomfromgeohash('9q60y60rhs')", &[]);
    run_ast(file, "st_geomfromgeohash(a)", &[(
        "a",
        StringType::from_data(vec!["9q60y60rhs", "u4pruydqqvj0"]),
    )]);
}

fn test_st_geompointfromgeohash(file: &mut impl Write) {
    run_ast(file, "st_geompointfromgeohash('s02equ0')", &[]);
}

fn test_st_length(file: &mut impl Write) {
    run_ast(file, "st_length(to_geometry('POINT(1 1)'))", &[]);
    run_ast(file, "st_length(to_geometry('LINESTRING(0 0, 1 1)'))", &[]);
    run_ast(
        file,
        "st_length(to_geometry('POLYGON((0 0, 0 1, 1 1, 1 0, 0 0))'))",
        &[],
    );
}

fn test_st_makeline(file: &mut impl Write) {
    run_ast(
        file,
        "st_makeline(
                            st_geometryfromwkt('SRID=4326;POINT(1.0 2.0)'),
                            st_geometryfromwkt('SRID=4326;POINT(3.5 4.5)'))",
        &[],
    );
    run_ast(
        file,
        "st_makeline(
                            st_geometryfromwkt('SRID=3857;POINT(1.0 2.0)'),
                            st_geometryfromwkt('SRID=3857;LINESTRING(1.0 2.0, 10.1 5.5)'))",
        &[],
    );
    run_ast(
        file,
        "st_makeline(
                            st_geometryfromwkt('LINESTRING(1.0 2.0, 10.1 5.5)'),
                            st_geometryfromwkt('MULTIPOINT(3.5 4.5, 6.1 7.9)'))",
        &[],
    );
}

fn test_st_makepoint(file: &mut impl Write) {
    run_ast(file, "st_makegeompoint(7.0, 8.0)", &[]);
    run_ast(file, "st_makegeompoint(7.0, -8.0)", &[]);
    run_ast(file, "st_makegeompoint(a, b)", &[
        ("a", Float64Type::from_data(vec![1.0, 2.0, 3.0])),
        ("b", Float64Type::from_data(vec![1.0, 2.0, 3.0])),
    ]);
}

fn test_st_makepolygon(file: &mut impl Write) {
    run_ast(
        file,
        "st_makepolygon(st_geometryfromwkt('LINESTRING(0.0 0.0, 1.0 0.0, 1.0 2.0, 0.0 2.0, 0.0 0.0)'))",
        &[],
    );
    run_ast(
        file,
        "st_makepolygon(st_geometryfromwkb(unhex('01020000000500000000000000000000000000000000000000000000000000f03f0000000000000000000000000000f03f00000000000000400000000000000000000000000000004000000000000000000000000000000000')))",
        &[],
    );
    run_ast(file, "st_makepolygon(st_geometryfromwkt(a))", &[(
        "a",
        StringType::from_data(vec![
            "LINESTRING(0.0 0.0, 1.0 0.0, 1.0 2.0, 0.0 2.0, 0.0 0.0)",
            "LINESTRING(10.1 5.2, 15.2 7.3, 20.2 8.3, 10.9 7.7, 10.1 5.2)",
        ]),
    )]);
}

fn test_st_pointn(file: &mut impl Write) {
    run_ast(
        file,
        "ST_POINTN(TO_GEOMETRY('LINESTRING(1 1, 2 2, 3 3, 4 4)'), 1)",
        &[],
    );
    run_ast(
        file,
        "ST_POINTN(TO_GEOMETRY('LINESTRING(1 1, 2 2, 3 3, 4 4)'), -2)",
        &[],
    );
}

fn test_st_srid(file: &mut impl Write) {
    run_ast(
        file,
        "st_srid(to_geometry('POINT(-122.306100 37.554162)', 1234))",
        &[],
    );
    run_ast(file, "st_srid(st_makegeompoint(37.5, 45.5))", &[]);
    run_ast(file, "st_srid(st_makegeompoint(NULL, NULL))", &[]);
    run_ast(file, "st_srid(NULL)", &[]);
}

fn test_st_startpoint(file: &mut impl Write) {
    run_ast(
        file,
        "st_startpoint(to_geometry('LINESTRING(1 1, 2 2, 3 3, 4 4)'))",
        &[],
    );
}
fn test_st_x(file: &mut impl Write) {
    run_ast(file, "st_x(st_makegeompoint(37.5, 45.5))", &[]);
    run_ast(file, "st_x(st_makegeompoint(NULL, NULL))", &[]);
    run_ast(file, "st_x(NULL)", &[]);
}
fn test_st_y(file: &mut impl Write) {
    run_ast(file, "st_y(st_makegeompoint(37.5, 45.5))", &[]);
    run_ast(file, "st_y(st_makegeompoint(NULL, NULL))", &[]);
    run_ast(file, "st_y(NULL)", &[]);
}

fn test_to_geometry(file: &mut impl Write) {
    run_ast(file, "to_geometry('POINT(1820.12 890.56)')", &[]);
    run_ast(file, "to_geometry('SRID=4326;POINT(1820.12 890.56)')", &[]);
    run_ast(file, "to_geometry('POINT(1820.12 890.56)', 4326)", &[]);
    run_ast(
        file,
        "to_geometry('0101000020797f000066666666a9cb17411f85ebc19e325641')",
        &[],
    );
    run_ast(
        file,
        "to_geometry('0101000020797f000066666666a9cb17411f85ebc19e325641', 4326)",
        &[],
    );
    run_ast(
        file,
        "to_geometry(unhex('0101000020797f000066666666a9cb17411f85ebc19e325641'))",
        &[],
    );
    run_ast(
        file,
        "to_geometry(unhex('0101000020797f000066666666a9cb17411f85ebc19e325641'), 4326)",
        &[],
    );
    run_ast(
        file,
        r#"to_geometry('{"coordinates":[[389866,5819003],[390000,5830000]],"type":"LineString"}')"#,
        &[],
    );
    run_ast(
        file,
        r#"to_geometry('{"coordinates":[[389866,5819003],[390000,5830000]],"type":"LineString"}', 4326)"#,
        &[],
    );
    // Z coordinates will be supported in the future.
    // run_ast(file, "to_geometry('SRID=32633;POINTZ(389866.35 5819003.03 30)')", &[]);
}

fn test_to_string(file: &mut impl Write) {
    run_ast(file, "to_string(st_makegeompoint(7.0, -8.0))", &[]);
    run_ast(file, "to_string(st_makegeompoint(a, b))", &[
        ("a", Float64Type::from_data(vec![1.0, 2.0, 3.0])),
        ("b", Float64Type::from_data(vec![1.0, 2.0, 3.0])),
    ]);
}

fn test_try_to_geometry(file: &mut impl Write) {
    run_ast(file, "try_to_geometry(NULL)", &[]);
    run_ast(file, "try_to_geometry('nuLL')", &[]);
    run_ast(file, "try_to_geometry('null')", &[]);
    run_ast(
        file,
        "try_to_geometry('SRID=4326;POINT(1820.12 890.56)')",
        &[],
    );
    run_ast(file, "try_to_geometry('POINT(1820.12 890.56)', 4326)", &[]);
    run_ast(
        file,
        "try_to_geometry('0101000020797f000066666666a9cb17411f85ebc19e325641')",
        &[],
    );
    run_ast(
        file,
        "try_to_geometry('0101000020797f000066666666a9cb17411f85ebc19e325641', 4326)",
        &[],
    );
    run_ast(
        file,
        "try_to_geometry(unhex('0101000020797f000066666666a9cb17411f85ebc19e325641'))",
        &[],
    );
    run_ast(
        file,
        "try_to_geometry(unhex('0101000020797f000066666666a9cb17411f85ebc19e325641'), 4326)",
        &[],
    );
    run_ast(
        file,
        r#"try_to_geometry('{"coordinates":[[389866,5819003],[390000,5830000]],"type":"LineString"}')"#,
        &[],
    );
    run_ast(
        file,
        r#"try_to_geometry('{"coordinates":[[389866,5819003],[390000,5830000]],"type":"LineString"}', 4326)"#,
        &[],
    );
    run_ast(file, "try_to_geometry('POINT(1820.12 890.56)')", &[]);
    run_ast(
        file,
        "try_to_geometry('SRID=4326;POINT(1820.12 890.56)')",
        &[],
    );
    run_ast(file, "try_to_geometry('POINT(1820.12 890.56)', 4326)", &[]);
    run_ast(file, "try_to_geometry('1234', 4326)", &[]);
    run_ast(file, "try_to_geometry(unhex('1234'))", &[]);
    run_ast(file, "try_to_geometry(unhex('3210'), 4326)", &[]);
    run_ast(
        file,
        r#"try_to_geometry('{"coordinates":[],"type":"LineString"}')"#,
        &[],
    );
    run_ast(file, r#"try_to_geometry('{}', 4326)"#, &[]);
    // Z coordinates will be supported in the future.
    // run_ast(file, "try_to_geometry('SRID=32633;POINTZ(389866.35 5819003.03 30)')", &[]);
}

fn test_st_geometryfromwkb(file: &mut impl Write) {
    run_ast(
        file,
        "st_geometryfromwkb('0101000020797f000066666666a9cb17411f85ebc19e325641')",
        &[],
    );

    run_ast(
        file,
        "st_geometryfromwkb(unhex('0101000020797f000066666666a9cb17411f85ebc19e325641'))",
        &[],
    );

    run_ast(
        file,
        "st_geometryfromwkb('0101000020797f000066666666a9cb17411f85ebc19e325641', 4326)",
        &[],
    );

    run_ast(
        file,
        "st_geometryfromwkb(unhex('0101000020797f000066666666a9cb17411f85ebc19e325641'), 4326)",
        &[],
    );

    run_ast(file, "st_geometryfromwkb(a, b)", &[
        (
            "a",
            StringType::from_data(vec![
                "0101000020797f000066666666a9cb17411f85ebc19e325641",
                "0101000020797f000066666666a9cb17411f85ebc19e325641",
                "0101000020797f000066666666a9cb17411f85ebc19e325641",
            ]),
        ),
        ("b", Int32Type::from_data(vec![32633, 4326, 3857])),
    ]);
}

fn test_st_geometryfromwkt(file: &mut impl Write) {
    // without srid
    run_ast(
        file,
        "st_geometryfromwkt('POINT(389866.35 5819003.03)')",
        &[],
    );

    run_ast(file, "st_geometryfromwkt(a)", &[(
        "a",
        StringType::from_data(vec![
            "POINT(389866.35 5819003.03)",
            "POINT(389866.35 5819003.03)",
            "POINT(389866.35 5819003.03)",
        ]),
    )]);

    // with srid
    run_ast(
        file,
        "st_geometryfromwkt('POINT(389866.35 5819003.03)', 32633)",
        &[],
    );

    run_ast(file, "st_geometryfromwkt(a, b)", &[
        (
            "a",
            StringType::from_data(vec![
                "POINT(389866.35 5819003.03)",
                "POINT(389866.35 5819003.03)",
                "POINT(389866.35 5819003.03)",
            ]),
        ),
        ("b", Int32Type::from_data(vec![32633, 4326, 3857])),
    ]);
}

fn test_st_xmax(file: &mut impl Write) {
    run_ast(file, "st_xmax(to_geometry('POINT(-180 0)'))", &[]);
    run_ast(
        file,
        "st_xmax(to_geometry('LINESTRING(-179 0, 179 0)'))",
        &[],
    );
    run_ast(
        file,
        "st_xmax(to_geometry('GEOMETRYCOLLECTION(POINT(40 10),LINESTRING(10 10,20 20,10 40),POLYGON((40 40,20 45,45 30,40 40)))'))",
        &[],
    );
    run_ast(
        file,
        "st_xmax(to_geometry('GEOMETRYCOLLECTION(POINT(40 10),LINESTRING(10 10,20 20,10 40),POINT EMPTY)'))",
        &[],
    );
    run_ast(
        file,
        "st_xmax(to_geometry('MULTILINESTRING((10 10, 20 20, 10 40), EMPTY)'))",
        &[],
    );
}

fn test_st_xmin(file: &mut impl Write) {
    run_ast(file, "st_xmin(to_geometry('POINT(-180 0)'))", &[]);
    run_ast(
        file,
        "st_xmin(to_geometry('LINESTRING(-179 0, 179 0)'))",
        &[],
    );
    run_ast(
        file,
        "st_xmin(to_geometry('GEOMETRYCOLLECTION(POINT(40 10),LINESTRING(10 10,20 20,10 40),POLYGON((40 40,20 45,45 30,40 40)))'))",
        &[],
    );
    run_ast(
        file,
        "st_xmin(to_geometry('GEOMETRYCOLLECTION(POINT(40 10),LINESTRING(10 10,20 20,10 40),POINT EMPTY)'))",
        &[],
    );
    run_ast(
        file,
        "st_xmin(to_geometry('MULTILINESTRING((10 10, 20 20, 10 40), EMPTY)'))",
        &[],
    );
}

fn test_st_ymax(file: &mut impl Write) {
    run_ast(file, "st_ymax(to_geometry('POINT(-180 0)'))", &[]);
    run_ast(
        file,
        "st_ymax(to_geometry('LINESTRING(-179 1, 179 20)'))",
        &[],
    );
    run_ast(
        file,
        "st_ymax(to_geometry('GEOMETRYCOLLECTION(POINT(40 10),LINESTRING(10 10,20 20,10 40),POLYGON((40 40,20 45,45 30,40 40)))'))",
        &[],
    );
    run_ast(
        file,
        "st_ymax(to_geometry('GEOMETRYCOLLECTION(POINT(40 10),LINESTRING(10 10,20 20,10 40),POINT EMPTY)'))",
        &[],
    );
    run_ast(
        file,
        "st_ymax(to_geometry('MULTILINESTRING ((10 10, 20 20, 10 40), EMPTY)'))",
        &[],
    );
}

fn test_st_ymin(file: &mut impl Write) {
    run_ast(file, "st_ymin(to_geometry('POINT(-180 0)'))", &[]);
    run_ast(
        file,
        "st_ymin(to_geometry('LINESTRING(-179 1, 179 20)'))",
        &[],
    );
    run_ast(
        file,
        "st_ymin(to_geometry('GEOMETRYCOLLECTION(POINT(40 10),LINESTRING(10 10,20 20,10 40),POLYGON((40 40,20 45,45 30,40 40)))'))",
        &[],
    );
    run_ast(
        file,
        "st_ymin(to_geometry('GEOMETRYCOLLECTION(POINT(40 10),LINESTRING(10 10,20 20,10 40),POINT EMPTY)'))",
        &[],
    );
    run_ast(
        file,
        "st_ymin(to_geometry('MULTILINESTRING ((10 10, 20 20, 10 40), EMPTY)'))",
        &[],
    );
}

<<<<<<< HEAD
fn test_st_transform(file: &mut impl Write) {
    // just to_srid
    run_ast(
        file,
        "st_transform(st_geomfromwkt('POINT(389866.35 5819003.03)', 32633), 3857)",
        &[],
    );

    run_ast(file, "st_transform(st_geomfromwkt(a, b), c)", &[
        (
            "a",
            StringType::from_data(vec!["POINT(389866.35 5819003.03)"]),
        ),
        ("b", Int32Type::from_data(vec![32633])),
        ("c", Int32Type::from_data(vec![3857])),
    ]);

    // from_srid and to_srid
    run_ast(
        file,
        "st_transform(st_geomfromwkt('POINT(4.500212 52.161170)'), 4326, 28992)",
        &[],
    );

    run_ast(file, "st_transform(st_geomfromwkt(a), b, c)", &[
        (
            "a",
            StringType::from_data(vec!["POINT(4.500212 52.161170)"]),
        ),
        ("b", Int32Type::from_data(vec![4326])),
        ("c", Int32Type::from_data(vec![28992])),
    ]);
}
=======
fn test_st_npoints(file: &mut impl Write) {
    run_ast(file, "st_npoints(to_geometry('POINT(66 12)'))", &[]);
    run_ast(
        file,
        "st_npoints(to_geometry('MULTIPOINT((45 21), (12 54))'))",
        &[],
    );
    run_ast(
        file,
        "st_npoints(to_geometry('LINESTRING(40 60, 50 50, 60 40)'))",
        &[],
    );
    run_ast(
        file,
        "st_npoints(to_geometry('MULTILINESTRING((1 1, 32 17), (33 12, 73 49, 87.1 6.1))'))",
        &[],
    );
    run_ast(
        file,
        "st_npoints(to_geometry('POLYGON((17 17, 17 30, 30 30, 30 17, 17 17))'))",
        &[],
    );
    run_ast(
        file,
        "st_npoints(to_geometry('MULTIPOLYGON(((-10 0,0 10,10 0,-10 0)),((-10 40,10 40,0 20,-10 40)))'))",
        &[],
    );
    run_ast(
        file,
        "st_npoints(to_geometry('GEOMETRYCOLLECTION(POLYGON((-10 0,0 10,10 0,-10 0)),LINESTRING(40 60, 50 50, 60 40), POINT(99 11))'))",
        &[],
    );
}

fn test_st_setsrid(file: &mut impl Write) {
    run_ast(file, "st_setsrid(to_geometry('POINT(13 51)'), 4326)", &[]);
}

// fn test_st_transform(file: &mut impl Write) {
//     // just to_srid
//     run_ast(
//         file,
//         "st_transform(st_geomfromwkt('POINT(389866.35 5819003.03)', 32633), 3857)",
//         &[],
//     );
//
//     run_ast(file, "st_transform(st_geomfromwkt(a, b), c)", &[
//         (
//             "a",
//             StringType::from_data(vec!["POINT(389866.35 5819003.03)"]),
//         ),
//         ("b", Int32Type::from_data(vec![32633])),
//         ("c", Int32Type::from_data(vec![3857])),
//     ]);
//
//     // from_srid and to_srid
//     run_ast(
//         file,
//         "st_transform(st_geomfromwkt('POINT(4.500212 52.161170)'), 4326, 28992)",
//         &[],
//     );
//
//     run_ast(file, "st_transform(st_geomfromwkt(a), b, c)", &[
//         (
//             "a",
//             StringType::from_data(vec!["POINT(4.500212 52.161170)"]),
//         ),
//         ("b", Int32Type::from_data(vec![4326])),
//         ("c", Int32Type::from_data(vec![28992])),
//     ]);
// }
>>>>>>> 3d47fcfd
<|MERGE_RESOLUTION|>--- conflicted
+++ resolved
@@ -608,7 +608,44 @@
     );
 }
 
-<<<<<<< HEAD
+fn test_st_npoints(file: &mut impl Write) {
+    run_ast(file, "st_npoints(to_geometry('POINT(66 12)'))", &[]);
+    run_ast(
+        file,
+        "st_npoints(to_geometry('MULTIPOINT((45 21), (12 54))'))",
+        &[],
+    );
+    run_ast(
+        file,
+        "st_npoints(to_geometry('LINESTRING(40 60, 50 50, 60 40)'))",
+        &[],
+    );
+    run_ast(
+        file,
+        "st_npoints(to_geometry('MULTILINESTRING((1 1, 32 17), (33 12, 73 49, 87.1 6.1))'))",
+        &[],
+    );
+    run_ast(
+        file,
+        "st_npoints(to_geometry('POLYGON((17 17, 17 30, 30 30, 30 17, 17 17))'))",
+        &[],
+    );
+    run_ast(
+        file,
+        "st_npoints(to_geometry('MULTIPOLYGON(((-10 0,0 10,10 0,-10 0)),((-10 40,10 40,0 20,-10 40)))'))",
+        &[],
+    );
+    run_ast(
+        file,
+        "st_npoints(to_geometry('GEOMETRYCOLLECTION(POLYGON((-10 0,0 10,10 0,-10 0)),LINESTRING(40 60, 50 50, 60 40), POINT(99 11))'))",
+        &[],
+    );
+}
+
+fn test_st_setsrid(file: &mut impl Write) {
+    run_ast(file, "st_setsrid(to_geometry('POINT(13 51)'), 4326)", &[]);
+}
+
 fn test_st_transform(file: &mut impl Write) {
     // just to_srid
     run_ast(
@@ -641,77 +678,4 @@
         ("b", Int32Type::from_data(vec![4326])),
         ("c", Int32Type::from_data(vec![28992])),
     ]);
-}
-=======
-fn test_st_npoints(file: &mut impl Write) {
-    run_ast(file, "st_npoints(to_geometry('POINT(66 12)'))", &[]);
-    run_ast(
-        file,
-        "st_npoints(to_geometry('MULTIPOINT((45 21), (12 54))'))",
-        &[],
-    );
-    run_ast(
-        file,
-        "st_npoints(to_geometry('LINESTRING(40 60, 50 50, 60 40)'))",
-        &[],
-    );
-    run_ast(
-        file,
-        "st_npoints(to_geometry('MULTILINESTRING((1 1, 32 17), (33 12, 73 49, 87.1 6.1))'))",
-        &[],
-    );
-    run_ast(
-        file,
-        "st_npoints(to_geometry('POLYGON((17 17, 17 30, 30 30, 30 17, 17 17))'))",
-        &[],
-    );
-    run_ast(
-        file,
-        "st_npoints(to_geometry('MULTIPOLYGON(((-10 0,0 10,10 0,-10 0)),((-10 40,10 40,0 20,-10 40)))'))",
-        &[],
-    );
-    run_ast(
-        file,
-        "st_npoints(to_geometry('GEOMETRYCOLLECTION(POLYGON((-10 0,0 10,10 0,-10 0)),LINESTRING(40 60, 50 50, 60 40), POINT(99 11))'))",
-        &[],
-    );
-}
-
-fn test_st_setsrid(file: &mut impl Write) {
-    run_ast(file, "st_setsrid(to_geometry('POINT(13 51)'), 4326)", &[]);
-}
-
-// fn test_st_transform(file: &mut impl Write) {
-//     // just to_srid
-//     run_ast(
-//         file,
-//         "st_transform(st_geomfromwkt('POINT(389866.35 5819003.03)', 32633), 3857)",
-//         &[],
-//     );
-//
-//     run_ast(file, "st_transform(st_geomfromwkt(a, b), c)", &[
-//         (
-//             "a",
-//             StringType::from_data(vec!["POINT(389866.35 5819003.03)"]),
-//         ),
-//         ("b", Int32Type::from_data(vec![32633])),
-//         ("c", Int32Type::from_data(vec![3857])),
-//     ]);
-//
-//     // from_srid and to_srid
-//     run_ast(
-//         file,
-//         "st_transform(st_geomfromwkt('POINT(4.500212 52.161170)'), 4326, 28992)",
-//         &[],
-//     );
-//
-//     run_ast(file, "st_transform(st_geomfromwkt(a), b, c)", &[
-//         (
-//             "a",
-//             StringType::from_data(vec!["POINT(4.500212 52.161170)"]),
-//         ),
-//         ("b", Int32Type::from_data(vec![4326])),
-//         ("c", Int32Type::from_data(vec![28992])),
-//     ]);
-// }
->>>>>>> 3d47fcfd
+}