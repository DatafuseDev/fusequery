--- conflicted
+++ resolved
@@ -38,12 +38,7 @@
 geo = { workspace = true }
 geos = { workspace = true }
 geozero = { workspace = true }
-<<<<<<< HEAD
-hex = "0.4.3"
-hyper_v0_14 = { workspace = true }
-=======
 hex = { workspace = true }
->>>>>>> 00393c6c
 itertools = { workspace = true }
 jsonb = { workspace = true }
 lexical-core = { workspace = true }
