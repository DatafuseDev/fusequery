--- conflicted
+++ resolved
@@ -311,15 +311,9 @@
                 }
 
                 let place = StateAddr::from(place);
-<<<<<<< HEAD
+                let page = &mut self.pages[page_index[idx]];
                 for (aggr, loc) in self.aggrs.iter().zip(states_loc.iter()) {
-                    {
-                        aggr.init_state(AggrState::new(place, loc));
-                    }
-=======
-                let page = &mut self.pages[page_index[idx]];
-                for (aggr, offset) in self.aggrs.iter().zip(self.state_addr_offsets.iter()) {
-                    aggr.init_state(place.next(*offset));
+                    aggr.init_state(AggrState::new(place, loc));
                     page.state_offsets += 1;
                 }
             }
@@ -328,7 +322,6 @@
             {
                 for page in self.pages.iter() {
                     assert_eq!(page.rows * self.aggrs.len(), page.state_offsets);
->>>>>>> 37d96b2f
                 }
             }
         }
@@ -447,7 +440,6 @@
     fn drop(&mut self) {
         drop_guard(move || {
             // drop states
-<<<<<<< HEAD
             if self.state_move_out {
                 return;
             }
@@ -456,48 +448,36 @@
                 return;
             };
 
-            for (aggr, loc) in self.aggrs.iter().zip(states_layout.states_loc.iter()) {
+            'FOR: for (idx, (aggr, loc)) in self
+                .aggrs
+                .iter()
+                .zip(states_layout.states_loc.iter())
+                .enumerate()
+            {
                 if !aggr.need_manual_drop_state() {
                     continue;
                 }
 
                 for page in self.pages.iter() {
-                    for row in 0..page.state_rows {
+                    let is_partial_state = page.is_partial_state(self.aggrs.len());
+
+                    if is_partial_state && idx == 0 {
+                        info!(
+                            "Cleaning partial page, state_offsets: {}, row: {}, agg length: {}",
+                            page.state_offsets,
+                            page.rows,
+                            self.aggrs.len()
+                        );
+                    }
+                    for row in 0..page.state_offsets.div_ceil(self.aggrs.len()) {
+                        // When OOM, some states are not initialized, we don't need to destroy them
+                        if is_partial_state && row * self.aggrs.len() + idx >= page.state_offsets {
+                            continue 'FOR;
+                        }
                         let ptr = self.data_ptr(page, row);
                         unsafe {
                             let state_addr = read::<u64>(ptr.add(self.state_offset) as _) as usize;
                             aggr.drop_state(AggrState::new(StateAddr::new(state_addr), loc));
-=======
-            if !self.state_move_out {
-                'FOR: for (idx, (aggr, addr_offset)) in self
-                    .aggrs
-                    .iter()
-                    .zip(self.state_addr_offsets.iter())
-                    .enumerate()
-                {
-                    if aggr.need_manual_drop_state() {
-                        for page in self.pages.iter() {
-                            let is_partial_state = page.is_partial_state(self.aggrs.len());
-
-                            if is_partial_state && idx == 0 {
-                                info!("Cleaning partial page, state_offsets: {}, row: {}, agg length: {}", page.state_offsets, page.rows, self.aggrs.len());
-                            }
-                            for row in 0..page.state_offsets.div_ceil(self.aggrs.len()) {
-                                // When OOM, some states are not initialized, we don't need to destroy them
-                                if is_partial_state
-                                    && row * self.aggrs.len() + idx >= page.state_offsets
-                                {
-                                    continue 'FOR;
-                                }
-                                let ptr = self.data_ptr(page, row);
-                                unsafe {
-                                    let state_addr =
-                                        read::<u64>(ptr.add(self.state_offset) as _) as usize;
-                                    let state_place = StateAddr::new(state_addr);
-                                    aggr.drop_state(state_place.next(*addr_offset));
-                                }
-                            }
->>>>>>> 37d96b2f
                         }
                     }
                 }
