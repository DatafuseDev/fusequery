--- conflicted
+++ resolved
@@ -1958,15 +1958,11 @@
             ScalarRef::EmptyArray => ColumnBuilder::EmptyArray { len: n },
             ScalarRef::EmptyMap => ColumnBuilder::EmptyMap { len: n },
             ScalarRef::Number(num) => ColumnBuilder::Number(NumberColumnBuilder::repeat(*num, n)),
-<<<<<<< HEAD
             ScalarRef::Bitmap(b) => ColumnBuilder::Bitmap(StringColumnBuilder::repeat(*b, n)),
-            ScalarRef::Boolean(b) => ColumnBuilder::Boolean(constant_bitmap(*b, n)),
-=======
             ScalarRef::Decimal(dec) => {
                 ColumnBuilder::Decimal(DecimalColumnBuilder::repeat(*dec, n))
             }
             ScalarRef::Boolean(b) => ColumnBuilder::Boolean(Bitmap::new_constant(*b, n).make_mut()),
->>>>>>> ca0bac00
             ScalarRef::String(s) => ColumnBuilder::String(StringColumnBuilder::repeat(s, n)),
             ScalarRef::Timestamp(d) => ColumnBuilder::Timestamp(vec![*d; n]),
             ScalarRef::Date(d) => ColumnBuilder::Date(vec![*d; n]),
