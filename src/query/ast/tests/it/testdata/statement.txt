--- conflicted
+++ resolved
@@ -14576,12 +14576,6 @@
 ---------- AST ------------
 CreateConnection(
     CreateConnectionStmt {
-<<<<<<< HEAD
-        create_option: CreateIfNotExists(
-            true,
-        ),
-=======
->>>>>>> 0e64c728
         name: Identifier {
             name: "my_conn",
             quote: None,
@@ -14605,12 +14599,6 @@
 ---------- AST ------------
 CreateConnection(
     CreateConnectionStmt {
-<<<<<<< HEAD
-        create_option: CreateIfNotExists(
-            true,
-        ),
-=======
->>>>>>> 0e64c728
         name: Identifier {
             name: "my_conn",
             quote: None,
@@ -14648,29 +14636,6 @@
             "any_arg": "any_value",
         },
         create_option: CreateOrReplace,
-    },
-)
-
-
----------- Input ----------
-CREATE OR REPLACE CONNECTION my_conn STORAGE_TYPE='s3' any_arg='any_value'
----------- Output ---------
-CREATE OR REPLACE CONNECTION my_conn STORAGE_TYPE = s3 any_arg = ******lue
----------- AST ------------
-CreateConnection(
-    CreateConnectionStmt {
-        create_option: CreateOrReplace,
-        name: Identifier {
-            name: "my_conn",
-            quote: None,
-            span: Some(
-                29..36,
-            ),
-        },
-        storage_type: "s3",
-        storage_params: {
-            "any_arg": "any_value",
-        },
     },
 )
 
