--- conflicted
+++ resolved
@@ -186,7 +186,6 @@
         }
     }
 
-<<<<<<< HEAD
     fn replace_recluster_source(
         &mut self,
         plan: &common_sql::executor::ReclusterSource,
@@ -196,10 +195,7 @@
         Ok(PhysicalPlan::ReclusterSource(Box::new(plan.clone())))
     }
 
-    fn replace_compact_partial(
-=======
     fn replace_compact_source(
->>>>>>> fc802172
         &mut self,
         plan: &common_sql::executor::CompactSource,
     ) -> Result<PhysicalPlan> {
