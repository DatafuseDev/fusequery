--- conflicted
+++ resolved
@@ -245,13 +245,8 @@
         Statistics::default(),
         locations,
         None,
-<<<<<<< HEAD
-        None,
         Default::default(),
     )?;
-=======
-    );
->>>>>>> 6362ff4b
     snapshot_1.timestamp = Some(now - Duration::hours(12));
     snapshot_1.summary =
         merge_statistics(snapshot_0.summary.clone(), &segments_v3[0].1.summary, None);
