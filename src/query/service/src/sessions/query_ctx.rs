// Copyright 2021 Datafuse Labs
//
// Licensed under the Apache License, Version 2.0 (the "License");
// you may not use this file except in compliance with the License.
// You may obtain a copy of the License at
//
//     http://www.apache.org/licenses/LICENSE-2.0
//
// Unless required by applicable law or agreed to in writing, software
// distributed under the License is distributed on an "AS IS" BASIS,
// WITHOUT WARRANTIES OR CONDITIONS OF ANY KIND, either express or implied.
// See the License for the specific language governing permissions and
// limitations under the License.

use std::any::Any;
use std::cmp::min;
use std::collections::hash_map::Entry;
use std::collections::HashMap;
use std::collections::HashSet;
use std::collections::VecDeque;
use std::future::Future;
use std::net::SocketAddr;
use std::str::FromStr;
use std::sync::atomic::AtomicUsize;
use std::sync::atomic::Ordering;
use std::sync::Arc;
use std::time::Duration;
use std::time::Instant;
use std::time::SystemTime;
use std::time::UNIX_EPOCH;

use chrono_tz::Tz;
use dashmap::mapref::multiple::RefMulti;
use dashmap::DashMap;
use databend_common_base::base::tokio::task::JoinHandle;
use databend_common_base::base::Progress;
use databend_common_base::base::ProgressValues;
use databend_common_base::runtime::profile::Profile;
use databend_common_base::runtime::profile::ProfileStatisticsName;
use databend_common_base::runtime::TrySpawn;
use databend_common_catalog::merge_into_join::MergeIntoJoin;
use databend_common_catalog::plan::DataSourceInfo;
use databend_common_catalog::plan::DataSourcePlan;
use databend_common_catalog::plan::PartInfoPtr;
use databend_common_catalog::plan::Partitions;
use databend_common_catalog::plan::StageTableInfo;
use databend_common_catalog::query_kind::QueryKind;
use databend_common_catalog::runtime_filter_info::RuntimeFilterInfo;
use databend_common_catalog::statistics::data_cache_statistics::DataCacheMetrics;
use databend_common_catalog::table_args::TableArgs;
use databend_common_catalog::table_context::FilteredCopyFiles;
use databend_common_catalog::table_context::MaterializedCtesBlocks;
use databend_common_catalog::table_context::StageAttachment;
use databend_common_config::GlobalConfig;
use databend_common_config::DATABEND_COMMIT_VERSION;
use databend_common_exception::ErrorCode;
use databend_common_exception::Result;
use databend_common_expression::date_helper::TzFactory;
use databend_common_expression::BlockThresholds;
use databend_common_expression::DataBlock;
use databend_common_expression::Expr;
use databend_common_expression::FunctionContext;
use databend_common_io::prelude::FormatSettings;
use databend_common_meta_app::principal::FileFormatParams;
use databend_common_meta_app::principal::OnErrorMode;
use databend_common_meta_app::principal::RoleInfo;
use databend_common_meta_app::principal::StageFileFormatType;
use databend_common_meta_app::principal::UserDefinedConnection;
use databend_common_meta_app::principal::UserInfo;
use databend_common_meta_app::principal::COPY_MAX_FILES_COMMIT_MSG;
use databend_common_meta_app::principal::COPY_MAX_FILES_PER_COMMIT;
use databend_common_meta_app::schema::CatalogInfo;
use databend_common_meta_app::schema::GetTableCopiedFileReq;
use databend_common_meta_app::schema::TableInfo;
use databend_common_meta_app::tenant::Tenant;
use databend_common_metrics::storage::*;
use databend_common_pipeline_core::processors::PlanProfile;
use databend_common_pipeline_core::InputError;
use databend_common_settings::Settings;
use databend_common_sql::IndexType;
use databend_common_storage::CopyStatus;
use databend_common_storage::DataOperator;
use databend_common_storage::FileStatus;
use databend_common_storage::MergeStatus;
use databend_common_storage::MultiTableInsertStatus;
use databend_common_storage::StageFileInfo;
use databend_common_storage::StorageMetrics;
use databend_common_storages_delta::DeltaTable;
use databend_common_storages_fuse::TableContext;
use databend_common_storages_iceberg::IcebergTable;
use databend_common_storages_parquet::ParquetRSTable;
use databend_common_storages_result_cache::ResultScan;
use databend_common_storages_stage::StageTable;
use databend_common_users::GrantObjectVisibilityChecker;
use databend_common_users::UserApiProvider;
use databend_storages_common_table_meta::meta::Location;
use databend_storages_common_txn::TxnManagerRef;
use log::debug;
use log::info;
use parking_lot::Mutex;
use parking_lot::RwLock;
use xorf::BinaryFuse16;

use crate::catalogs::Catalog;
use crate::clusters::Cluster;
use crate::pipelines::executor::PipelineExecutor;
use crate::servers::flight::v1::exchange::DataExchangeManager;
use crate::sessions::query_affect::QueryAffect;
use crate::sessions::ProcessInfo;
use crate::sessions::QueriesQueueManager;
use crate::sessions::QueryContextShared;
use crate::sessions::Session;
use crate::sessions::SessionManager;
use crate::sessions::SessionType;
use crate::sql::binder::get_storage_params_from_options;
use crate::storages::Table;

const MYSQL_VERSION: &str = "8.0.26";
const CLICKHOUSE_VERSION: &str = "8.12.14";
const COPIED_FILES_FILTER_BATCH_SIZE: usize = 1000;

#[derive(Clone)]
pub struct QueryContext {
    version: String,
    mysql_version: String,
    clickhouse_version: String,
    block_threshold: Arc<RwLock<BlockThresholds>>,
    partition_queue: Arc<RwLock<VecDeque<PartInfoPtr>>>,
    shared: Arc<QueryContextShared>,
    query_settings: Arc<Settings>,
    fragment_id: Arc<AtomicUsize>,
    // Used by synchronized generate aggregating indexes when new data written.
    inserted_segment_locs: Arc<RwLock<HashSet<Location>>>,
}

impl QueryContext {
    pub fn create_from(other: Arc<QueryContext>) -> Arc<QueryContext> {
        QueryContext::create_from_shared(other.shared.clone())
    }

    pub fn create_from_shared(shared: Arc<QueryContextShared>) -> Arc<QueryContext> {
        debug!("Create QueryContext");

        let tenant = GlobalConfig::instance().query.tenant_id.clone();
        let query_settings = Settings::create(tenant);
        Arc::new(QueryContext {
            partition_queue: Arc::new(RwLock::new(VecDeque::new())),
            version: format!("Databend Query {}", *DATABEND_COMMIT_VERSION),
            mysql_version: format!("{}-{}", MYSQL_VERSION, *DATABEND_COMMIT_VERSION),
            clickhouse_version: CLICKHOUSE_VERSION.to_string(),
            shared,
            query_settings,
            fragment_id: Arc::new(AtomicUsize::new(0)),
            inserted_segment_locs: Arc::new(RwLock::new(HashSet::new())),
            block_threshold: Arc::new(RwLock::new(BlockThresholds::default())),
        })
    }

    /// Build fuse/system normal table by table info.
    ///
    /// TODO(xuanwo): we should support build table via table info in the future.
    pub fn build_table_by_table_info(
        &self,
        catalog_info: &CatalogInfo,
        table_info: &TableInfo,
        table_args: Option<TableArgs>,
    ) -> Result<Arc<dyn Table>> {
        let catalog = self
            .shared
            .catalog_manager
            .build_catalog(catalog_info, self.txn_mgr())?;
        match table_args {
            None => {
                let table = catalog.get_table_by_info(table_info);
                if table.is_err() {
                    let table_function = catalog
                        .get_table_function(&table_info.name, TableArgs::new_positioned(vec![]));

                    if table_function.is_err() {
                        table
                    } else {
                        Ok(table_function?.as_table())
                    }
                } else {
                    table
                }
            }

            Some(table_args) => Ok(catalog
                .get_table_function(&table_info.name, table_args)?
                .as_table()),
        }
    }

    // Build external table by stage info, this is used in:
    // COPY INTO t1 FROM 's3://'
    // 's3://' here is a s3 external stage, and build it to the external table.
    fn build_external_by_table_info(
        &self,
        _catalog: &CatalogInfo,
        table_info: &StageTableInfo,
        _table_args: Option<TableArgs>,
    ) -> Result<Arc<dyn Table>> {
        StageTable::try_create(table_info.clone())
    }

    #[async_backtrace::framed]
    pub async fn set_current_database(&self, new_database_name: String) -> Result<()> {
        let tenant_id = self.get_tenant();
        let catalog = self
            .get_catalog(self.get_current_catalog().as_str())
            .await?;
        match catalog.get_database(&tenant_id, &new_database_name).await {
            Ok(_) => self.shared.set_current_database(new_database_name),
            Err(_) => {
                return Err(ErrorCode::UnknownDatabase(format!(
                    "Cannot use database '{}': It does not exist.",
                    new_database_name
                )));
            }
        };

        Ok(())
    }

    pub fn attach_table(&self, catalog: &str, database: &str, name: &str, table: Arc<dyn Table>) {
        self.shared.attach_table(catalog, database, name, table)
    }

    pub fn get_exchange_manager(&self) -> Arc<DataExchangeManager> {
        DataExchangeManager::instance()
    }

    // Get the current session.
    pub fn get_current_session(&self) -> Arc<Session> {
        self.shared.session.clone()
    }

    // Get one session by session id.
    pub fn get_session_by_id(self: &Arc<Self>, id: &str) -> Option<Arc<Session>> {
        SessionManager::instance().get_session_by_id(id)
    }

    // Get session id by mysql connection id.
    pub fn get_id_by_mysql_conn_id(self: &Arc<Self>, conn_id: &Option<u32>) -> Option<String> {
        SessionManager::instance().get_id_by_mysql_conn_id(conn_id)
    }

    // Get all the processes list info.
    pub fn get_processes_info(self: &Arc<Self>) -> Vec<ProcessInfo> {
        SessionManager::instance().processes_info()
    }

    /// Get the client socket address.
    pub fn get_client_address(&self) -> Option<SocketAddr> {
        self.shared.session.session_ctx.get_client_host()
    }

    pub fn get_affect(self: &Arc<Self>) -> Option<QueryAffect> {
        self.shared.get_affect()
    }

    pub fn pop_warnings(&self) -> Vec<String> {
        self.shared.pop_warnings()
    }

    pub fn get_data_metrics(&self) -> StorageMetrics {
        self.shared.get_data_metrics()
    }

    pub fn set_affect(self: &Arc<Self>, affect: QueryAffect) {
        self.shared.set_affect(affect)
    }

    pub fn set_id(&self, id: String) {
        *self.shared.init_query_id.write() = id;
    }

    pub fn set_executor(&self, weak_ptr: Arc<PipelineExecutor>) -> Result<()> {
        self.shared.set_executor(weak_ptr)
    }

    pub fn attach_stage(&self, attachment: StageAttachment) {
        self.shared.attach_stage(attachment);
    }

    pub fn set_ua(&self, ua: String) {
        *self.shared.user_agent.write() = ua;
    }

    pub fn get_ua(&self) -> String {
        let ua = self.shared.user_agent.read();
        ua.clone()
    }

    pub fn get_query_duration_ms(&self) -> i64 {
        let query_start_time = convert_query_log_timestamp(self.shared.created_time);
        let finish_time = *self.shared.finish_time.read();
        let finish_time = finish_time.unwrap_or_else(SystemTime::now);
        let finish_time = convert_query_log_timestamp(finish_time);
        (finish_time - query_start_time) / 1_000
    }

    pub fn get_created_time(&self) -> SystemTime {
        self.shared.created_time
    }

    pub fn set_finish_time(&self, time: SystemTime) {
        *self.shared.finish_time.write() = Some(time)
    }

    pub fn evict_table_from_cache(&self, catalog: &str, database: &str, table: &str) -> Result<()> {
        self.shared.evict_table_from_cache(catalog, database, table)
    }

    pub fn clear_tables_cache(&self) {
        self.shared.clear_tables_cache()
    }
}

#[async_trait::async_trait]
impl TableContext for QueryContext {
    fn as_any(&self) -> &dyn Any {
        self
    }
    /// Build a table instance the plan wants to operate on.
    ///
    /// A plan just contains raw information about a table or table function.
    /// This method builds a `dyn Table`, which provides table specific io methods the plan needs.
    fn build_table_from_source_plan(&self, plan: &DataSourcePlan) -> Result<Arc<dyn Table>> {
        match &plan.source_info {
            DataSourceInfo::TableSource(table_info) => self.build_table_by_table_info(
                &plan.catalog_info,
                table_info,
                plan.tbl_args.clone(),
            ),
            DataSourceInfo::StageSource(stage_info) => self.build_external_by_table_info(
                &plan.catalog_info,
                stage_info,
                plan.tbl_args.clone(),
            ),
            DataSourceInfo::ParquetSource(table_info) => ParquetRSTable::from_info(table_info),
            DataSourceInfo::ResultScanSource(table_info) => ResultScan::from_info(table_info),
        }
    }

    fn incr_total_scan_value(&self, value: ProgressValues) {
        self.shared.total_scan_values.as_ref().incr(&value);
    }

    fn get_total_scan_value(&self) -> ProgressValues {
        self.shared.total_scan_values.as_ref().get_values()
    }

    fn get_scan_progress(&self) -> Arc<Progress> {
        self.shared.scan_progress.clone()
    }

    fn get_scan_progress_value(&self) -> ProgressValues {
        self.shared.scan_progress.as_ref().get_values()
    }

    fn get_write_progress(&self) -> Arc<Progress> {
        self.shared.write_progress.clone()
    }

    fn get_join_spill_progress(&self) -> Arc<Progress> {
        self.shared.join_spill_progress.clone()
    }

    fn get_aggregate_spill_progress(&self) -> Arc<Progress> {
        self.shared.agg_spill_progress.clone()
    }

    fn get_group_by_spill_progress(&self) -> Arc<Progress> {
        self.shared.group_by_spill_progress.clone()
    }

    fn get_write_progress_value(&self) -> ProgressValues {
        self.shared.write_progress.as_ref().get_values()
    }

    fn get_join_spill_progress_value(&self) -> ProgressValues {
        self.shared.join_spill_progress.as_ref().get_values()
    }

    fn get_aggregate_spill_progress_value(&self) -> ProgressValues {
        self.shared.agg_spill_progress.as_ref().get_values()
    }

    fn get_group_by_spill_progress_value(&self) -> ProgressValues {
        self.shared.group_by_spill_progress.as_ref().get_values()
    }

    fn get_result_progress(&self) -> Arc<Progress> {
        self.shared.result_progress.clone()
    }

    fn get_result_progress_value(&self) -> ProgressValues {
        self.shared.result_progress.as_ref().get_values()
    }

    fn get_status_info(&self) -> String {
        let status = self.shared.status.read();
        status.clone()
    }

    fn set_status_info(&self, info: &str) {
        // set_status_info is not called frequently, so we can use info! here.
        // make it easier to match the status to the log.
        info!("{}: {}", self.get_id(), info);
        let mut status = self.shared.status.write();
        *status = info.to_string();
    }

    fn get_data_cache_metrics(&self) -> &DataCacheMetrics {
        self.shared.get_query_cache_metrics()
    }

    fn get_partition(&self) -> Option<PartInfoPtr> {
        if let Some(part) = self.partition_queue.write().pop_front() {
            Profile::record_usize_profile(ProfileStatisticsName::ScanPartitions, 1);
            return Some(part);
        }

        None
    }

    fn get_partitions(&self, num: usize) -> Vec<PartInfoPtr> {
        let mut res = Vec::with_capacity(num);
        let mut queue_guard = self.partition_queue.write();

        for _index in 0..num {
            match queue_guard.pop_front() {
                None => {
                    break;
                }
                Some(part) => {
                    res.push(part);
                }
            };
        }

        Profile::record_usize_profile(ProfileStatisticsName::ScanPartitions, res.len());

        res
    }

    // Update the context partition pool from the pipeline builder.
    fn set_partitions(&self, partitions: Partitions) -> Result<()> {
        let mut partition_queue = self.partition_queue.write();

        partition_queue.clear();
        for part in partitions.partitions {
            partition_queue.push_back(part);
        }
        Ok(())
    }

    fn partition_num(&self) -> usize {
        self.partition_queue.read().len()
    }

    fn add_partitions_sha(&self, s: String) {
        let mut shas = self.shared.partitions_shas.write();
        shas.push(s);
    }

    fn get_partitions_shas(&self) -> Vec<String> {
        let mut sha = self.shared.partitions_shas.read().clone();
        // Sort to make sure the SHAs are stable for the same query.
        sha.sort();
        sha
    }

    fn get_cacheable(&self) -> bool {
        self.shared.cacheable.load(Ordering::Acquire)
    }

    fn set_cacheable(&self, cacheable: bool) {
        self.shared.cacheable.store(cacheable, Ordering::Release);
    }

    fn get_can_scan_from_agg_index(&self) -> bool {
        self.shared.can_scan_from_agg_index.load(Ordering::Acquire)
    }

    fn set_can_scan_from_agg_index(&self, enable: bool) {
        self.shared
            .can_scan_from_agg_index
            .store(enable, Ordering::Release);
    }

    // Need compact after write, over the threshold.
    fn get_need_compact_after_write(&self) -> bool {
        self.shared.auto_compact_after_write.load(Ordering::Acquire)
    }

    fn set_need_compact_after_write(&self, enable: bool) {
        self.shared
            .auto_compact_after_write
            .store(enable, Ordering::Release);
    }

    fn attach_query_str(&self, kind: QueryKind, query: String) {
        self.shared.attach_query_str(kind, query);
    }

    /// Get the session running query.
    fn get_query_str(&self) -> String {
        self.shared.get_query_str()
    }

    fn get_fragment_id(&self) -> usize {
        self.fragment_id.fetch_add(1, Ordering::Release)
    }

    #[async_backtrace::framed]
    async fn get_catalog(&self, catalog_name: &str) -> Result<Arc<dyn Catalog>> {
        self.shared
            .catalog_manager
            .get_catalog(
                self.get_tenant().tenant_name(),
                catalog_name.as_ref(),
                self.txn_mgr(),
            )
            .await
    }

    fn get_default_catalog(&self) -> Result<Arc<dyn Catalog>> {
        self.shared
            .catalog_manager
            .get_default_catalog(self.txn_mgr())
    }

    fn get_id(&self) -> String {
        self.shared.init_query_id.as_ref().read().clone()
    }

    fn get_current_catalog(&self) -> String {
        self.shared.get_current_catalog()
    }

    fn check_aborting(&self) -> Result<()> {
        self.shared.check_aborting()
    }

    fn get_error(&self) -> Option<ErrorCode> {
        self.shared.get_error()
    }

    fn push_warning(&self, warn: String) {
        self.shared.push_warning(warn)
    }

    fn get_current_database(&self) -> String {
        self.shared.get_current_database()
    }

    fn get_current_user(&self) -> Result<UserInfo> {
        self.shared.get_current_user()
    }

    fn get_current_role(&self) -> Option<RoleInfo> {
        self.shared.get_current_role()
    }
    async fn get_available_roles(&self) -> Result<Vec<RoleInfo>> {
        self.get_current_session().get_all_available_roles().await
    }

    async fn get_all_effective_roles(&self) -> Result<Vec<RoleInfo>> {
        self.get_current_session().get_all_effective_roles().await
    }

    fn get_current_session_id(&self) -> String {
        self.get_current_session().get_id()
    }

    async fn get_visibility_checker(&self) -> Result<GrantObjectVisibilityChecker> {
        self.shared.session.get_visibility_checker().await
    }

    fn get_fuse_version(&self) -> String {
        let session = self.get_current_session();
        match session.get_type() {
            SessionType::ClickHouseHttpHandler => self.clickhouse_version.clone(),
            SessionType::MySQL => self.mysql_version.clone(),
            _ => self.version.clone(),
        }
    }

    fn get_format_settings(&self) -> Result<FormatSettings> {
        let tz = self.get_settings().get_timezone()?;
        let timezone = tz.parse::<Tz>().map_err(|_| {
            ErrorCode::InvalidTimezone("Timezone has been checked and should be valid")
        })?;
        let geometry_format = self.get_settings().get_geometry_output_format()?;
        let format = FormatSettings {
            timezone,
            geometry_format,
        };
        Ok(format)
    }

    fn get_tenant(&self) -> Tenant {
        self.shared.get_tenant()
    }

    fn get_query_kind(&self) -> QueryKind {
        self.shared.get_query_kind()
    }

    fn get_function_context(&self) -> Result<FunctionContext> {
        let settings = self.get_settings();
        let external_server_connect_timeout_secs =
            settings.get_external_server_connect_timeout_secs()?;
        let external_server_request_timeout_secs =
            settings.get_external_server_request_timeout_secs()?;

        let tz = settings.get_timezone()?;
        let tz = TzFactory::instance().get_by_name(&tz)?;
        let numeric_cast_option = settings.get_numeric_cast_option()?;
        let rounding_mode = numeric_cast_option.as_str() == "rounding";
<<<<<<< HEAD
        let disable_variant_check = self.get_settings().get_disable_variant_check()?;
        let geometry_output_format = self.get_settings().get_geometry_output_format()?;
=======
        let disable_variant_check = settings.get_disable_variant_check()?;
        let parse_datetime_ignore_remainder = settings.get_parse_datetime_ignore_remainder()?;

>>>>>>> 2777837f
        let query_config = &GlobalConfig::instance().query;

        Ok(FunctionContext {
            tz,
            rounding_mode,
            disable_variant_check,

            openai_api_key: query_config.openai_api_key.clone(),
            openai_api_version: query_config.openai_api_version.clone(),
            openai_api_chat_base_url: query_config.openai_api_chat_base_url.clone(),
            openai_api_embedding_base_url: query_config.openai_api_embedding_base_url.clone(),
            openai_api_embedding_model: query_config.openai_api_embedding_model.clone(),
            openai_api_completion_model: query_config.openai_api_completion_model.clone(),

            external_server_connect_timeout_secs,
            external_server_request_timeout_secs,
<<<<<<< HEAD
            geometry_output_format,
=======

            parse_datetime_ignore_remainder,
>>>>>>> 2777837f
        })
    }

    fn get_connection_id(&self) -> String {
        self.shared.get_connection_id()
    }

    fn get_settings(&self) -> Arc<Settings> {
        if !self.query_settings.is_changed() {
            unsafe {
                self.query_settings
                    .unchecked_apply_changes(self.shared.get_settings().changes());
            }
        }

        self.query_settings.clone()
    }

    fn get_shared_settings(&self) -> Arc<Settings> {
        self.shared.get_settings()
    }

    fn get_cluster(&self) -> Arc<Cluster> {
        self.shared.get_cluster()
    }

    // Get all the processes list info.
    fn get_processes_info(&self) -> Vec<ProcessInfo> {
        SessionManager::instance().processes_info()
    }

    fn get_queued_queries(&self) -> Vec<ProcessInfo> {
        let queries = QueriesQueueManager::instance()
            .list()
            .iter()
            .map(|x| x.query_id.clone())
            .collect::<HashSet<_>>();

        SessionManager::instance()
            .processes_info()
            .into_iter()
            .filter(|x| match &x.current_query_id {
                None => false,
                Some(query_id) => queries.contains(query_id),
            })
            .collect::<Vec<_>>()
    }

    // Get Stage Attachment.
    fn get_stage_attachment(&self) -> Option<StageAttachment> {
        self.shared.get_stage_attachment()
    }

    fn get_last_query_id(&self, index: i32) -> String {
        self.shared.session.session_ctx.get_last_query_id(index)
    }

    fn get_query_id_history(&self) -> HashSet<String> {
        self.shared.session.session_ctx.get_query_id_history()
    }

    fn get_result_cache_key(&self, query_id: &str) -> Option<String> {
        self.shared
            .session
            .session_ctx
            .get_query_result_cache_key(query_id)
    }

    fn set_query_id_result_cache(&self, query_id: String, result_cache_key: String) {
        self.shared
            .session
            .session_ctx
            .update_query_ids_results(query_id, Some(result_cache_key))
    }

    fn get_on_error_map(&self) -> Option<Arc<DashMap<String, HashMap<u16, InputError>>>> {
        self.shared.get_on_error_map()
    }

    fn set_on_error_map(&self, map: Arc<DashMap<String, HashMap<u16, InputError>>>) {
        self.shared.set_on_error_map(map);
    }

    fn get_on_error_mode(&self) -> Option<OnErrorMode> {
        self.shared.get_on_error_mode()
    }
    fn set_on_error_mode(&self, mode: OnErrorMode) {
        self.shared.set_on_error_mode(mode)
    }

    fn get_maximum_error_per_file(&self) -> Option<HashMap<String, ErrorCode>> {
        if let Some(on_error_map) = self.get_on_error_map() {
            if on_error_map.is_empty() {
                return None;
            }
            let mut m = HashMap::<String, ErrorCode>::new();
            on_error_map
                .iter()
                .for_each(|x: RefMulti<String, HashMap<u16, InputError>>| {
                    if let Some(max_v) = x.value().iter().max_by_key(|entry| entry.1.num) {
                        m.insert(x.key().to_string(), max_v.1.err.clone());
                    }
                });
            return Some(m);
        }
        None
    }

    // Get the storage data accessor operator from the session manager.
    fn get_data_operator(&self) -> Result<DataOperator> {
        Ok(self.shared.data_operator.clone())
    }

    #[async_backtrace::framed]
    async fn get_file_format(&self, name: &str) -> Result<FileFormatParams> {
        match StageFileFormatType::from_str(name) {
            Ok(typ) => FileFormatParams::default_by_type(typ),
            Err(_) => {
                let user_mgr = UserApiProvider::instance();
                let tenant = self.get_tenant();
                Ok(user_mgr
                    .get_file_format(&tenant, name)
                    .await?
                    .file_format_params)
            }
        }
    }
    async fn get_connection(&self, name: &str) -> Result<UserDefinedConnection> {
        self.shared.get_connection(name).await
    }

    /// Fetch a Table by db and table name.
    ///
    /// It guaranteed to return a consistent result for multiple calls, in a same query.
    /// E.g.:
    /// ```sql
    /// SELECT * FROM (SELECT * FROM db.table_name) as subquery_1, (SELECT * FROM db.table_name) AS subquery_2
    /// ```
    #[async_backtrace::framed]
    async fn get_table(
        &self,
        catalog: &str,
        database: &str,
        table: &str,
    ) -> Result<Arc<dyn Table>> {
        let table = self.shared.get_table(catalog, database, table).await?;
        // the better place to do this is in the QueryContextShared::get_table_to_cache() method,
        // but there is no way to access dyn TableContext.
        let table: Arc<dyn Table> = if table.engine() == "ICEBERG" {
            let sp = get_storage_params_from_options(self, table.options()).await?;
            let mut info = table.get_table_info().to_owned();
            info.meta.storage_params = Some(sp);
            IcebergTable::try_create(info.to_owned())?.into()
        } else if table.engine() == "DELTA" {
            let sp = get_storage_params_from_options(self, table.options()).await?;
            let mut info = table.get_table_info().to_owned();
            info.meta.storage_params = Some(sp);
            DeltaTable::try_create(info.to_owned())?.into()
        } else {
            table
        };
        Ok(table)
    }

    #[async_backtrace::framed]
    async fn filter_out_copied_files(
        &self,
        catalog_name: &str,
        database_name: &str,
        table_name: &str,
        files: &[StageFileInfo],
        max_files: Option<usize>,
    ) -> Result<FilteredCopyFiles> {
        if files.is_empty() {
            info!("no files to filter");
            return Ok(FilteredCopyFiles::default());
        }

        let collect_duplicated_files = self
            .get_settings()
            .get_enable_purge_duplicated_files_in_copy()?;

        let tenant = self.get_tenant();
        let catalog = self.get_catalog(catalog_name).await?;
        let table = catalog
            .get_table(&tenant, database_name, table_name)
            .await?;
        let table_id = table.get_id();

        let mut result_size: usize = 0;
        let max_files = max_files.unwrap_or(usize::MAX);
        let batch_size = min(COPIED_FILES_FILTER_BATCH_SIZE, max_files);

        let mut files_to_copy = Vec::with_capacity(files.len());
        let mut duplicated_files = Vec::with_capacity(files.len());

        for chunk in files.chunks(batch_size) {
            let files = chunk.iter().map(|v| v.path.clone()).collect::<Vec<_>>();
            let req = GetTableCopiedFileReq { table_id, files };
            let start_request = Instant::now();
            let copied_files = catalog
                .get_table_copied_file_info(&tenant, database_name, req)
                .await?
                .file_info;

            metrics_inc_copy_filter_out_copied_files_request_milliseconds(
                Instant::now().duration_since(start_request).as_millis() as u64,
            );
            // Colored
            for file in chunk {
                if !copied_files.contains_key(&file.path) {
                    files_to_copy.push(file.clone());
                    result_size += 1;
                    if result_size == max_files {
                        return Ok(FilteredCopyFiles {
                            files_to_copy,
                            duplicated_files,
                        });
                    }
                    if result_size > COPY_MAX_FILES_PER_COMMIT {
                        return Err(ErrorCode::Internal(COPY_MAX_FILES_COMMIT_MSG));
                    }
                } else if collect_duplicated_files && duplicated_files.len() < max_files {
                    duplicated_files.push(file.path.clone());
                }
            }
        }
        Ok(FilteredCopyFiles {
            files_to_copy,
            duplicated_files,
        })
    }

    fn set_materialized_cte(
        &self,
        idx: (IndexType, IndexType),
        blocks: Arc<RwLock<Vec<DataBlock>>>,
    ) -> Result<()> {
        let mut ctes = self.shared.materialized_cte_tables.write();
        ctes.insert(idx, blocks);
        Ok(())
    }

    fn get_materialized_cte(
        &self,
        idx: (IndexType, IndexType),
    ) -> Result<Option<Arc<RwLock<Vec<DataBlock>>>>> {
        let ctes = self.shared.materialized_cte_tables.read();
        Ok(ctes.get(&idx).cloned())
    }

    fn get_materialized_ctes(&self) -> MaterializedCtesBlocks {
        self.shared.materialized_cte_tables.clone()
    }

    fn add_segment_location(&self, segment_loc: Location) -> Result<()> {
        let mut segment_locations = self.inserted_segment_locs.write();
        segment_locations.insert(segment_loc);
        Ok(())
    }

    fn clear_segment_locations(&self) -> Result<()> {
        let mut segment_locations = self.inserted_segment_locs.write();
        segment_locations.clear();
        Ok(())
    }

    fn get_segment_locations(&self) -> Result<Vec<Location>> {
        Ok(self
            .inserted_segment_locs
            .read()
            .iter()
            .cloned()
            .collect::<Vec<_>>())
    }

    fn add_file_status(&self, file_path: &str, file_status: FileStatus) -> Result<()> {
        if matches!(self.get_query_kind(), QueryKind::CopyIntoTable) {
            self.shared.copy_status.add_chunk(file_path, file_status);
        }
        Ok(())
    }

    fn get_copy_status(&self) -> Arc<CopyStatus> {
        self.shared.copy_status.clone()
    }

    fn add_merge_status(&self, merge_status: MergeStatus) {
        self.shared.merge_status.write().merge_status(merge_status)
    }

    fn get_merge_status(&self) -> Arc<RwLock<MergeStatus>> {
        self.shared.merge_status.clone()
    }

    fn update_multi_table_insert_status(&self, table_id: u64, num_rows: u64) {
        let mut multi_table_insert_status = self.shared.multi_table_insert_status.lock();
        match multi_table_insert_status.insert_rows.get_mut(&table_id) {
            Some(v) => {
                *v += num_rows;
            }
            None => {
                multi_table_insert_status
                    .insert_rows
                    .insert(table_id, num_rows);
            }
        }
    }

    fn get_multi_table_insert_status(&self) -> Arc<Mutex<MultiTableInsertStatus>> {
        self.shared.multi_table_insert_status.clone()
    }

    fn get_license_key(&self) -> String {
        unsafe {
            self.get_settings()
                .get_enterprise_license()
                .unwrap_or_default()
        }
    }

    fn add_query_profiles(&self, profiles: &[PlanProfile]) {
        let mut merged_profiles = self.shared.query_profiles.write();

        for query_profile in profiles {
            match merged_profiles.entry(query_profile.id) {
                Entry::Vacant(v) => {
                    v.insert(query_profile.clone());
                }
                Entry::Occupied(mut v) => {
                    v.get_mut().merge(query_profile);
                }
            };
        }
    }

    fn get_query_profiles(&self) -> Vec<PlanProfile> {
        self.shared
            .query_profiles
            .read()
            .values()
            .cloned()
            .collect::<Vec<_>>()
    }

    fn get_queries_profile(&self) -> HashMap<String, Vec<Arc<Profile>>> {
        let mut queries_profile = SessionManager::instance().get_queries_profile();

        let exchange_profiles = DataExchangeManager::instance().get_queries_profile();

        for (query_id, profiles) in exchange_profiles {
            match queries_profile.entry(query_id) {
                Entry::Vacant(v) => {
                    v.insert(profiles);
                }
                Entry::Occupied(mut v) => {
                    v.get_mut().extend(profiles);
                }
            }
        }

        queries_profile
    }

    fn set_merge_into_join(&self, join: MergeIntoJoin) {
        let mut merge_into_join = self.shared.merge_into_join.write();
        *merge_into_join = join;
    }

    fn set_runtime_filter(&self, filters: (IndexType, RuntimeFilterInfo)) {
        let mut runtime_filters = self.shared.runtime_filters.write();
        match runtime_filters.entry(filters.0) {
            Entry::Vacant(v) => {
                v.insert(filters.1);
            }
            Entry::Occupied(mut v) => {
                for filter in filters.1.get_inlist() {
                    v.get_mut().add_inlist(filter.clone());
                }
                for filter in filters.1.get_min_max() {
                    v.get_mut().add_min_max(filter.clone());
                }
                for filter in filters.1.blooms() {
                    v.get_mut().add_bloom(filter);
                }
            }
        }
    }

    fn get_merge_into_join(&self) -> MergeIntoJoin {
        let merge_into_join = self.shared.merge_into_join.read();
        MergeIntoJoin {
            merge_into_join_type: merge_into_join.merge_into_join_type.clone(),
            is_distributed: merge_into_join.is_distributed,
            target_tbl_idx: merge_into_join.target_tbl_idx,
        }
    }

    fn get_bloom_runtime_filter_with_id(&self, id: IndexType) -> Vec<(String, BinaryFuse16)> {
        let runtime_filters = self.shared.runtime_filters.read();
        match runtime_filters.get(&id) {
            Some(v) => (v.get_bloom()).clone(),
            None => vec![],
        }
    }

    fn get_inlist_runtime_filter_with_id(&self, id: IndexType) -> Vec<Expr<String>> {
        let runtime_filters = self.shared.runtime_filters.read();
        match runtime_filters.get(&id) {
            Some(v) => (v.get_inlist()).clone(),
            None => vec![],
        }
    }

    fn get_min_max_runtime_filter_with_id(&self, id: IndexType) -> Vec<Expr<String>> {
        let runtime_filters = self.shared.runtime_filters.read();
        match runtime_filters.get(&id) {
            Some(v) => (v.get_min_max()).clone(),
            None => vec![],
        }
    }

    fn has_bloom_runtime_filters(&self, id: usize) -> bool {
        if let Some(runtime_filter) = self.shared.runtime_filters.read().get(&id) {
            return !runtime_filter.get_bloom().is_empty();
        }
        false
    }

    fn txn_mgr(&self) -> TxnManagerRef {
        self.shared.session.session_ctx.txn_mgr()
    }

    fn get_read_block_thresholds(&self) -> BlockThresholds {
        *self.block_threshold.read()
    }

    fn set_read_block_thresholds(&self, thresholds: BlockThresholds) {
        *self.block_threshold.write() = thresholds;
    }

    fn get_query_queued_duration(&self) -> Duration {
        *self.shared.query_queued_duration.read()
    }

    fn set_query_queued_duration(&self, queued_duration: Duration) {
        *self.shared.query_queued_duration.write() = queued_duration;
    }
}

impl TrySpawn for QueryContext {
    /// Spawns a new asynchronous task, returning a tokio::JoinHandle for it.
    /// The task will run in the current context thread_pool not the global.
    fn try_spawn<T>(&self, name: impl Into<String>, task: T) -> Result<JoinHandle<T::Output>>
    where
        T: Future + Send + 'static,
        T::Output: Send + 'static,
    {
        Ok(self.shared.try_get_runtime()?.spawn(name, task))
    }
}

impl std::fmt::Debug for QueryContext {
    fn fmt(&self, f: &mut std::fmt::Formatter<'_>) -> std::fmt::Result {
        write!(f, "{:?}", self.get_current_user())
    }
}

pub fn convert_query_log_timestamp(time: SystemTime) -> i64 {
    time.duration_since(UNIX_EPOCH)
        .unwrap_or(Duration::new(0, 0))
        .as_micros() as i64
}<|MERGE_RESOLUTION|>--- conflicted
+++ resolved
@@ -621,14 +621,9 @@
         let tz = TzFactory::instance().get_by_name(&tz)?;
         let numeric_cast_option = settings.get_numeric_cast_option()?;
         let rounding_mode = numeric_cast_option.as_str() == "rounding";
-<<<<<<< HEAD
-        let disable_variant_check = self.get_settings().get_disable_variant_check()?;
-        let geometry_output_format = self.get_settings().get_geometry_output_format()?;
-=======
         let disable_variant_check = settings.get_disable_variant_check()?;
+        let geometry_output_format = settings.get_geometry_output_format()?;
         let parse_datetime_ignore_remainder = settings.get_parse_datetime_ignore_remainder()?;
-
->>>>>>> 2777837f
         let query_config = &GlobalConfig::instance().query;
 
         Ok(FunctionContext {
@@ -645,12 +640,8 @@
 
             external_server_connect_timeout_secs,
             external_server_request_timeout_secs,
-<<<<<<< HEAD
             geometry_output_format,
-=======
-
             parse_datetime_ignore_remainder,
->>>>>>> 2777837f
         })
     }
 
