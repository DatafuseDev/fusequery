--- conflicted
+++ resolved
@@ -691,10 +691,6 @@
         }
     }
 
-<<<<<<< HEAD
-    pub fn get_table_meta_timestamps(&self) -> Arc<Mutex<HashMap<u64, TableMetaTimestamps>>> {
-        self.table_meta_timestamps.clone()
-=======
     pub fn set_query_memory_tracking(&self, mem_stat: Option<Arc<MemStat>>) {
         let mut mem_stat_guard = self.mem_stat.write();
         *mem_stat_guard = mem_stat;
@@ -758,7 +754,10 @@
         }
 
         nodes_peek_memory_usage
->>>>>>> c7ed78d8
+    }
+
+    pub fn get_table_meta_timestamps(&self) -> Arc<Mutex<HashMap<u64, TableMetaTimestamps>>> {
+        self.table_meta_timestamps.clone()
     }
 }
 
