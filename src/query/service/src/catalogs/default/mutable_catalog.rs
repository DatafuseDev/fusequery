--- conflicted
+++ resolved
@@ -768,18 +768,17 @@
         Ok(self.ctx.meta.list_dictionaries(req).await?)
     }
 
-<<<<<<< HEAD
     async fn set_table_lvt(
         &self,
         name_ident: &LeastVisibleTimeIdent,
         value: &LeastVisibleTime,
     ) -> Result<LeastVisibleTime> {
         Ok(self.ctx.meta.set_table_lvt(name_ident, value).await?)
-=======
+    }
+
     #[async_backtrace::framed]
     async fn rename_dictionary(&self, req: RenameDictionaryReq) -> Result<()> {
         let res = self.ctx.meta.rename_dictionary(req).await?;
         Ok(res)
->>>>>>> 9778d23e
     }
 }