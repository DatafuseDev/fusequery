--- conflicted
+++ resolved
@@ -307,12 +307,7 @@
                                 err.to_string().into_bytes(),
                             )),
                         );
-<<<<<<< HEAD
-                        let size = data.memory_size();
-                        block_sender.send(DataBlock::new(vec![data], 1), size).await;
-=======
                         block_sender.send(DataBlock::new(vec![data], 1), 1).await;
->>>>>>> f2f50413
                         block_sender.close();
                         return Err(err);
                     }
