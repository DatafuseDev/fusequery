--- conflicted
+++ resolved
@@ -111,12 +111,8 @@
     pub stats: Progresses,
     pub affect: Option<QueryAffect>,
     pub reason: Result<()>,
-<<<<<<< HEAD
-    pub stop_time: Instant,
     pub session_state: ExecutorSessionState,
-=======
     pub query_duration_ms: i64,
->>>>>>> 03efdc06
 }
 
 pub struct Executor {
@@ -159,7 +155,6 @@
         }
     }
 
-<<<<<<< HEAD
     pub fn get_session_state(&self) -> ExecutorSessionState {
         match &self.state {
             Starting(r) => ExecutorSessionState::new(r.ctx.get_current_session()),
@@ -168,10 +163,7 @@
         }
     }
 
-    pub fn elapsed(&self) -> Duration {
-=======
     pub fn get_query_duration_ms(&self) -> i64 {
->>>>>>> 03efdc06
         match &self.state {
             Starting(ExecuteStarting { ctx }) | Running(ExecuteRunning { ctx, .. }) => {
                 ctx.get_query_duration_ms()
@@ -215,12 +207,8 @@
                 guard.state = Stopped(Box::new(ExecuteStopped {
                     stats: Default::default(),
                     reason,
-<<<<<<< HEAD
                     session_state: ExecutorSessionState::new(s.ctx.get_current_session()),
-                    stop_time: Instant::now(),
-=======
                     query_duration_ms: s.ctx.get_query_duration_ms(),
->>>>>>> 03efdc06
                     affect: Default::default(),
                 }))
             }
@@ -239,12 +227,8 @@
                 guard.state = Stopped(Box::new(ExecuteStopped {
                     stats: Progresses::from_context(&r.ctx),
                     reason,
-<<<<<<< HEAD
-                    stop_time: Instant::now(),
                     session_state: ExecutorSessionState::new(r.ctx.get_current_session()),
-=======
                     query_duration_ms: r.ctx.get_query_duration_ms(),
->>>>>>> 03efdc06
                     affect: r.ctx.get_affect(),
                 }))
             }
