--- conflicted
+++ resolved
@@ -136,9 +136,6 @@
                 query_fields, self.plan.database, self.plan.table
             );
 
-<<<<<<< HEAD
-        generate_new_snapshot(tbl.as_ref(), &mut new_table_meta, self.ctx.as_ref()).await?;
-=======
             return build_select_insert_plan(
                 self.ctx.clone(),
                 sql,
@@ -151,7 +148,6 @@
 
         let mut new_table_meta = table_info.meta.clone();
         let _ = generate_new_snapshot(self.ctx.as_ref(), tbl.as_ref(), &mut new_table_meta).await?;
->>>>>>> 7e3df334
         let table_id = table_info.ident.table_id;
         let table_version = table_info.ident.seq;
 
