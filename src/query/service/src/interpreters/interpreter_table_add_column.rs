--- conflicted
+++ resolved
@@ -152,37 +152,6 @@
             if check_deduplicate_label(self.ctx.clone()).await? {
                 return Ok(PipelineBuildResult::create());
             }
-<<<<<<< HEAD
-            is_valid_column(field.name())?;
-            let index = match &self.plan.option {
-                AddColumnOption::First => 0,
-                AddColumnOption::After(name) => new_table_meta.schema.index_of(name)? + 1,
-                AddColumnOption::End => new_table_meta.schema.num_fields(),
-            };
-            new_table_meta.add_column(&field, &self.plan.comment, index)?;
-
-            let table_id = table_info.ident.table_id;
-            let table_version = table_info.ident.seq;
-
-            generate_new_snapshot(table.as_ref(), &mut new_table_meta, self.ctx.as_ref()).await?;
-
-            let req = UpdateTableMetaReq {
-                table_id,
-                seq: MatchSeq::Exact(table_version),
-                new_table_meta,
-            };
-
-            let resp = catalog.update_single_table_meta(req, table_info).await?;
-
-            if let Some(share_vec_table_infos) = &resp.share_vec_table_infos {
-                for (share_name_vec, db_id, share_table_info) in share_vec_table_infos {
-                    update_share_table_info(
-                        self.ctx.get_tenant().tenant_name(),
-                        self.ctx.get_application_level_data_operator()?.operator(),
-                        share_name_vec,
-                        *db_id,
-                        share_table_info,
-=======
 
             // clear tables cache and get table again.
             self.ctx.clear_tables_cache();
@@ -198,7 +167,6 @@
                         &mut filters,
                         col_indices.clone(),
                         query_row_id_col,
->>>>>>> 7e6a9bfb
                     )
                     .await?
                 {
