// Copyright 2021 Datafuse Labs
//
// Licensed under the Apache License, Version 2.0 (the "License");
// you may not use this file except in compliance with the License.
// You may obtain a copy of the License at
//
//     http://www.apache.org/licenses/LICENSE-2.0
//
// Unless required by applicable law or agreed to in writing, software
// distributed under the License is distributed on an "AS IS" BASIS,
// WITHOUT WARRANTIES OR CONDITIONS OF ANY KIND, either express or implied.
// See the License for the specific language governing permissions and
// limitations under the License.

use std::sync::Arc;
use std::time::Instant;

use common_catalog::table_context::TableContext;
use common_exception::ErrorCode;
use common_exception::Result;
use common_expression::DataSchemaRef;
use common_functions::BUILTIN_FUNCTIONS;
use common_meta_app::principal::StageInfo;
use common_sql::executor::cast_expr_to_non_null_boolean;
use common_sql::executor::AsyncSourcerPlan;
use common_sql::executor::CommitSink;
use common_sql::executor::Deduplicate;
use common_sql::executor::Exchange;
use common_sql::executor::MutationKind;
use common_sql::executor::OnConflictField;
use common_sql::executor::PhysicalPlan;
use common_sql::executor::ReplaceInto;
use common_sql::executor::SelectCtx;
use common_sql::plans::CopyPlan;
use common_sql::plans::InsertInputSource;
use common_sql::plans::Plan;
use common_sql::plans::Replace;
use common_sql::BindContext;
use common_sql::Metadata;
use common_sql::NameResolutionContext;
use common_sql::ScalarBinder;
use common_storage::StageFileInfo;
use common_storages_factory::Table;
use common_storages_fuse::FuseTable;
use parking_lot::RwLock;
use storages_common_table_meta::meta::TableSnapshot;

use crate::interpreters::common::check_deduplicate_label;
use crate::interpreters::common::hook_compact;
use crate::interpreters::common::CompactHookTraceCtx;
use crate::interpreters::common::CompactTargetTableDescription;
use crate::interpreters::interpreter_copy::CopyInterpreter;
use crate::interpreters::Interpreter;
use crate::interpreters::InterpreterPtr;
use crate::interpreters::SelectInterpreter;
use crate::pipelines::builders::set_copy_on_finished;
use crate::pipelines::PipelineBuildResult;
use crate::schedulers::build_query_pipeline_without_render_result_set;
use crate::sessions::QueryContext;

pub struct ReplaceInterpreter {
    ctx: Arc<QueryContext>,
    plan: Replace,
}

impl ReplaceInterpreter {
    pub fn try_create(ctx: Arc<QueryContext>, plan: Replace) -> Result<InterpreterPtr> {
        Ok(Arc::new(ReplaceInterpreter { ctx, plan }))
    }
}

#[async_trait::async_trait]
impl Interpreter for ReplaceInterpreter {
    fn name(&self) -> &str {
        "ReplaceIntoInterpreter"
    }

    #[async_backtrace::framed]
    async fn execute2(&self) -> Result<PipelineBuildResult> {
        if check_deduplicate_label(self.ctx.clone()).await? {
            return Ok(PipelineBuildResult::create());
        }

        self.check_on_conflicts()?;
        let start = Instant::now();

        // replace
        let (physical_plan, purge_info) = self.build_physical_plan().await?;
        let mut pipeline =
            build_query_pipeline_without_render_result_set(&self.ctx, &physical_plan, false)
                .await?;

        // purge
        if let Some((files, stage_info)) = purge_info {
            set_copy_on_finished(
                self.ctx.clone(),
                files,
                stage_info.copy_options.purge,
                stage_info,
                &mut pipeline.main_pipeline,
            )?;
        }

        // hook compact
        let compact_target = CompactTargetTableDescription {
            catalog: self.plan.catalog.clone(),
            database: self.plan.database.clone(),
            table: self.plan.table.clone(),
        };

        let compact_hook_trace_ctx = CompactHookTraceCtx {
            start,
            operation_name: "replace_into".to_owned(),
        };

        hook_compact(
            self.ctx.clone(),
            &mut pipeline.main_pipeline,
            compact_target,
            compact_hook_trace_ctx,
        )
        .await;

        Ok(pipeline)
    }
}

impl ReplaceInterpreter {
    async fn build_physical_plan(
        &self,
    ) -> Result<(Box<PhysicalPlan>, Option<(Vec<StageFileInfo>, StageInfo)>)> {
        let plan = &self.plan;
        let table = self
            .ctx
            .get_table(&plan.catalog, &plan.database, &plan.table)
            .await?;
        let catalog = self.ctx.get_catalog(&plan.catalog).await?;
        let schema = table.schema();
        let mut on_conflicts = Vec::with_capacity(plan.on_conflict_fields.len());
        for f in &plan.on_conflict_fields {
            let field_name = f.name();
            let (field_index, _) = match schema.column_with_name(field_name) {
                Some(idx) => idx,
                None => {
                    return Err(ErrorCode::Internal(
                        "not expected, on conflict field not found (after binding)",
                    ));
                }
            };
            on_conflicts.push(OnConflictField {
                table_field: f.clone(),
                field_index,
            })
        }
        let fuse_table =
            table
                .as_any()
                .downcast_ref::<FuseTable>()
                .ok_or(ErrorCode::Unimplemented(format!(
                    "table {}, engine type {}, does not support REPLACE INTO",
                    table.name(),
                    table.get_table_info().engine(),
                )))?;
        let table_info = fuse_table.get_table_info();
        let base_snapshot = fuse_table.read_table_snapshot().await?.unwrap_or_else(|| {
            Arc::new(TableSnapshot::new_empty_snapshot(schema.as_ref().clone()))
        });

        let is_multi_node = !self.ctx.get_cluster().is_empty();
        let is_value_source = matches!(self.plan.source, InsertInputSource::Values { .. });
        let is_distributed = is_multi_node
            && !is_value_source
            && self.ctx.get_settings().get_enable_distributed_replace()?;
        let table_is_empty = base_snapshot.segments.is_empty();
        let table_level_range_index = base_snapshot.summary.col_stats.clone();
        let mut purge_info = None;

        let (mut root, select_ctx, bind_context) = self
            .connect_input_source(
                self.ctx.clone(),
                &self.plan.source,
                self.plan.schema(),
                &mut purge_info,
            )
            .await?;
<<<<<<< HEAD

        let delete_when = if let Some(expr) = &plan.delete_when {
            if bind_context.is_none() {
                return Err(ErrorCode::Unimplemented(
                    "Delte semantic is only supported in subquery",
                ));
            }
            let mut bind_context = bind_context.unwrap();
            let name_resolution_ctx =
                NameResolutionContext::try_from(self.ctx.get_settings().as_ref())?;
            let metadata = Arc::new(RwLock::new(Metadata::default()));
            let mut scalar_binder = ScalarBinder::new(
                &mut bind_context,
                self.ctx.clone(),
                &name_resolution_ctx,
                metadata,
                &[],
                Default::default(),
                Default::default(),
            );
            let (scalar, _) = scalar_binder.bind(expr).await?;
            let filter = cast_expr_to_non_null_boolean(
                scalar.as_expr()?.project_column_ref(|col| col.index),
            )?;

            let filter = filter.as_remote_expr();

            let expr = filter.as_expr(&BUILTIN_FUNCTIONS);
            if !expr.is_deterministic(&BUILTIN_FUNCTIONS) {
                return Err(ErrorCode::Unimplemented(
                    "Delete must have deterministic predicate",
                ));
            }
            Some(filter)
        } else {
            None
        };

=======
        if let Some(s) = &select_ctx {
            let select_schema = s.select_schema.as_ref();
            // validate schema
            if select_schema.fields().len() < plan.schema().fields().len() {
                return Err(ErrorCode::BadArguments(
                    "Fields in select statement is less than expected",
                ));
            }
        }
>>>>>>> fd2c10b5
        // remove top exchange
        if let PhysicalPlan::Exchange(Exchange { input, .. }) = root.as_ref() {
            root = input.clone();
        }
        if is_distributed {
            root = Box::new(PhysicalPlan::Exchange(Exchange {
                plan_id: 0,
                input: root,
                kind: common_sql::executor::FragmentKind::Expansive,
                keys: vec![],
                ignore_exchange: false,
            }));
        }

        let max_num_pruning_columns = self
            .ctx
            .get_settings()
            .get_replace_into_bloom_pruning_max_column_number()?;
        let bloom_filter_column_indexes = if !table.cluster_keys(self.ctx.clone()).is_empty() {
            fuse_table
                .choose_bloom_filter_columns(&on_conflicts, max_num_pruning_columns)
                .await?
        } else {
            vec![]
        };

        root = Box::new(PhysicalPlan::Deduplicate(Deduplicate {
            input: root,
            on_conflicts: on_conflicts.clone(),
            bloom_filter_column_indexes: bloom_filter_column_indexes.clone(),
            table_is_empty,
            table_info: table_info.clone(),
            catalog_info: catalog.info(),
            select_ctx,
            table_schema: plan.schema.clone(),
            table_level_range_index,
            need_insert: true,
            delete_when,
        }));
        root = Box::new(PhysicalPlan::ReplaceInto(ReplaceInto {
            input: root,
            block_thresholds: fuse_table.get_block_thresholds(),
            table_info: table_info.clone(),
            catalog_info: catalog.info(),
            on_conflicts,
            bloom_filter_column_indexes,
            segments: base_snapshot
                .segments
                .clone()
                .into_iter()
                .enumerate()
                .collect(),
            block_slots: None,
            need_insert: true,
        }));
        if is_distributed {
            root = Box::new(PhysicalPlan::Exchange(Exchange {
                plan_id: 0,
                input: root,
                kind: common_sql::executor::FragmentKind::Merge,
                keys: vec![],
                ignore_exchange: false,
            }));
        }
        root = Box::new(PhysicalPlan::CommitSink(CommitSink {
            input: root,
            snapshot: base_snapshot,
            table_info: table_info.clone(),
            catalog_info: catalog.info(),
            mutation_kind: MutationKind::Replace,
            merge_meta: false,
        }));
        Ok((root, purge_info))
    }

    fn check_on_conflicts(&self) -> Result<()> {
        if self.plan.on_conflict_fields.is_empty() {
            Err(ErrorCode::BadArguments(
                "at least one column must be specified in the replace into .. on [conflict] statement",
            ))
        } else {
            Ok(())
        }
    }
    #[async_backtrace::framed]
    async fn connect_input_source<'a>(
        &'a self,
        ctx: Arc<QueryContext>,
        source: &'a InsertInputSource,
        schema: DataSchemaRef,
        purge_info: &mut Option<(Vec<StageFileInfo>, StageInfo)>,
    ) -> Result<(Box<PhysicalPlan>, Option<SelectCtx>, Option<BindContext>)> {
        match source {
            InsertInputSource::Values { data, start } => self
                .connect_value_source(schema.clone(), data, *start)
                .map(|x| (x, None, None)),

            InsertInputSource::SelectPlan(plan) => {
                self.connect_query_plan_source(ctx.clone(), plan).await
            }
            InsertInputSource::Stage(plan) => match *plan.clone() {
                Plan::Copy(copy_plan) => match copy_plan.as_ref() {
                    CopyPlan::IntoTable(copy_into_table_plan) => {
                        let interpreter =
                            CopyInterpreter::try_create(ctx.clone(), *copy_plan.clone())?;
                        let (physical_plan, files) = interpreter
                            .build_physical_plan(copy_into_table_plan)
                            .await?;
                        *purge_info = Some((
                            files,
                            copy_into_table_plan.stage_table_info.stage_info.clone(),
                        ));
                        Ok((Box::new(physical_plan), None, None))
                    }
                    _ => unreachable!("plan in InsertInputSource::Stage must be CopyIntoTable"),
                },
                _ => unreachable!("plan in InsertInputSource::Stag must be Copy"),
            },
            _ => Err(ErrorCode::Unimplemented(
                "input source other than literal VALUES and sub queries are NOT supported yet.",
            )),
        }
    }

    fn connect_value_source(
        &self,
        schema: DataSchemaRef,
        value_data: &str,
        span_offset: usize,
    ) -> Result<Box<PhysicalPlan>> {
        Ok(Box::new(PhysicalPlan::AsyncSourcer(AsyncSourcerPlan {
            value_data: value_data.to_string(),
            start: span_offset,
            schema,
        })))
    }

    #[async_backtrace::framed]
    async fn connect_query_plan_source<'a>(
        &'a self,
        ctx: Arc<QueryContext>,
        query_plan: &Plan,
    ) -> Result<(Box<PhysicalPlan>, Option<SelectCtx>, Option<BindContext>)> {
        let (s_expr, metadata, bind_context, formatted_ast) = match query_plan {
            Plan::Query {
                s_expr,
                metadata,
                bind_context,
                formatted_ast,
                ..
            } => (s_expr, metadata, bind_context, formatted_ast),
            v => unreachable!("Input plan must be Query, but it's {}", v),
        };

        let select_interpreter = SelectInterpreter::try_create(
            ctx.clone(),
            *(bind_context.clone()),
            *s_expr.clone(),
            metadata.clone(),
            formatted_ast.clone(),
            false,
        )?;

        let physical_plan = select_interpreter
            .build_physical_plan()
            .await
            .map(Box::new)?;
        let select_ctx = SelectCtx {
            select_column_bindings: bind_context.columns.clone(),
            select_schema: query_plan.schema(),
        };
        Ok((physical_plan, Some(select_ctx), Some(*bind_context.clone())))
    }
}<|MERGE_RESOLUTION|>--- conflicted
+++ resolved
@@ -183,7 +183,15 @@
                 &mut purge_info,
             )
             .await?;
-<<<<<<< HEAD
+        if let Some(s) = &select_ctx {
+            let select_schema = s.select_schema.as_ref();
+            // validate schema
+            if select_schema.fields().len() < plan.schema().fields().len() {
+                return Err(ErrorCode::BadArguments(
+                    "Fields in select statement is less than expected",
+                ));
+            }
+        }
 
         let delete_when = if let Some(expr) = &plan.delete_when {
             if bind_context.is_none() {
@@ -222,17 +230,6 @@
             None
         };
 
-=======
-        if let Some(s) = &select_ctx {
-            let select_schema = s.select_schema.as_ref();
-            // validate schema
-            if select_schema.fields().len() < plan.schema().fields().len() {
-                return Err(ErrorCode::BadArguments(
-                    "Fields in select statement is less than expected",
-                ));
-            }
-        }
->>>>>>> fd2c10b5
         // remove top exchange
         if let PhysicalPlan::Exchange(Exchange { input, .. }) = root.as_ref() {
             root = input.clone();
