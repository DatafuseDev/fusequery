// Copyright 2021 Datafuse Labs
//
// Licensed under the Apache License, Version 2.0 (the "License");
// you may not use this file except in compliance with the License.
// You may obtain a copy of the License at
//
//     http://www.apache.org/licenses/LICENSE-2.0
//
// Unless required by applicable law or agreed to in writing, software
// distributed under the License is distributed on an "AS IS" BASIS,
// WITHOUT WARRANTIES OR CONDITIONS OF ANY KIND, either express or implied.
// See the License for the specific language governing permissions and
// limitations under the License.

use std::sync::Arc;
use std::time::Instant;

use common_catalog::plan::StageTableInfo;
use common_catalog::table::AppendMode;
use common_exception::ErrorCode;
use common_exception::Result;
use common_expression::infer_table_schema;
use common_expression::BlockThresholds;
use common_expression::DataField;
use common_expression::DataSchemaRef;
use common_expression::DataSchemaRefExt;
use common_meta_app::principal::StageInfo;
<<<<<<< HEAD
use common_meta_app::schema::TableCopiedFileInfo;
use common_meta_app::schema::TableInfo;
use common_meta_app::schema::UpsertTableCopiedFileReq;
=======
>>>>>>> 410f3f0b
use common_pipeline_core::Pipeline;
use common_sql::executor::table_read_plan::ToReadDataSourcePlan;
use common_sql::executor::CopyIntoTableFromQuery;
use common_sql::executor::DistributedCopyIntoTableFromStage;
use common_sql::executor::Exchange;
use common_sql::executor::FragmentKind;
use common_sql::executor::PhysicalPlan;
use common_sql::plans::CopyIntoTableMode;
use common_sql::plans::CopyIntoTablePlan;
use common_storage::StageFileInfo;
use common_storage::StageFilesInfo;
use common_storages_stage::StageTable;
use tracing::info;

use crate::interpreters::common::check_deduplicate_label;
use crate::interpreters::Interpreter;
use crate::interpreters::SelectInterpreter;
use crate::metrics::metrics_inc_copy_commit_data_cost_milliseconds;
use crate::metrics::metrics_inc_copy_commit_data_counter;
use crate::metrics::metrics_inc_copy_read_file_cost_milliseconds;
use crate::metrics::metrics_inc_copy_read_file_counter;
use crate::metrics::metrics_inc_copy_read_file_size_bytes;
use crate::pipelines::builders::build_append2table_with_commit_pipeline;
use crate::pipelines::builders::build_append_data_pipeline;
use crate::pipelines::builders::build_commit_data_pipeline;
use crate::pipelines::builders::set_copy_on_finished;
use crate::pipelines::builders::CopyPlanType;
use crate::pipelines::PipelineBuildResult;
use crate::schedulers::build_distributed_pipeline;
use crate::sessions::QueryContext;
use crate::sessions::TableContext;
use crate::sql::plans::CopyPlan;
use crate::sql::plans::Plan;

pub struct CopyInterpreter {
    ctx: Arc<QueryContext>,
    plan: CopyPlan,
}

<<<<<<< HEAD
pub enum PlanParam {
    CopyIntoTablePlanOption(CopyIntoTablePlan),
    DistributedCopyIntoTableFromStage(DistributedCopyIntoTableFromStage),
    CopyIntoTableFromQuery(CopyIntoTableFromQuery),
}

=======
>>>>>>> 410f3f0b
impl CopyInterpreter {
    /// Create a CopyInterpreter with context and [`CopyPlan`].
    pub fn try_create(ctx: Arc<QueryContext>, plan: CopyPlan) -> Result<Self> {
        Ok(CopyInterpreter { ctx, plan })
    }

    #[async_backtrace::framed]
    async fn build_query(&self, query: &Plan) -> Result<(SelectInterpreter, DataSchemaRef)> {
        let (s_expr, metadata, bind_context, formatted_ast) = match query {
            Plan::Query {
                s_expr,
                metadata,
                bind_context,
                formatted_ast,
                ..
            } => (s_expr, metadata, bind_context, formatted_ast),
            v => unreachable!("Input plan must be Query, but it's {}", v),
        };

        let select_interpreter = SelectInterpreter::try_create(
            self.ctx.clone(),
            *(bind_context.clone()),
            *s_expr.clone(),
            metadata.clone(),
            formatted_ast.clone(),
            false,
        )?;

        // Building data schema from bind_context columns
        // TODO(leiyskey): Extract the following logic as new API of BindContext.
        let fields = bind_context
            .columns
            .iter()
            .map(|column_binding| {
                DataField::new(
                    &column_binding.column_name,
                    *column_binding.data_type.clone(),
                )
            })
            .collect();
        let data_schema = DataSchemaRefExt::create(fields);

        Ok((select_interpreter, data_schema))
    }

    /// Build a pipeline for local copy into stage.
    #[async_backtrace::framed]
    async fn build_local_copy_into_stage_pipeline(
        &self,
        stage: &StageInfo,
        path: &str,
        query: &Plan,
    ) -> Result<PipelineBuildResult> {
        let (select_interpreter, data_schema) = self.build_query(query).await?;
        let plan = select_interpreter.build_physical_plan().await?;
        let mut build_res = select_interpreter.build_pipeline(plan).await?;
        let table_schema = infer_table_schema(&data_schema)?;
        let stage_table_info = StageTableInfo {
            schema: table_schema,
            stage_info: stage.clone(),
            files_info: StageFilesInfo {
                path: path.to_string(),
                files: None,
                pattern: None,
            },
            files_to_copy: None,
            is_select: false,
        };
        let to_table = StageTable::try_create(stage_table_info)?;
        build_append2table_with_commit_pipeline(
            self.ctx.clone(),
            &mut build_res.main_pipeline,
            to_table,
            data_schema,
            None,
            false,
            AppendMode::Normal,
        )?;
        Ok(build_res)
    }

    fn set_status(&self, status: &str) {
        self.ctx.set_status_info(status);
        info!(status);
    }

    #[async_backtrace::framed]
    async fn try_transform_copy_plan_from_local_to_distributed(
        &self,
        plan: &CopyIntoTablePlan,
    ) -> Result<Option<DistributedCopyIntoTableFromStage>> {
        let ctx = self.ctx.clone();
        let to_table = ctx
            .get_table(&plan.catalog_name, &plan.database_name, &plan.table_name)
            .await?;
        let table_ctx: Arc<dyn TableContext> = self.ctx.clone();
        let files = plan.collect_files(&table_ctx).await?;
        if files.is_empty() {
            return Ok(None);
        }
        let mut stage_table_info = plan.stage_table_info.clone();
        stage_table_info.files_to_copy = Some(files.clone());
        let stage_table = StageTable::try_create(stage_table_info.clone())?;
        let read_source_plan = {
            stage_table
                .read_plan_with_catalog(
                    self.ctx.clone(),
                    plan.catalog_name.to_string(),
                    None,
                    None,
                    false,
                )
                .await?
        };

        if read_source_plan.parts.len() <= 1 {
            return Ok(None);
        }
<<<<<<< HEAD
        Ok(Some(DistributedCopyIntoTableFromStage {
=======

        Ok(Some(DistributedCopyIntoTable {
>>>>>>> 410f3f0b
            // TODO(leiysky): we reuse the id of exchange here,
            // which is not correct. We should generate a new id for insert.
            plan_id: 0,
            catalog_name: plan.catalog_name.clone(),
            database_name: plan.database_name.clone(),
            table_name: plan.table_name.clone(),
            required_values_schema: plan.required_values_schema.clone(),
            values_consts: plan.values_consts.clone(),
            required_source_schema: plan.required_source_schema.clone(),
            write_mode: plan.write_mode,
            validation_mode: plan.validation_mode.clone(),
            force: plan.force,
            stage_table_info: plan.stage_table_info.clone(),
            source: Box::new(read_source_plan),
            thresholds: to_table.get_block_thresholds(),
            files,
            table_info: to_table.get_table_info().clone(),
        }))
    }

    #[async_backtrace::framed]
    async fn build_read_stage_table_data_pipeline(
        &self,
        pipeline: &mut Pipeline,
        plan: &CopyIntoTablePlan,
        block_thresholds: BlockThresholds,
        files: Vec<StageFileInfo>,
    ) -> Result<()> {
        let ctx = self.ctx.clone();
        let table_ctx: Arc<dyn TableContext> = ctx.clone();

        let mut stage_table_info = plan.stage_table_info.clone();
        stage_table_info.files_to_copy = Some(files.clone());
        let stage_table = StageTable::try_create(stage_table_info.clone())?;
        let read_source_plan = {
            stage_table
                .read_plan_with_catalog(
                    ctx.clone(),
                    plan.catalog_name.to_string(),
                    None,
                    None,
                    false,
                )
                .await?
        };

        stage_table.set_block_thresholds(block_thresholds);
        stage_table.read_data(table_ctx, &read_source_plan, pipeline)?;

        Ok(())
    }

    /// Build a COPY pipeline in standalone mode.
    #[async_backtrace::framed]
    async fn build_local_copy_into_table_pipeline(
        &self,
        plan: &CopyIntoTablePlan,
    ) -> Result<PipelineBuildResult> {
        let catalog = plan.catalog_name.as_str();
        let database = plan.database_name.as_str();
        let table = plan.table_name.as_str();

        let ctx = self.ctx.clone();
        let to_table = ctx.get_table(catalog, database, table).await?;

<<<<<<< HEAD
        let (mut build_res, source_schema, files) = if let Some(query) = &plan.query {
            let mut build_res;
            let (select_interpreter, source_schema) = self.build_query(query).await?;
            let plan_query = select_interpreter.build_physical_plan().await?;
            if plan.enable_distributed {
                let to_table = self
                    .ctx
                    .get_table(&plan.catalog_name, &plan.database_name, &plan.table_name)
                    .await?;
                let table_ctx: Arc<dyn TableContext> = self.ctx.clone();
                let copy_from_query = CopyIntoTableFromQuery {
                    // add exchange plan node to enable distributed
                    // TODO(leiysky): we reuse the id of exchange here,
                    // which is not correct. We should generate a new id
                    plan_id: 0,
                    catalog_name: plan.catalog_name.clone(),
                    database_name: plan.database_name.clone(),
                    table_name: plan.table_name.clone(),
                    required_source_schema: plan.required_source_schema.clone(),
                    values_consts: plan.values_consts.clone(),
                    required_values_schema: plan.required_values_schema.clone(),
                    write_mode: plan.write_mode,
                    validation_mode: plan.validation_mode.clone(),
                    force: plan.force,
                    stage_table_info: plan.stage_table_info.clone(),
                    local_node_id: self.ctx.get_cluster().local_id.clone(),
                    input: Box::new(plan_query),
                    files: plan.collect_files(&table_ctx).await?,
                    table_info: to_table.get_table_info().clone(),
                };

                // add exchange plan node to enable distributed
                // TODO(leiysky): we reuse the id of exchange here,
                // which is not correct. We should generate a new id
                let exchange_plan = PhysicalPlan::Exchange(Exchange {
                    plan_id: 0,
                    input: Box::new(PhysicalPlan::CopyIntoTableFromQuery(Box::new(
                        copy_from_query,
                    ))),
                    kind: FragmentKind::Merge,
                    keys: Vec::new(),
                });
                build_res = build_distributed_pipeline(&self.ctx, &exchange_plan, false).await?;
                let to_table = self
                    .ctx
                    .get_table(&plan.catalog_name, &plan.database_name, &plan.table_name)
                    .await?;
                let files = plan.collect_files(&table_ctx).await?;
                last_commit(
                    &self.ctx,
                    &plan.catalog_name,
                    to_table.get_table_info(),
                    &plan.stage_table_info.stage_info,
                    &files,
                    plan.force,
                    plan.write_mode,
                    &mut build_res,
                )?;
            } else {
                build_res = select_interpreter.build_pipeline(plan_query).await?;
            }

            (
                build_res,
                source_schema,
                plan.stage_table_info
=======
        let mut build_res;
        let source_schema;
        let files;

        match &plan.query {
            None => {
                let table_ctx: Arc<dyn TableContext> = self.ctx.clone();

                files = plan.collect_files(&table_ctx).await?;
                source_schema = plan.required_source_schema.clone();
                build_res = PipelineBuildResult::create();
                if !files.is_empty() {
                    self.build_read_stage_table_data_pipeline(
                        &mut build_res.main_pipeline,
                        plan,
                        to_table.get_block_thresholds(),
                        files.clone(),
                    )
                    .await?;
                } else {
                    return Ok(build_res);
                }
            }
            Some(query) => {
                files = plan
                    .stage_table_info
>>>>>>> 410f3f0b
                    .files_to_copy
                    .clone()
                    .ok_or(ErrorCode::Internal("files_to_copy should not be None"))?;

                let (query_build_res, query_source_schema) = self.build_query(query).await?;
                build_res = query_build_res;
                source_schema = query_source_schema;
            }
<<<<<<< HEAD
            self.build_read_stage(
                &mut build_res.main_pipeline,
                plan,
                to_table.get_block_thresholds(),
                files.clone(),
            )
            .await?;
            (build_res, plan.required_source_schema.clone(), files)
        };
        // copy into table from query/stage (standalone)
        if !plan.enable_distributed {
            append_data_and_set_finish(
                &mut build_res.main_pipeline,
                source_schema,
                PlanParam::CopyIntoTablePlanOption(plan.clone()),
                ctx,
                to_table,
                files,
                start,
                true,
            )?;
        }

        Ok(build_res)
    }
=======
        }

        let file_sizes: u64 = files.iter().map(|f| f.size).sum();
>>>>>>> 410f3f0b

        // Perf
        {
            metrics_inc_copy_read_file_size_bytes(file_sizes as u32);
            metrics_inc_copy_read_file_counter(files.len() as u32);
        }

        // Append data.
        {
            self.set_status(&format!(
                "Copy begin to append data: {} files, size_in_bytes:{} into table",
                files.len(),
                file_sizes
            ));

            let start = Instant::now();
            build_append_data_pipeline(
                ctx.clone(),
                &mut build_res.main_pipeline,
                CopyPlanType::CopyIntoTablePlanOption(plan.clone()),
                source_schema,
                to_table.clone(),
            )?;

            // Perf
            {
                metrics_inc_copy_read_file_cost_milliseconds(start.elapsed().as_millis() as u32);
                self.set_status(&format!(
                    "Copy append data finished, cost:{} secs",
                    start.elapsed().as_secs()
                ));
            }
        }

        // Commit data.
        {
            let start = Instant::now();
            self.set_status(&format!("Copy begin to commit data: {} files", files.len(),));

            // if it's replace mode, don't commit, because COPY is the source of replace.
            match plan.write_mode {
                CopyIntoTableMode::Replace => set_copy_on_finished(
                    ctx,
                    files,
                    plan.stage_table_info.stage_info.copy_options.purge,
                    plan.stage_table_info.stage_info.clone(),
                    &mut build_res.main_pipeline,
                )?,
                _ => {
                    // commit.
                    build_commit_data_pipeline(
                        ctx.clone(),
                        &mut build_res.main_pipeline,
                        plan.stage_table_info.stage_info.clone(),
                        to_table,
                        files,
                        plan.force,
                        plan.stage_table_info.stage_info.copy_options.purge,
                        plan.write_mode.is_overwrite(),
                    )?
                }
            }

            self.set_status(&format!(
                "Copy commit data finished, cost:{} secs",
                start.elapsed().as_secs()
            ));

            // Perf
            {
                metrics_inc_copy_commit_data_counter(1_u32);
                metrics_inc_copy_commit_data_cost_milliseconds(start.elapsed().as_millis() as u32);
            }
        }

        Ok(build_res)
    }

    /// Build distributed pipeline from source node id.
    #[async_backtrace::framed]
    async fn build_cluster_copy_into_table_pipeline(
        &self,
        distributed_plan: &DistributedCopyIntoTable,
    ) -> Result<PipelineBuildResult> {
        // add exchange plan node to enable distributed
        // TODO(leiysky): we reuse the id of exchange here,
        // which is not correct. We should generate a new id for insert.
        let exchange_plan = PhysicalPlan::Exchange(Exchange {
            plan_id: 0,
            input: Box::new(PhysicalPlan::DistributedCopyIntoTable(Box::new(
                distributed_plan.clone(),
            ))),
            kind: FragmentKind::Merge,
            keys: Vec::new(),
        });
        let build_res = build_distributed_pipeline(&self.ctx, &exchange_plan, false).await?;

        Ok(build_res)
    }
}

#[async_trait::async_trait]
impl Interpreter for CopyInterpreter {
    fn name(&self) -> &str {
        "CopyInterpreterV2"
    }

    #[tracing::instrument(level = "debug", name = "copy_interpreter_execute_v2", skip(self), fields(ctx.id = self.ctx.get_id().as_str()))]
    #[async_backtrace::framed]
    async fn execute2(&self) -> Result<PipelineBuildResult> {
        if check_deduplicate_label(self.ctx.clone()).await? {
            return Ok(PipelineBuildResult::create());
        }

        match &self.plan {
            CopyPlan::IntoTable(plan) => {
<<<<<<< HEAD
                if plan.enable_distributed && plan.query.is_none() {
                    let distributed_plan_op = self.transform_copy_plan_distributed(plan).await?;
                    if distributed_plan_op.is_none() {
                        return self.build_copy_into_table_pipeline(plan).await;
                    }
                    let distributed_plan = distributed_plan_op.unwrap();

                    // add exchange plan node to enable distributed
                    // TODO(leiysky): we reuse the id of exchange here,
                    // which is not correct. We should generate a new id for insert.
                    let exchange_plan = PhysicalPlan::Exchange(Exchange {
                        plan_id: 0,
                        input: Box::new(PhysicalPlan::DistributedCopyIntoTableFromStage(Box::new(
                            distributed_plan.clone(),
                        ))),
                        kind: FragmentKind::Merge,
                        keys: Vec::new(),
                    });
                    let mut build_res =
                        build_distributed_pipeline(&self.ctx, &exchange_plan, false).await?;

                    last_commit(
                        &self.ctx,
                        &distributed_plan.catalog_name,
                        &distributed_plan.table_info,
                        &distributed_plan.stage_table_info.stage_info,
                        &distributed_plan.files,
                        distributed_plan.force,
                        distributed_plan.write_mode,
                        &mut build_res,
                    )?;

                    Ok(build_res)
=======
                if plan.enable_distributed {
                    let distributed_plan_op = self
                        .try_transform_copy_plan_from_local_to_distributed(plan)
                        .await?;
                    if let Some(distributed_plan) = distributed_plan_op {
                        let mut build_res = self
                            .build_cluster_copy_into_table_pipeline(&distributed_plan)
                            .await?;
                        let to_table = self
                            .ctx
                            .get_table(
                                &distributed_plan.catalog_name,
                                &distributed_plan.database_name,
                                &distributed_plan.table_name,
                            )
                            .await?;

                        // commit.
                        build_commit_data_pipeline(
                            self.ctx.clone(),
                            &mut build_res.main_pipeline,
                            distributed_plan.stage_table_info.stage_info.clone(),
                            to_table,
                            distributed_plan.files.clone(),
                            distributed_plan.force,
                            distributed_plan
                                .stage_table_info
                                .stage_info
                                .copy_options
                                .purge,
                            distributed_plan.write_mode.is_overwrite(),
                        )?;
                        Ok(build_res)
                    } else {
                        self.build_local_copy_into_table_pipeline(plan).await
                    }
>>>>>>> 410f3f0b
                } else {
                    self.build_local_copy_into_table_pipeline(plan).await
                }
            }
            CopyPlan::IntoStage {
                stage, from, path, ..
<<<<<<< HEAD
            } => self.build_copy_into_stage_pipeline(stage, path, from).await,
            CopyPlan::NoFileToCopy => Ok(PipelineBuildResult::create()),
        }
    }
}
#[allow(clippy::too_many_arguments)]
fn last_commit(
    ctx: &Arc<QueryContext>,
    catalog_name: &str,
    table_info: &TableInfo,
    stage_info: &StageInfo,
    files: &[StageFileInfo],
    force: bool,
    write_mode: CopyIntoTableMode,
    build_res: &mut PipelineBuildResult,
) -> Result<()> {
    let catalog = ctx.get_catalog(catalog_name)?;
    let to_table = catalog.get_table_by_info(table_info)?;
    let copied_files = CopyInterpreter::upsert_copied_files_request(
        ctx.clone(),
        to_table.clone(),
        stage_info.clone(),
        files.to_owned(),
        force,
    )?;
    let mut overwrite_ = false;
    if let CopyIntoTableMode::Insert { overwrite } = write_mode {
        overwrite_ = overwrite;
    }
    to_table.commit_insertion(
        ctx.clone(),
        &mut build_res.main_pipeline,
        copied_files,
        overwrite_,
    )?;
    Ok(())
}

fn fill_const_columns(
    ctx: Arc<QueryContext>,
    pipeline: &mut Pipeline,
    input_schema: DataSchemaRef,
    output_schema: DataSchemaRef,
    const_values: Vec<Scalar>,
) -> Result<()> {
    pipeline.add_transform(|transform_input_port, transform_output_port| {
        TransformAddConstColumns::try_create(
            ctx.clone(),
            transform_input_port,
            transform_output_port,
            input_schema.clone(),
            output_schema.clone(),
            const_values.clone(),
        )
    })?;
    Ok(())
}

#[allow(clippy::too_many_arguments)]
pub fn append_data_and_set_finish(
    main_pipeline: &mut Pipeline,
    source_schema: Arc<DataSchema>,
    plan_option: PlanParam,
    ctx: Arc<QueryContext>,
    to_table: Arc<dyn Table>,
    files: Vec<StageFileInfo>,
    start: Instant,
    use_commit: bool,
) -> Result<()> {
    let plan_required_source_schema: DataSchemaRef;
    let plan_required_values_schema: DataSchemaRef;
    let plan_values_consts: Vec<Scalar>;
    let plan_stage_table_info: StageTableInfo;
    let plan_force: bool;
    let plan_write_mode: CopyIntoTableMode;
    let local_id;
    match plan_option {
        PlanParam::CopyIntoTablePlanOption(plan) => {
            plan_required_source_schema = plan.required_source_schema;
            plan_required_values_schema = plan.required_values_schema;
            plan_values_consts = plan.values_consts;
            plan_stage_table_info = plan.stage_table_info;
            plan_force = plan.force;
            plan_write_mode = plan.write_mode;
            local_id = ctx.get_cluster().local_id.clone();
        }
        PlanParam::DistributedCopyIntoTableFromStage(plan) => {
            plan_required_source_schema = plan.required_source_schema;
            plan_required_values_schema = plan.required_values_schema;
            plan_values_consts = plan.values_consts;
            plan_stage_table_info = plan.stage_table_info;
            plan_force = plan.force;
            plan_write_mode = plan.write_mode;
            local_id = plan.local_node_id;
        }
        PlanParam::CopyIntoTableFromQuery(plan) => {
            plan_required_source_schema = plan.required_source_schema;
            plan_required_values_schema = plan.required_values_schema;
            plan_values_consts = plan.values_consts;
            plan_stage_table_info = plan.stage_table_info;
            plan_force = plan.force;
            plan_write_mode = plan.write_mode;
            local_id = plan.local_node_id;
        }
    }

    debug!("source schema:{:?}", source_schema);
    debug!("required source schema:{:?}", plan_required_source_schema);
    debug!("required values schema:{:?}", plan_required_values_schema);

    if source_schema != plan_required_source_schema {
        // only parquet need cast
        let func_ctx = ctx.get_function_context()?;
        main_pipeline.add_transform(|transform_input_port, transform_output_port| {
            TransformCastSchema::try_create(
                transform_input_port,
                transform_output_port,
                source_schema.clone(),
                plan_required_source_schema.clone(),
                func_ctx.clone(),
            )
        })?;
    }

    if !plan_values_consts.is_empty() {
        fill_const_columns(
            ctx.clone(),
            main_pipeline,
            source_schema,
            plan_required_values_schema.clone(),
            plan_values_consts,
        )?;
    }

    let stage_info_clone = plan_stage_table_info.stage_info;
    let write_mode = plan_write_mode;
    let mut purge = true;
    match write_mode {
        CopyIntoTableMode::Insert { overwrite } => {
            if use_commit {
                append2table(
                    ctx.clone(),
                    to_table,
                    plan_required_values_schema,
                    main_pipeline,
                    None,
                    overwrite,
                    AppendMode::Copy,
                )?;
            } else {
                append2table_without_commit(
                    ctx.clone(),
                    to_table,
                    plan_required_values_schema,
                    main_pipeline,
                    AppendMode::Copy,
                )?
            }
        }
        CopyIntoTableMode::Copy => {
            if !stage_info_clone.copy_options.purge {
                purge = false;
            }

            if use_commit {
                let copied_files = CopyInterpreter::upsert_copied_files_request(
                    ctx.clone(),
                    to_table.clone(),
                    stage_info_clone.clone(),
                    files.clone(),
                    plan_force,
                )?;
                append2table(
                    ctx.clone(),
                    to_table,
                    plan_required_values_schema,
                    main_pipeline,
                    copied_files,
                    false,
                    AppendMode::Copy,
                )?;
            } else {
                append2table_without_commit(
                    ctx.clone(),
                    to_table,
                    plan_required_values_schema,
                    main_pipeline,
                    AppendMode::Copy,
                )?
=======
            } => {
                self.build_local_copy_into_stage_pipeline(stage, path, from)
                    .await
>>>>>>> 410f3f0b
            }
            CopyPlan::NoFileToCopy => Ok(PipelineBuildResult::create()),
        }
    }
}<|MERGE_RESOLUTION|>--- conflicted
+++ resolved
@@ -25,12 +25,6 @@
 use common_expression::DataSchemaRef;
 use common_expression::DataSchemaRefExt;
 use common_meta_app::principal::StageInfo;
-<<<<<<< HEAD
-use common_meta_app::schema::TableCopiedFileInfo;
-use common_meta_app::schema::TableInfo;
-use common_meta_app::schema::UpsertTableCopiedFileReq;
-=======
->>>>>>> 410f3f0b
 use common_pipeline_core::Pipeline;
 use common_sql::executor::table_read_plan::ToReadDataSourcePlan;
 use common_sql::executor::CopyIntoTableFromQuery;
@@ -70,15 +64,6 @@
     plan: CopyPlan,
 }
 
-<<<<<<< HEAD
-pub enum PlanParam {
-    CopyIntoTablePlanOption(CopyIntoTablePlan),
-    DistributedCopyIntoTableFromStage(DistributedCopyIntoTableFromStage),
-    CopyIntoTableFromQuery(CopyIntoTableFromQuery),
-}
-
-=======
->>>>>>> 410f3f0b
 impl CopyInterpreter {
     /// Create a CopyInterpreter with context and [`CopyPlan`].
     pub fn try_create(ctx: Arc<QueryContext>, plan: CopyPlan) -> Result<Self> {
@@ -197,12 +182,8 @@
         if read_source_plan.parts.len() <= 1 {
             return Ok(None);
         }
-<<<<<<< HEAD
-        Ok(Some(DistributedCopyIntoTableFromStage {
-=======
 
         Ok(Some(DistributedCopyIntoTable {
->>>>>>> 410f3f0b
             // TODO(leiysky): we reuse the id of exchange here,
             // which is not correct. We should generate a new id for insert.
             plan_id: 0,
@@ -212,12 +193,8 @@
             required_values_schema: plan.required_values_schema.clone(),
             values_consts: plan.values_consts.clone(),
             required_source_schema: plan.required_source_schema.clone(),
-            write_mode: plan.write_mode,
-            validation_mode: plan.validation_mode.clone(),
-            force: plan.force,
             stage_table_info: plan.stage_table_info.clone(),
             source: Box::new(read_source_plan),
-            thresholds: to_table.get_block_thresholds(),
             files,
             table_info: to_table.get_table_info().clone(),
         }))
@@ -268,74 +245,6 @@
         let ctx = self.ctx.clone();
         let to_table = ctx.get_table(catalog, database, table).await?;
 
-<<<<<<< HEAD
-        let (mut build_res, source_schema, files) = if let Some(query) = &plan.query {
-            let mut build_res;
-            let (select_interpreter, source_schema) = self.build_query(query).await?;
-            let plan_query = select_interpreter.build_physical_plan().await?;
-            if plan.enable_distributed {
-                let to_table = self
-                    .ctx
-                    .get_table(&plan.catalog_name, &plan.database_name, &plan.table_name)
-                    .await?;
-                let table_ctx: Arc<dyn TableContext> = self.ctx.clone();
-                let copy_from_query = CopyIntoTableFromQuery {
-                    // add exchange plan node to enable distributed
-                    // TODO(leiysky): we reuse the id of exchange here,
-                    // which is not correct. We should generate a new id
-                    plan_id: 0,
-                    catalog_name: plan.catalog_name.clone(),
-                    database_name: plan.database_name.clone(),
-                    table_name: plan.table_name.clone(),
-                    required_source_schema: plan.required_source_schema.clone(),
-                    values_consts: plan.values_consts.clone(),
-                    required_values_schema: plan.required_values_schema.clone(),
-                    write_mode: plan.write_mode,
-                    validation_mode: plan.validation_mode.clone(),
-                    force: plan.force,
-                    stage_table_info: plan.stage_table_info.clone(),
-                    local_node_id: self.ctx.get_cluster().local_id.clone(),
-                    input: Box::new(plan_query),
-                    files: plan.collect_files(&table_ctx).await?,
-                    table_info: to_table.get_table_info().clone(),
-                };
-
-                // add exchange plan node to enable distributed
-                // TODO(leiysky): we reuse the id of exchange here,
-                // which is not correct. We should generate a new id
-                let exchange_plan = PhysicalPlan::Exchange(Exchange {
-                    plan_id: 0,
-                    input: Box::new(PhysicalPlan::CopyIntoTableFromQuery(Box::new(
-                        copy_from_query,
-                    ))),
-                    kind: FragmentKind::Merge,
-                    keys: Vec::new(),
-                });
-                build_res = build_distributed_pipeline(&self.ctx, &exchange_plan, false).await?;
-                let to_table = self
-                    .ctx
-                    .get_table(&plan.catalog_name, &plan.database_name, &plan.table_name)
-                    .await?;
-                let files = plan.collect_files(&table_ctx).await?;
-                last_commit(
-                    &self.ctx,
-                    &plan.catalog_name,
-                    to_table.get_table_info(),
-                    &plan.stage_table_info.stage_info,
-                    &files,
-                    plan.force,
-                    plan.write_mode,
-                    &mut build_res,
-                )?;
-            } else {
-                build_res = select_interpreter.build_pipeline(plan_query).await?;
-            }
-
-            (
-                build_res,
-                source_schema,
-                plan.stage_table_info
-=======
         let mut build_res;
         let source_schema;
         let files;
@@ -362,7 +271,6 @@
             Some(query) => {
                 files = plan
                     .stage_table_info
->>>>>>> 410f3f0b
                     .files_to_copy
                     .clone()
                     .ok_or(ErrorCode::Internal("files_to_copy should not be None"))?;
@@ -371,37 +279,9 @@
                 build_res = query_build_res;
                 source_schema = query_source_schema;
             }
-<<<<<<< HEAD
-            self.build_read_stage(
-                &mut build_res.main_pipeline,
-                plan,
-                to_table.get_block_thresholds(),
-                files.clone(),
-            )
-            .await?;
-            (build_res, plan.required_source_schema.clone(), files)
-        };
-        // copy into table from query/stage (standalone)
-        if !plan.enable_distributed {
-            append_data_and_set_finish(
-                &mut build_res.main_pipeline,
-                source_schema,
-                PlanParam::CopyIntoTablePlanOption(plan.clone()),
-                ctx,
-                to_table,
-                files,
-                start,
-                true,
-            )?;
-        }
-
-        Ok(build_res)
-    }
-=======
         }
 
         let file_sizes: u64 = files.iter().map(|f| f.size).sum();
->>>>>>> 410f3f0b
 
         // Perf
         {
@@ -518,41 +398,6 @@
 
         match &self.plan {
             CopyPlan::IntoTable(plan) => {
-<<<<<<< HEAD
-                if plan.enable_distributed && plan.query.is_none() {
-                    let distributed_plan_op = self.transform_copy_plan_distributed(plan).await?;
-                    if distributed_plan_op.is_none() {
-                        return self.build_copy_into_table_pipeline(plan).await;
-                    }
-                    let distributed_plan = distributed_plan_op.unwrap();
-
-                    // add exchange plan node to enable distributed
-                    // TODO(leiysky): we reuse the id of exchange here,
-                    // which is not correct. We should generate a new id for insert.
-                    let exchange_plan = PhysicalPlan::Exchange(Exchange {
-                        plan_id: 0,
-                        input: Box::new(PhysicalPlan::DistributedCopyIntoTableFromStage(Box::new(
-                            distributed_plan.clone(),
-                        ))),
-                        kind: FragmentKind::Merge,
-                        keys: Vec::new(),
-                    });
-                    let mut build_res =
-                        build_distributed_pipeline(&self.ctx, &exchange_plan, false).await?;
-
-                    last_commit(
-                        &self.ctx,
-                        &distributed_plan.catalog_name,
-                        &distributed_plan.table_info,
-                        &distributed_plan.stage_table_info.stage_info,
-                        &distributed_plan.files,
-                        distributed_plan.force,
-                        distributed_plan.write_mode,
-                        &mut build_res,
-                    )?;
-
-                    Ok(build_res)
-=======
                 if plan.enable_distributed {
                     let distributed_plan_op = self
                         .try_transform_copy_plan_from_local_to_distributed(plan)
@@ -589,208 +434,15 @@
                     } else {
                         self.build_local_copy_into_table_pipeline(plan).await
                     }
->>>>>>> 410f3f0b
                 } else {
                     self.build_local_copy_into_table_pipeline(plan).await
                 }
             }
             CopyPlan::IntoStage {
                 stage, from, path, ..
-<<<<<<< HEAD
-            } => self.build_copy_into_stage_pipeline(stage, path, from).await,
-            CopyPlan::NoFileToCopy => Ok(PipelineBuildResult::create()),
-        }
-    }
-}
-#[allow(clippy::too_many_arguments)]
-fn last_commit(
-    ctx: &Arc<QueryContext>,
-    catalog_name: &str,
-    table_info: &TableInfo,
-    stage_info: &StageInfo,
-    files: &[StageFileInfo],
-    force: bool,
-    write_mode: CopyIntoTableMode,
-    build_res: &mut PipelineBuildResult,
-) -> Result<()> {
-    let catalog = ctx.get_catalog(catalog_name)?;
-    let to_table = catalog.get_table_by_info(table_info)?;
-    let copied_files = CopyInterpreter::upsert_copied_files_request(
-        ctx.clone(),
-        to_table.clone(),
-        stage_info.clone(),
-        files.to_owned(),
-        force,
-    )?;
-    let mut overwrite_ = false;
-    if let CopyIntoTableMode::Insert { overwrite } = write_mode {
-        overwrite_ = overwrite;
-    }
-    to_table.commit_insertion(
-        ctx.clone(),
-        &mut build_res.main_pipeline,
-        copied_files,
-        overwrite_,
-    )?;
-    Ok(())
-}
-
-fn fill_const_columns(
-    ctx: Arc<QueryContext>,
-    pipeline: &mut Pipeline,
-    input_schema: DataSchemaRef,
-    output_schema: DataSchemaRef,
-    const_values: Vec<Scalar>,
-) -> Result<()> {
-    pipeline.add_transform(|transform_input_port, transform_output_port| {
-        TransformAddConstColumns::try_create(
-            ctx.clone(),
-            transform_input_port,
-            transform_output_port,
-            input_schema.clone(),
-            output_schema.clone(),
-            const_values.clone(),
-        )
-    })?;
-    Ok(())
-}
-
-#[allow(clippy::too_many_arguments)]
-pub fn append_data_and_set_finish(
-    main_pipeline: &mut Pipeline,
-    source_schema: Arc<DataSchema>,
-    plan_option: PlanParam,
-    ctx: Arc<QueryContext>,
-    to_table: Arc<dyn Table>,
-    files: Vec<StageFileInfo>,
-    start: Instant,
-    use_commit: bool,
-) -> Result<()> {
-    let plan_required_source_schema: DataSchemaRef;
-    let plan_required_values_schema: DataSchemaRef;
-    let plan_values_consts: Vec<Scalar>;
-    let plan_stage_table_info: StageTableInfo;
-    let plan_force: bool;
-    let plan_write_mode: CopyIntoTableMode;
-    let local_id;
-    match plan_option {
-        PlanParam::CopyIntoTablePlanOption(plan) => {
-            plan_required_source_schema = plan.required_source_schema;
-            plan_required_values_schema = plan.required_values_schema;
-            plan_values_consts = plan.values_consts;
-            plan_stage_table_info = plan.stage_table_info;
-            plan_force = plan.force;
-            plan_write_mode = plan.write_mode;
-            local_id = ctx.get_cluster().local_id.clone();
-        }
-        PlanParam::DistributedCopyIntoTableFromStage(plan) => {
-            plan_required_source_schema = plan.required_source_schema;
-            plan_required_values_schema = plan.required_values_schema;
-            plan_values_consts = plan.values_consts;
-            plan_stage_table_info = plan.stage_table_info;
-            plan_force = plan.force;
-            plan_write_mode = plan.write_mode;
-            local_id = plan.local_node_id;
-        }
-        PlanParam::CopyIntoTableFromQuery(plan) => {
-            plan_required_source_schema = plan.required_source_schema;
-            plan_required_values_schema = plan.required_values_schema;
-            plan_values_consts = plan.values_consts;
-            plan_stage_table_info = plan.stage_table_info;
-            plan_force = plan.force;
-            plan_write_mode = plan.write_mode;
-            local_id = plan.local_node_id;
-        }
-    }
-
-    debug!("source schema:{:?}", source_schema);
-    debug!("required source schema:{:?}", plan_required_source_schema);
-    debug!("required values schema:{:?}", plan_required_values_schema);
-
-    if source_schema != plan_required_source_schema {
-        // only parquet need cast
-        let func_ctx = ctx.get_function_context()?;
-        main_pipeline.add_transform(|transform_input_port, transform_output_port| {
-            TransformCastSchema::try_create(
-                transform_input_port,
-                transform_output_port,
-                source_schema.clone(),
-                plan_required_source_schema.clone(),
-                func_ctx.clone(),
-            )
-        })?;
-    }
-
-    if !plan_values_consts.is_empty() {
-        fill_const_columns(
-            ctx.clone(),
-            main_pipeline,
-            source_schema,
-            plan_required_values_schema.clone(),
-            plan_values_consts,
-        )?;
-    }
-
-    let stage_info_clone = plan_stage_table_info.stage_info;
-    let write_mode = plan_write_mode;
-    let mut purge = true;
-    match write_mode {
-        CopyIntoTableMode::Insert { overwrite } => {
-            if use_commit {
-                append2table(
-                    ctx.clone(),
-                    to_table,
-                    plan_required_values_schema,
-                    main_pipeline,
-                    None,
-                    overwrite,
-                    AppendMode::Copy,
-                )?;
-            } else {
-                append2table_without_commit(
-                    ctx.clone(),
-                    to_table,
-                    plan_required_values_schema,
-                    main_pipeline,
-                    AppendMode::Copy,
-                )?
-            }
-        }
-        CopyIntoTableMode::Copy => {
-            if !stage_info_clone.copy_options.purge {
-                purge = false;
-            }
-
-            if use_commit {
-                let copied_files = CopyInterpreter::upsert_copied_files_request(
-                    ctx.clone(),
-                    to_table.clone(),
-                    stage_info_clone.clone(),
-                    files.clone(),
-                    plan_force,
-                )?;
-                append2table(
-                    ctx.clone(),
-                    to_table,
-                    plan_required_values_schema,
-                    main_pipeline,
-                    copied_files,
-                    false,
-                    AppendMode::Copy,
-                )?;
-            } else {
-                append2table_without_commit(
-                    ctx.clone(),
-                    to_table,
-                    plan_required_values_schema,
-                    main_pipeline,
-                    AppendMode::Copy,
-                )?
-=======
             } => {
                 self.build_local_copy_into_stage_pipeline(stage, path, from)
                     .await
->>>>>>> 410f3f0b
             }
             CopyPlan::NoFileToCopy => Ok(PipelineBuildResult::create()),
         }
