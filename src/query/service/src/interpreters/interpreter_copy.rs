--- conflicted
+++ resolved
@@ -144,21 +144,10 @@
     pub async fn build_physical_plan(
         &self,
         plan: &CopyIntoTablePlan,
-<<<<<<< HEAD
     ) -> Result<(PhysicalPlan, Vec<StageFileInfo>)> {
         let to_table = self
             .ctx
-            .get_table(&plan.catalog_name, &plan.database_name, &plan.table_name)
-=======
-    ) -> Result<Option<CopyPlanType>> {
-        let ctx = self.ctx.clone();
-        let to_table = ctx
-            .get_table(
-                plan.catalog_info.catalog_name(),
-                &plan.database_name,
-                &plan.table_name,
-            )
->>>>>>> d62b2497
+            .get_table(&plan.catalog_info.catalog_name(), &plan.database_name, &plan.table_name)
             .await?;
         let files = plan.collect_files(self.ctx.as_ref()).await?;
         let source = if let Some(ref query) = plan.query {
@@ -191,7 +180,6 @@
             CopyIntoTableSource::Stage(read_source_plan)
         };
 
-<<<<<<< HEAD
         let mut root = PhysicalPlan::CopyIntoTable(Box::new(CopyIntoTable {
             catalog_name: plan.catalog_name.clone(),
             required_values_schema: plan.required_values_schema.clone(),
@@ -213,62 +201,6 @@
                 kind: FragmentKind::Merge,
                 keys: Vec::new(),
             });
-=======
-            if read_source_plan.parts.len() <= 1 {
-                return Ok(None);
-            }
-            Ok(Some(CopyPlanType::DistributedCopyIntoTableFromStage(
-                DistributedCopyIntoTableFromStage {
-                    // TODO(leiysky): we reuse the id of exchange here,
-                    // which is not correct. We should generate a new id for insert.
-                    plan_id: 0,
-                    catalog_info: plan.catalog_info.clone(),
-                    database_name: plan.database_name.clone(),
-                    table_name: plan.table_name.clone(),
-                    required_values_schema: plan.required_values_schema.clone(),
-                    values_consts: plan.values_consts.clone(),
-                    required_source_schema: plan.required_source_schema.clone(),
-                    stage_table_info: plan.stage_table_info.clone(),
-                    source: Box::new(read_source_plan),
-                    files,
-                    table_info: to_table.get_table_info().clone(),
-                    force: plan.force,
-                    write_mode: plan.write_mode,
-                    thresholds: to_table.get_block_thresholds(),
-                    validation_mode: plan.validation_mode.clone(),
-                },
-            )))
-        } else {
-            // plan query must exist, we can use unwarp directly.
-            let (select_interpreter, query_source_schema) =
-                self.build_query(plan.query.as_ref().unwrap()).await?;
-            let plan_query = select_interpreter.build_physical_plan().await?;
-            Ok(Some(CopyPlanType::CopyIntoTableFromQuery(
-                CopyIntoTableFromQuery {
-                    // add exchange plan node to enable distributed
-                    // TODO(leiysky): we reuse the id of exchange here,
-                    // which is not correct. We should generate a new id
-                    plan_id: 0,
-                    ignore_result: select_interpreter.get_ignore_result(),
-                    catalog_info: plan.catalog_info.clone(),
-                    database_name: plan.database_name.clone(),
-                    table_name: plan.table_name.clone(),
-                    required_source_schema: plan.required_source_schema.clone(),
-                    values_consts: plan.values_consts.clone(),
-                    required_values_schema: plan.required_values_schema.clone(),
-                    result_columns: select_interpreter.get_result_columns(),
-                    query_source_schema,
-                    write_mode: plan.write_mode,
-                    validation_mode: plan.validation_mode.clone(),
-                    force: plan.force,
-                    stage_table_info: plan.stage_table_info.clone(),
-                    local_node_id: self.ctx.get_cluster().local_id.clone(),
-                    input: Box::new(plan_query),
-                    files: plan.collect_files(&table_ctx).await?,
-                    table_info: to_table.get_table_info().clone(),
-                },
-            )))
->>>>>>> d62b2497
         }
         Ok((root, files))
     }
@@ -304,198 +236,6 @@
 
         Ok(())
     }
-<<<<<<< HEAD
-=======
-
-    /// Build a COPY pipeline in standalone mode.
-    #[async_backtrace::framed]
-    async fn build_local_copy_into_table_pipeline(
-        &self,
-        plan: &CopyIntoTablePlan,
-    ) -> Result<PipelineBuildResult> {
-        let catalog = plan.catalog_info.catalog_name();
-        let database = plan.database_name.as_str();
-        let table = plan.table_name.as_str();
-
-        let ctx = self.ctx.clone();
-        let to_table = ctx.get_table(catalog, database, table).await?;
-
-        let mut build_res;
-        let source_schema;
-        let files;
-
-        match &plan.query {
-            None => {
-                let table_ctx: Arc<dyn TableContext> = self.ctx.clone();
-
-                files = plan.collect_files(&table_ctx).await?;
-                source_schema = plan.required_source_schema.clone();
-                build_res = PipelineBuildResult::create();
-                if !files.is_empty() {
-                    self.build_read_stage_table_data_pipeline(
-                        &mut build_res.main_pipeline,
-                        plan,
-                        to_table.get_block_thresholds(),
-                        files.clone(),
-                    )
-                    .await?;
-                } else {
-                    return Ok(build_res);
-                }
-            }
-            Some(query) => {
-                files = plan
-                    .stage_table_info
-                    .files_to_copy
-                    .clone()
-                    .ok_or(ErrorCode::Internal("files_to_copy should not be None"))?;
-
-                let (select_interpreter, query_source_schema) = self.build_query(query).await?;
-                let plan = select_interpreter.build_physical_plan().await?;
-                build_res = select_interpreter.build_pipeline(plan).await?;
-                source_schema = query_source_schema;
-            }
-        }
-
-        let file_sizes: u64 = files.iter().map(|f| f.size).sum();
-
-        // Append data.
-        {
-            self.set_status(&format!(
-                "Copy begin to append data: {} files, size_in_bytes:{} into table",
-                files.len(),
-                file_sizes
-            ));
-
-            let start = Instant::now();
-            build_append_data_pipeline(
-                ctx.clone(),
-                &mut build_res.main_pipeline,
-                CopyPlanType::CopyIntoTablePlanOption(plan.clone()),
-                source_schema,
-                to_table.clone(),
-            )?;
-
-            // Perf
-            {
-                self.set_status(&format!(
-                    "Copy append data finished, cost:{} secs",
-                    start.elapsed().as_secs()
-                ));
-            }
-        }
-
-        // Commit data.
-        {
-            // if it's replace mode, don't commit, because COPY is the source of replace.
-            match plan.write_mode {
-                CopyIntoTableMode::Replace => set_copy_on_finished(
-                    ctx,
-                    files,
-                    plan.stage_table_info.stage_info.copy_options.purge,
-                    plan.stage_table_info.stage_info.clone(),
-                    &mut build_res.main_pipeline,
-                )?,
-                _ => {
-                    // commit.
-                    build_commit_data_pipeline(
-                        ctx.clone(),
-                        &mut build_res.main_pipeline,
-                        plan.stage_table_info.stage_info.clone(),
-                        to_table,
-                        files,
-                        plan.force,
-                        plan.stage_table_info.stage_info.copy_options.purge,
-                        plan.write_mode.is_overwrite(),
-                    )?
-                }
-            }
-        }
-
-        Ok(build_res)
-    }
-
-    /// Build distributed pipeline from source node id.
-    #[async_backtrace::framed]
-    async fn build_cluster_copy_into_table_pipeline(
-        &self,
-        distributed_plan: &CopyPlanType,
-    ) -> Result<PipelineBuildResult> {
-        let (
-            catalog_info,
-            database_name,
-            table_name,
-            stage_info,
-            files,
-            force,
-            purge,
-            is_overwrite,
-        );
-        let mut build_res = match distributed_plan {
-            CopyPlanType::DistributedCopyIntoTableFromStage(plan) => {
-                catalog_info = plan.catalog_info.clone();
-                database_name = plan.database_name.clone();
-                table_name = plan.table_name.clone();
-                stage_info = plan.stage_table_info.stage_info.clone();
-                files = plan.files.clone();
-                force = plan.force;
-                purge = plan.stage_table_info.stage_info.copy_options.purge;
-                is_overwrite = plan.write_mode.is_overwrite();
-                // add exchange plan node to enable distributed
-                // TODO(leiysky): we reuse the id of exchange here,
-                // which is not correct. We should generate a new id for insert.
-                let exchange_plan = PhysicalPlan::Exchange(Exchange {
-                    plan_id: 0,
-                    input: Box::new(PhysicalPlan::DistributedCopyIntoTableFromStage(Box::new(
-                        plan.clone(),
-                    ))),
-                    kind: FragmentKind::Merge,
-                    keys: Vec::new(),
-                });
-
-                build_distributed_pipeline(&self.ctx, &exchange_plan, false).await?
-            }
-            CopyPlanType::CopyIntoTableFromQuery(plan) => {
-                catalog_info = plan.catalog_info.clone();
-                database_name = plan.database_name.clone();
-                table_name = plan.table_name.clone();
-                stage_info = plan.stage_table_info.stage_info.clone();
-                files = plan.files.clone();
-                force = plan.force;
-                purge = plan.stage_table_info.stage_info.copy_options.purge;
-                is_overwrite = plan.write_mode.is_overwrite();
-                // add exchange plan node to enable distributed
-                // TODO(leiysky): we reuse the id of exchange here,
-                // which is not correct. We should generate a new id
-                let exchange_plan = PhysicalPlan::Exchange(Exchange {
-                    plan_id: 0,
-                    input: Box::new(PhysicalPlan::CopyIntoTableFromQuery(Box::new(plan.clone()))),
-                    kind: FragmentKind::Merge,
-                    keys: Vec::new(),
-                });
-                build_distributed_pipeline(&self.ctx, &exchange_plan, false).await?
-            }
-            _ => unreachable!(),
-        };
-        let to_table = self
-            .ctx
-            .get_table(catalog_info.catalog_name(), &database_name, &table_name)
-            .await?;
-
-        // commit.
-        build_commit_data_pipeline(
-            self.ctx.clone(),
-            &mut build_res.main_pipeline,
-            stage_info,
-            to_table,
-            files,
-            force,
-            purge,
-            is_overwrite,
-        )?;
-        Ok(build_res)
-    }
->>>>>>> d62b2497
 }
 
 #[async_trait::async_trait]
