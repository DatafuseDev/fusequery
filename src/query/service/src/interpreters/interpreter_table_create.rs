--- conflicted
+++ resolved
@@ -275,24 +275,16 @@
 
         pipeline
             .main_pipeline
-<<<<<<< HEAD
             .lift_on_finished(move |info: &ExecutionInfo| {
+                let qualified_table_name = format!("{}.{}", db_name, table_name);
+
                 if info.res.is_ok() {
-                    let qualified_table_name = format!("{}.{}", db_name, table_name);
-                    let undrop_fut = async move {
-                        let undrop_by_id = UndropTableByIdReq {
-=======
-            .push_front_on_finished_callback(move |(_profiles, err)| {
-                let qualified_table_name = format!("{}.{}", db_name, table_name);
-
-                if err.is_ok() {
                     info!(
                         "create_table_as_select {} success, commit table meta data by table id {}",
                         qualified_table_name, table_id
                     );
                     let fut = async move {
                         let req = CommitTableMetaReq {
->>>>>>> 67c25112
                             name_ident: TableNameIdent {
                                 tenant,
                                 db_name,
