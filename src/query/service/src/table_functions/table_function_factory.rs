//  Copyright 2021 Datafuse Labs.
//
//  Licensed under the Apache License, Version 2.0 (the "License");
//  you may not use this file except in compliance with the License.
//  You may obtain a copy of the License at
//
//      http://www.apache.org/licenses/LICENSE-2.0
//
//  Unless required by applicable law or agreed to in writing, software
//  distributed under the License is distributed on an "AS IS" BASIS,
//  WITHOUT WARRANTIES OR CONDITIONS OF ANY KIND, either express or implied.
//  See the License for the specific language governing permissions and
//  limitations under the License.

use std::collections::HashMap;
use std::sync::Arc;

use common_catalog::table_args::TableArgs;
use common_exception::ErrorCode;
use common_exception::Result;
use common_meta_types::MetaId;
use itertools::Itertools;
use parking_lot::RwLock;

use crate::catalogs::SYS_TBL_FUC_ID_END;
use crate::catalogs::SYS_TBL_FUNC_ID_BEGIN;
use crate::storages::fuse::table_functions::ClusteringInformationTable;
use crate::storages::fuse::table_functions::FuseBlockTable;
use crate::storages::fuse::table_functions::FuseSegmentTable;
use crate::storages::fuse::table_functions::FuseSnapshotTable;
use crate::storages::fuse::table_functions::FuseStatisticTable;
use crate::table_functions::async_crash_me::AsyncCrashMeTable;
use crate::table_functions::infer_schema::InferSchemaTable;
use crate::table_functions::list_stage::ListStageTable;
use crate::table_functions::numbers::NumbersTable;
use crate::table_functions::srf::GenerateSeriesTable;
use crate::table_functions::srf::UnnestTable;
use crate::table_functions::sync_crash_me::SyncCrashMeTable;
use crate::table_functions::GPT2SQLTable;
use crate::table_functions::TableFunction;

type TableFunctionCreators = RwLock<HashMap<String, (MetaId, Arc<dyn TableFunctionCreator>)>>;

pub trait TableFunctionCreator: Send + Sync {
    fn try_create(
        &self,
        db_name: &str,
        tbl_func_name: &str,
        tbl_id: MetaId,
        arg: TableArgs,
    ) -> Result<Arc<dyn TableFunction>>;
}

impl<T> TableFunctionCreator for T
where
    T: Fn(&str, &str, MetaId, TableArgs) -> Result<Arc<dyn TableFunction>>,
    T: Send + Sync,
{
    fn try_create(
        &self,
        db_name: &str,
        tbl_func_name: &str,
        tbl_id: MetaId,
        arg: TableArgs,
    ) -> Result<Arc<dyn TableFunction>> {
        self(db_name, tbl_func_name, tbl_id, arg)
    }
}

#[derive(Default)]
pub struct TableFunctionFactory {
    creators: TableFunctionCreators,
}

impl TableFunctionFactory {
    pub fn create() -> Self {
        let mut id = SYS_TBL_FUNC_ID_BEGIN;
        let mut next_id = || -> MetaId {
            if id >= SYS_TBL_FUC_ID_END {
                panic!("function table id used up")
            } else {
                let r = id;
                id += 1;
                r
            }
        };

        let mut creators: HashMap<String, (MetaId, Arc<dyn TableFunctionCreator>)> =
            Default::default();

        let number_table_func_creator: Arc<dyn TableFunctionCreator> =
            Arc::new(NumbersTable::create);

        creators.insert(
            "numbers".to_string(),
            (next_id(), number_table_func_creator.clone()),
        );
        creators.insert(
            "numbers_mt".to_string(),
            (next_id(), number_table_func_creator.clone()),
        );
        creators.insert(
            "numbers_local".to_string(),
            (next_id(), number_table_func_creator),
        );

        creators.insert(
            "fuse_snapshot".to_string(),
            (next_id(), Arc::new(FuseSnapshotTable::create)),
        );
        creators.insert(
            "fuse_segment".to_string(),
            (next_id(), Arc::new(FuseSegmentTable::create)),
        );
        creators.insert(
            "fuse_block".to_string(),
            (next_id(), Arc::new(FuseBlockTable::create)),
        );
        creators.insert(
            "fuse_statistic".to_string(),
            (next_id(), Arc::new(FuseStatisticTable::create)),
        );

        creators.insert(
            "clustering_information".to_string(),
            (next_id(), Arc::new(ClusteringInformationTable::create)),
        );

        creators.insert(
            "sync_crash_me".to_string(),
            (next_id(), Arc::new(SyncCrashMeTable::create)),
        );

        creators.insert(
            "async_crash_me".to_string(),
            (next_id(), Arc::new(AsyncCrashMeTable::create)),
        );

        creators.insert(
            "infer_schema".to_string(),
            (next_id(), Arc::new(InferSchemaTable::create)),
        );

        creators.insert(
            "list_stage".to_string(),
            (next_id(), Arc::new(ListStageTable::create)),
        );

        creators.insert(
<<<<<<< HEAD
            "unnest".to_string(),
            (next_id(), Arc::new(UnnestTable::create)),
        );

        creators.insert(
            "generate_series".to_string(),
            (next_id(), Arc::new(GenerateSeriesTable::create)),
        );

        creators.insert(
=======
>>>>>>> 54fc3ab3
            "ai_to_sql".to_string(),
            (next_id(), Arc::new(GPT2SQLTable::create)),
        );

        TableFunctionFactory {
            creators: RwLock::new(creators),
        }
    }

    pub fn get(&self, func_name: &str, tbl_args: TableArgs) -> Result<Arc<dyn TableFunction>> {
        let lock = self.creators.read();
        let func_name = func_name.to_lowercase();
        let (id, factory) = lock.get(&func_name).ok_or_else(|| {
            ErrorCode::UnknownTable(format!("Unknown table function {}", func_name))
        })?;
        let func = factory.try_create("", &func_name, *id, tbl_args)?;
        Ok(func)
    }

    pub fn list(&self) -> Vec<String> {
        self.creators
            .read()
            .iter()
            .map(|(name, (id, _))| (name, id))
            .sorted_by(|a, b| Ord::cmp(a.1, b.1))
            .map(|(name, _)| name.clone())
            .collect()
    }
}<|MERGE_RESOLUTION|>--- conflicted
+++ resolved
@@ -34,7 +34,6 @@
 use crate::table_functions::list_stage::ListStageTable;
 use crate::table_functions::numbers::NumbersTable;
 use crate::table_functions::srf::GenerateSeriesTable;
-use crate::table_functions::srf::UnnestTable;
 use crate::table_functions::sync_crash_me::SyncCrashMeTable;
 use crate::table_functions::GPT2SQLTable;
 use crate::table_functions::TableFunction;
@@ -147,19 +146,11 @@
         );
 
         creators.insert(
-<<<<<<< HEAD
-            "unnest".to_string(),
-            (next_id(), Arc::new(UnnestTable::create)),
-        );
-
-        creators.insert(
             "generate_series".to_string(),
             (next_id(), Arc::new(GenerateSeriesTable::create)),
         );
 
         creators.insert(
-=======
->>>>>>> 54fc3ab3
             "ai_to_sql".to_string(),
             (next_id(), Arc::new(GPT2SQLTable::create)),
         );
