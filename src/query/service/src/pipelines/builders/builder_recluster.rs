// Copyright 2021 Datafuse Labs
//
// Licensed under the Apache License, Version 2.0 (the "License");
// you may not use this file except in compliance with the License.
// You may obtain a copy of the License at
//
//     http://www.apache.org/licenses/LICENSE-2.0
//
// Unless required by applicable law or agreed to in writing, software
// distributed under the License is distributed on an "AS IS" BASIS,
// WITHOUT WARRANTIES OR CONDITIONS OF ANY KIND, either express or implied.
// See the License for the specific language governing permissions and
// limitations under the License.

use std::sync::Arc;

use databend_common_catalog::plan::DataSourceInfo;
use databend_common_catalog::plan::DataSourcePlan;
use databend_common_exception::ErrorCode;
use databend_common_exception::Result;
use databend_common_expression::DataSchemaRefExt;
use databend_common_expression::SortColumnDescription;
use databend_common_metrics::storage::metrics_inc_recluster_block_bytes_to_read;
use databend_common_metrics::storage::metrics_inc_recluster_block_nums_to_read;
use databend_common_metrics::storage::metrics_inc_recluster_row_nums_to_read;
use databend_common_pipeline_sources::EmptySource;
use databend_common_pipeline_transforms::processors::TransformPipelineHelper;
use databend_common_sql::evaluator::CompoundBlockOperator;
use databend_common_sql::executor::physical_plans::MutationKind;
use databend_common_sql::executor::physical_plans::Recluster;
use databend_common_sql::StreamContext;
use databend_common_storages_factory::Table;
use databend_common_storages_fuse::operations::TransformSerializeBlock;
use databend_common_storages_fuse::FuseTable;
use databend_common_storages_fuse::TableContext;

use crate::pipelines::builders::SortPipelineBuilder;
use crate::pipelines::processors::TransformAddStreamColumns;
use crate::pipelines::PipelineBuilder;

impl PipelineBuilder {
    pub(crate) fn build_recluster(&mut self, recluster: &Recluster) -> Result<()> {
        match recluster.tasks.len() {
            0 => self.main_pipeline.add_source(EmptySource::create, 1),
            1 => {
                let table = self
                    .ctx
                    .build_table_by_table_info(&recluster.table_info, None)?;
                let table = FuseTable::try_from_table(table.as_ref())?;

                let task = &recluster.tasks[0];
                let recluster_block_nums = task.parts.len();
                let block_thresholds = table.get_block_thresholds();
                let table_info = table.get_table_info();
                let schema = table.schema_with_stream();
                let description = task.stats.get_description(&table_info.desc);
                let plan = DataSourcePlan {
                    source_info: DataSourceInfo::TableSource(table_info.clone()),
                    output_schema: schema.clone(),
                    parts: task.parts.clone(),
                    statistics: task.stats.clone(),
                    description,
                    tbl_args: table.table_args(),
                    push_downs: None,
                    query_internal_columns: false,
                    base_block_ids: None,
                    update_stream_columns: table.change_tracking_enabled(),
                    data_mask_policy: None,
                    table_index: usize::MAX,
                };

                {
                    metrics_inc_recluster_block_nums_to_read(recluster_block_nums as u64);
                    metrics_inc_recluster_block_bytes_to_read(task.total_bytes as u64);
                    metrics_inc_recluster_row_nums_to_read(task.total_rows as u64);

                    log::info!(
                        "Number of blocks scheduled for recluster: {}",
                        recluster_block_nums
                    );
                }

                self.ctx.set_partitions(plan.parts.clone())?;

                // ReadDataKind to avoid OOM.
                table.read_data(self.ctx.clone(), &plan, &mut self.main_pipeline, false)?;

                let num_input_columns = schema.fields().len();
                if table.change_tracking_enabled() {
                    let stream_ctx = StreamContext::try_create(
                        self.ctx.get_function_context()?,
                        schema,
                        table_info.ident.seq,
                        false,
                    )?;
                    self.main_pipeline
                        .add_transformer(|| TransformAddStreamColumns::new(stream_ctx.clone()));
                }

                let cluster_stats_gen = table.get_cluster_stats_gen(
                    self.ctx.clone(),
                    task.level + 1,
                    block_thresholds,
                    None,
                )?;
                let operators = cluster_stats_gen.operators.clone();
                if !operators.is_empty() {
                    let func_ctx2 = cluster_stats_gen.func_ctx.clone();
                    self.main_pipeline.add_transformer(move || {
                        CompoundBlockOperator::new(
                            operators.clone(),
                            func_ctx2.clone(),
                            num_input_columns,
                        )
                    });
                }

                // merge sort
                let final_block_size =
                    block_thresholds.calc_rows_per_block(task.total_bytes, task.total_rows);
                let partial_block_size = if self.main_pipeline.output_len() > 1 {
                    std::cmp::min(
                        final_block_size,
                        self.ctx.get_settings().get_max_block_size()? as usize,
                    )
                } else {
                    final_block_size
                };

                // construct output fields
                let output_fields = cluster_stats_gen.out_fields.clone();
                let schema = DataSchemaRefExt::create(output_fields);
                let sort_descs = cluster_stats_gen
                    .cluster_key_index
                    .iter()
                    .map(|offset| SortColumnDescription {
                        offset: *offset,
                        asc: true,
                        nulls_first: false,
                        is_nullable: false, // This information is not needed here.
                    })
                    .collect();

                self.ctx.set_enable_sort_spill(false);
                let sort_pipeline_builder =
                    SortPipelineBuilder::create(self.ctx.clone(), schema, Arc::new(sort_descs))
                        .with_partial_block_size(partial_block_size)
                        .with_final_block_size(final_block_size)
                        .remove_order_col_at_last();
                sort_pipeline_builder.build_merge_sort_pipeline(
                    &mut self.main_pipeline,
                    false,
                    false,
                )?;

                let output_block_num = task.total_rows.div_ceil(final_block_size);
                let max_threads = std::cmp::min(
                    self.ctx.get_settings().get_max_threads()? as usize,
                    output_block_num,
                );
                self.main_pipeline.try_resize(max_threads)?;
                self.main_pipeline
                    .add_transform(|transform_input_port, transform_output_port| {
                        let proc = TransformSerializeBlock::try_create(
                            self.ctx.clone(),
                            transform_input_port,
                            transform_output_port,
                            table,
                            cluster_stats_gen.clone(),
                            MutationKind::Recluster,
                            recluster_source.base_snapshot_timestamp,
                        )?;
                        proc.into_processor()
                    })
            }
            _ => Err(ErrorCode::Internal(
                "A node can only execute one recluster task".to_string(),
            )),
        }
    }
<<<<<<< HEAD

    pub(crate) fn build_recluster_sink(&mut self, recluster_sink: &ReclusterSink) -> Result<()> {
        self.build_pipeline(&recluster_sink.input)?;

        let table = self
            .ctx
            .build_table_by_table_info(&recluster_sink.table_info, None)?;
        let table = FuseTable::try_from_table(table.as_ref())?;

        self.main_pipeline.try_resize(1)?;
        self.main_pipeline.add_async_accumulating_transformer(|| {
            ReclusterAggregator::new(
                table,
                self.ctx.clone(),
                recluster_sink.remained_blocks.clone(),
                recluster_sink.removed_segment_indexes.clone(),
                recluster_sink.removed_segment_summary.clone(),
                recluster_sink.base_snapshot_timestamp,
            )
        });

        let snapshot_gen = MutationGenerator::new(
            Some(recluster_sink.snapshot.clone()),
            MutationKind::Recluster,
            self.ctx.get_settings().get_data_retention_time_in_days()?,
        );
        self.main_pipeline.add_sink(|input| {
            CommitSink::try_create(
                table,
                self.ctx.clone(),
                None,
                vec![],
                snapshot_gen.clone(),
                input,
                None,
                None,
                None,
                recluster_sink.base_snapshot_timestamp,
            )
        })
    }
=======
>>>>>>> 734cb41d
}<|MERGE_RESOLUTION|>--- conflicted
+++ resolved
@@ -178,48 +178,4 @@
             )),
         }
     }
-<<<<<<< HEAD
-
-    pub(crate) fn build_recluster_sink(&mut self, recluster_sink: &ReclusterSink) -> Result<()> {
-        self.build_pipeline(&recluster_sink.input)?;
-
-        let table = self
-            .ctx
-            .build_table_by_table_info(&recluster_sink.table_info, None)?;
-        let table = FuseTable::try_from_table(table.as_ref())?;
-
-        self.main_pipeline.try_resize(1)?;
-        self.main_pipeline.add_async_accumulating_transformer(|| {
-            ReclusterAggregator::new(
-                table,
-                self.ctx.clone(),
-                recluster_sink.remained_blocks.clone(),
-                recluster_sink.removed_segment_indexes.clone(),
-                recluster_sink.removed_segment_summary.clone(),
-                recluster_sink.base_snapshot_timestamp,
-            )
-        });
-
-        let snapshot_gen = MutationGenerator::new(
-            Some(recluster_sink.snapshot.clone()),
-            MutationKind::Recluster,
-            self.ctx.get_settings().get_data_retention_time_in_days()?,
-        );
-        self.main_pipeline.add_sink(|input| {
-            CommitSink::try_create(
-                table,
-                self.ctx.clone(),
-                None,
-                vec![],
-                snapshot_gen.clone(),
-                input,
-                None,
-                None,
-                None,
-                recluster_sink.base_snapshot_timestamp,
-            )
-        })
-    }
-=======
->>>>>>> 734cb41d
 }