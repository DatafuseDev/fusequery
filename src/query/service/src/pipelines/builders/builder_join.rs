--- conflicted
+++ resolved
@@ -215,69 +215,4 @@
 
         Ok(())
     }
-<<<<<<< HEAD
-
-    pub(crate) fn build_materialized_cte(
-        &mut self,
-        materialized_cte: &MaterializedCte,
-    ) -> Result<()> {
-        self.cte_scan_offsets.insert(
-            materialized_cte.cte_idx,
-            materialized_cte.cte_scan_offset.clone(),
-        );
-        self.expand_materialized_side_pipeline(
-            &materialized_cte.right,
-            materialized_cte.cte_idx,
-            &materialized_cte.materialized_output_columns,
-        )?;
-        self.build_pipeline(&materialized_cte.left)
-    }
-
-    fn expand_materialized_side_pipeline(
-        &mut self,
-        materialized_side: &PhysicalPlan,
-        cte_idx: IndexType,
-        materialized_output_columns: &[ColumnBinding],
-    ) -> Result<()> {
-        let materialized_side_ctx = QueryContext::create_from(self.ctx.clone());
-        let state = Arc::new(MaterializedCteState::new(self.ctx.clone()));
-        self.cte_state.insert(cte_idx, state.clone());
-        let mut materialized_side_builder = PipelineBuilder::create(
-            self.func_ctx.clone(),
-            self.settings.clone(),
-            materialized_side_ctx,
-            self.main_pipeline.get_scopes(),
-        );
-        materialized_side_builder.cte_state = self.cte_state.clone();
-        materialized_side_builder.cte_scan_offsets = self.cte_scan_offsets.clone();
-        materialized_side_builder.hash_join_states = self.hash_join_states.clone();
-        let mut materialized_side_pipeline =
-            materialized_side_builder.finalize(materialized_side)?;
-        assert!(materialized_side_pipeline
-            .main_pipeline
-            .is_pulling_pipeline()?);
-
-        PipelineBuilder::build_result_projection(
-            &self.func_ctx,
-            materialized_side.output_schema()?,
-            materialized_output_columns,
-            &mut materialized_side_pipeline.main_pipeline,
-            false,
-        )?;
-
-        materialized_side_pipeline.main_pipeline.add_sink(|input| {
-            let transform = Sinker::<MaterializedCteSink>::create(
-                input,
-                MaterializedCteSink::create(self.ctx.clone(), cte_idx, state.clone())?,
-            );
-            Ok(ProcessorPtr::create(transform))
-        })?;
-        self.pipelines
-            .push(materialized_side_pipeline.main_pipeline.finalize());
-        self.pipelines
-            .extend(materialized_side_pipeline.sources_pipelines);
-        Ok(())
-    }
-=======
->>>>>>> ba9aa5f5
 }