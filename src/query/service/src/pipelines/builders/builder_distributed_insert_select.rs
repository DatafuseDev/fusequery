// Copyright 2021 Datafuse Labs
//
// Licensed under the Apache License, Version 2.0 (the "License");
// you may not use this file except in compliance with the License.
// You may obtain a copy of the License at
//
//     http://www.apache.org/licenses/LICENSE-2.0
//
// Unless required by applicable law or agreed to in writing, software
// distributed under the License is distributed on an "AS IS" BASIS,
// WITHOUT WARRANTIES OR CONDITIONS OF ANY KIND, either express or implied.
// See the License for the specific language governing permissions and
// limitations under the License.

use databend_common_exception::Result;
use databend_common_pipeline_transforms::processors::TransformPipelineHelper;
use databend_common_sql::executor::physical_plans::DistributedInsertSelect;

use crate::pipelines::processors::TransformCastSchema;
use crate::pipelines::PipelineBuilder;

impl PipelineBuilder {
    pub fn build_distributed_insert_select(
        &mut self,
        insert_select: &DistributedInsertSelect,
    ) -> Result<()> {
        let select_schema = &insert_select.select_schema;
        let insert_schema = &insert_select.insert_schema;

        self.build_pipeline(&insert_select.input)?;

        // should render result for select
        PipelineBuilder::build_result_projection(
            &self.func_ctx,
            insert_select.input.output_schema()?,
            &insert_select.select_column_bindings,
            &mut self.main_pipeline,
            false,
        )?;

        if insert_select.cast_needed {
            self.main_pipeline.try_add_transformer(|| {
                TransformCastSchema::try_new(
                    select_schema.clone(),
                    insert_schema.clone(),
                    self.func_ctx.clone(),
                )
            })?;
        }

        let table = self
            .ctx
            .build_table_by_table_info(&insert_select.table_info, None)?;

        let source_schema = insert_schema;
        Self::fill_and_reorder_columns(
            self.ctx.clone(),
            &mut self.main_pipeline,
            table.clone(),
            source_schema.clone(),
        )?;

<<<<<<< HEAD
        table.append_data(
            self.ctx.clone(),
            &mut self.main_pipeline,
            AppendMode::Normal,
            insert_select.table_meta_timestamps,
        )?;
=======
        table.append_data(self.ctx.clone(), &mut self.main_pipeline)?;
>>>>>>> 00b09aec

        Ok(())
    }
}<|MERGE_RESOLUTION|>--- conflicted
+++ resolved
@@ -60,16 +60,11 @@
             source_schema.clone(),
         )?;
 
-<<<<<<< HEAD
         table.append_data(
             self.ctx.clone(),
             &mut self.main_pipeline,
-            AppendMode::Normal,
             insert_select.table_meta_timestamps,
         )?;
-=======
-        table.append_data(self.ctx.clone(), &mut self.main_pipeline)?;
->>>>>>> 00b09aec
 
         Ok(())
     }
