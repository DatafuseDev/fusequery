--- conflicted
+++ resolved
@@ -223,11 +223,7 @@
                             .with_max_delay(Duration::from_secs(30))
                             .with_max_times(self.retry_times as usize);
 
-<<<<<<< HEAD
                         f.retry(backoff).when(retry_on).notify(|err, dur| {
-=======
-                        f.retry(&backoff).when(retry_on).notify(move |err, dur| {
->>>>>>> 9b6aae12
                             Profile::record_usize_profile(
                                 ProfileStatisticsName::ExternalServerRetryCount,
                                 1,
