--- conflicted
+++ resolved
@@ -188,13 +188,8 @@
     table.truncate(ctx.clone(), &mut pipeline).await?;
     if !pipeline.is_empty() {
         pipeline.set_max_threads(1);
-<<<<<<< HEAD
-        let mut executor_settings =
-            ExecutorSettings::try_create(&ctx.get_settings(), ctx.get_id())?;
+        let mut executor_settings = ExecutorSettings::try_create(ctx.clone())?;
         executor_settings.enable_new_executor = false;
-=======
-        let executor_settings = ExecutorSettings::try_create(ctx.clone())?;
->>>>>>> 4e894ae2
         let executor = PipelineCompleteExecutor::try_create(pipeline, executor_settings)?;
         ctx.set_executor(executor.get_inner())?;
         executor.execute()?;
