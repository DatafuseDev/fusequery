--- conflicted
+++ resolved
@@ -244,7 +244,7 @@
             continue;
         }
         verify_compact_tasks(
-            ctx.get_data_operator()?.operator(),
+            ctx.get_application_level_data_operator()?.operator(),
             selections,
             locations,
             HashSet::new(),
@@ -287,7 +287,6 @@
         }
     }
 
-<<<<<<< HEAD
     eprintln!("compact_segment_indices: {:?}", compact_segment_indices);
     if !expected_segment_indices.is_empty() {
         assert_eq!(expected_segment_indices, compact_segment_indices);
@@ -307,25 +306,6 @@
         except_blocks_number += segment.blocks.len();
         for b in &segment.blocks {
             except_block_ids.insert(b.location.clone());
-=======
-        eprintln!("compact_segment_indices: {:?}", compact_segment_indices);
-        let mut except_blocks_number = 0;
-        let mut except_block_ids = HashSet::new();
-        for idx in compact_segment_indices.into_iter() {
-            let loc = locations.get(idx).unwrap();
-            let compact_segment = SegmentsIO::read_compact_segment(
-                ctx.get_application_level_data_operator()?.operator(),
-                loc.clone(),
-                TestFixture::default_table_schema(),
-                false,
-            )
-            .await?;
-            let segment = SegmentInfo::try_from(compact_segment)?;
-            except_blocks_number += segment.blocks.len();
-            for b in &segment.blocks {
-                except_block_ids.insert(b.location.clone());
-            }
->>>>>>> 380c8fbe
         }
     }
     assert_eq!(except_blocks_number, actual_blocks_number);
