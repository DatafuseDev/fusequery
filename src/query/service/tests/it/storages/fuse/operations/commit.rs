//  Copyright 2021 Datafuse Labs.
//
//  Licensed under the Apache License, Version 2.0 (the "License");
//  you may not use this file except in compliance with the License.
//  You may obtain a copy of the License at
//
//      http://www.apache.org/licenses/LICENSE-2.0
//
//  Unless required by applicable law or agreed to in writing, software
//  distributed under the License is distributed on an "AS IS" BASIS,
//  WITHOUT WARRANTIES OR CONDITIONS OF ANY KIND, either express or implied.
//  See the License for the specific language governing permissions and
//  limitations under the License.
use std::any::Any;
use std::collections::HashMap;
use std::collections::HashSet;
use std::sync::Arc;
use std::time::Duration;

use dashmap::DashMap;
use databend_common_base::base::tokio;
use databend_common_base::base::Progress;
use databend_common_base::base::ProgressValues;
use databend_common_catalog::catalog::Catalog;
use databend_common_catalog::cluster_info::Cluster;
use databend_common_catalog::database::Database;
use databend_common_catalog::lock::LockTableOption;
use databend_common_catalog::merge_into_join::MergeIntoJoin;
use databend_common_catalog::plan::DataSourcePlan;
use databend_common_catalog::plan::PartInfoPtr;
use databend_common_catalog::plan::Partitions;
use databend_common_catalog::query_kind::QueryKind;
use databend_common_catalog::runtime_filter_info::RuntimeFilterInfo;
use databend_common_catalog::runtime_filter_info::RuntimeFilterReady;
use databend_common_catalog::statistics::data_cache_statistics::DataCacheMetrics;
use databend_common_catalog::table::Table;
use databend_common_catalog::table_context::ContextError;
use databend_common_catalog::table_context::FilteredCopyFiles;
use databend_common_catalog::table_context::ProcessInfo;
use databend_common_catalog::table_context::StageAttachment;
use databend_common_catalog::table_context::TableContext;
use databend_common_exception::ErrorCode;
use databend_common_exception::Result;
use databend_common_expression::BlockThresholds;
use databend_common_expression::DataBlock;
use databend_common_expression::Expr;
use databend_common_expression::FunctionContext;
use databend_common_expression::Scalar;
use databend_common_io::prelude::FormatSettings;
use databend_common_meta_app::principal::FileFormatParams;
use databend_common_meta_app::principal::GrantObject;
use databend_common_meta_app::principal::OnErrorMode;
use databend_common_meta_app::principal::RoleInfo;
use databend_common_meta_app::principal::UserDefinedConnection;
use databend_common_meta_app::principal::UserInfo;
use databend_common_meta_app::principal::UserPrivilegeType;
use databend_common_meta_app::schema::database_name_ident::DatabaseNameIdent;
use databend_common_meta_app::schema::dictionary_name_ident::DictionaryNameIdent;
use databend_common_meta_app::schema::CatalogInfo;
use databend_common_meta_app::schema::CommitTableMetaReply;
use databend_common_meta_app::schema::CommitTableMetaReq;
use databend_common_meta_app::schema::CreateDatabaseReply;
use databend_common_meta_app::schema::CreateDatabaseReq;
use databend_common_meta_app::schema::CreateDictionaryReply;
use databend_common_meta_app::schema::CreateDictionaryReq;
use databend_common_meta_app::schema::CreateIndexReply;
use databend_common_meta_app::schema::CreateIndexReq;
use databend_common_meta_app::schema::CreateLockRevReply;
use databend_common_meta_app::schema::CreateLockRevReq;
use databend_common_meta_app::schema::CreateSequenceReply;
use databend_common_meta_app::schema::CreateSequenceReq;
use databend_common_meta_app::schema::CreateTableIndexReq;
use databend_common_meta_app::schema::CreateTableReply;
use databend_common_meta_app::schema::CreateTableReq;
use databend_common_meta_app::schema::CreateVirtualColumnReq;
use databend_common_meta_app::schema::DeleteLockRevReq;
use databend_common_meta_app::schema::DictionaryMeta;
use databend_common_meta_app::schema::DropDatabaseReply;
use databend_common_meta_app::schema::DropDatabaseReq;
use databend_common_meta_app::schema::DropIndexReq;
use databend_common_meta_app::schema::DropSequenceReply;
use databend_common_meta_app::schema::DropSequenceReq;
use databend_common_meta_app::schema::DropTableByIdReq;
use databend_common_meta_app::schema::DropTableIndexReq;
use databend_common_meta_app::schema::DropTableReply;
use databend_common_meta_app::schema::DropVirtualColumnReq;
use databend_common_meta_app::schema::ExtendLockRevReq;
use databend_common_meta_app::schema::GetDictionaryReply;
use databend_common_meta_app::schema::GetIndexReply;
use databend_common_meta_app::schema::GetIndexReq;
use databend_common_meta_app::schema::GetSequenceNextValueReply;
use databend_common_meta_app::schema::GetSequenceNextValueReq;
use databend_common_meta_app::schema::GetSequenceReply;
use databend_common_meta_app::schema::GetSequenceReq;
use databend_common_meta_app::schema::GetTableCopiedFileReply;
use databend_common_meta_app::schema::GetTableCopiedFileReq;
use databend_common_meta_app::schema::IndexMeta;
use databend_common_meta_app::schema::ListDictionaryReq;
use databend_common_meta_app::schema::ListIndexesByIdReq;
use databend_common_meta_app::schema::ListIndexesReq;
use databend_common_meta_app::schema::ListLockRevReq;
use databend_common_meta_app::schema::ListLocksReq;
use databend_common_meta_app::schema::ListVirtualColumnsReq;
use databend_common_meta_app::schema::LockInfo;
use databend_common_meta_app::schema::LockMeta;
use databend_common_meta_app::schema::RenameDatabaseReply;
use databend_common_meta_app::schema::RenameDatabaseReq;
use databend_common_meta_app::schema::RenameDictionaryReq;
use databend_common_meta_app::schema::RenameTableReply;
use databend_common_meta_app::schema::RenameTableReq;
use databend_common_meta_app::schema::SetTableColumnMaskPolicyReply;
use databend_common_meta_app::schema::SetTableColumnMaskPolicyReq;
use databend_common_meta_app::schema::TableInfo;
use databend_common_meta_app::schema::TableMeta;
use databend_common_meta_app::schema::TruncateTableReply;
use databend_common_meta_app::schema::TruncateTableReq;
use databend_common_meta_app::schema::UndropDatabaseReply;
use databend_common_meta_app::schema::UndropDatabaseReq;
use databend_common_meta_app::schema::UndropTableReq;
use databend_common_meta_app::schema::UpdateDictionaryReply;
use databend_common_meta_app::schema::UpdateDictionaryReq;
use databend_common_meta_app::schema::UpdateIndexReply;
use databend_common_meta_app::schema::UpdateIndexReq;
use databend_common_meta_app::schema::UpdateMultiTableMetaReq;
use databend_common_meta_app::schema::UpdateMultiTableMetaResult;
use databend_common_meta_app::schema::UpdateVirtualColumnReq;
use databend_common_meta_app::schema::UpsertTableOptionReply;
use databend_common_meta_app::schema::UpsertTableOptionReq;
use databend_common_meta_app::schema::VirtualColumnMeta;
use databend_common_meta_app::tenant::Tenant;
use databend_common_meta_types::seq_value::SeqV;
use databend_common_meta_types::MetaId;
use databend_common_pipeline_core::InputError;
use databend_common_pipeline_core::LockGuard;
use databend_common_pipeline_core::PlanProfile;
use databend_common_settings::Settings;
use databend_common_sql::IndexType;
use databend_common_storage::CopyStatus;
use databend_common_storage::DataOperator;
use databend_common_storage::FileStatus;
use databend_common_storage::MultiTableInsertStatus;
use databend_common_storage::MutationStatus;
use databend_common_storage::StageFileInfo;
use databend_common_storages_fuse::FuseTable;
use databend_common_storages_fuse::FUSE_TBL_SNAPSHOT_PREFIX;
use databend_common_users::GrantObjectVisibilityChecker;
use databend_query::sessions::QueryContext;
use databend_query::test_kits::*;
use databend_storages_common_session::SessionState;
use databend_storages_common_session::TxnManagerRef;
use databend_storages_common_table_meta::meta::Location;
use databend_storages_common_table_meta::meta::SegmentInfo;
use databend_storages_common_table_meta::meta::Statistics;
use databend_storages_common_table_meta::meta::TableMetaTimestamps;
use databend_storages_common_table_meta::meta::TableSnapshot;
use databend_storages_common_table_meta::meta::Versioned;
use futures::TryStreamExt;
use parking_lot::Mutex;
use parking_lot::RwLock;
use walkdir::WalkDir;
use xorf::BinaryFuse16;

#[tokio::test(flavor = "multi_thread")]
async fn test_fuse_occ_retry() -> Result<()> {
    let fixture = TestFixture::setup().await?;
    fixture.create_default_database().await?;

    let db = fixture.default_db_name();
    let tbl = fixture.default_table_name();
    fixture.create_default_table().await?;

    let table = fixture.latest_default_table().await?;

    // insert one row `id = 1` into the table, without committing
    {
        let num_blocks = 1;
        let rows_per_block = 1;
        let value_start_from = 1;
        let stream =
            TestFixture::gen_sample_blocks_stream_ex(num_blocks, rows_per_block, value_start_from);

        let blocks = stream.try_collect().await?;
        fixture
            .append_commit_blocks(table.clone(), blocks, false, false)
            .await?;
    }

    // insert another row `id = 5` into the table, and do commit the insertion
    {
        let num_blocks = 1;
        let rows_per_block = 1;
        let value_start_from = 5;
        let stream =
            TestFixture::gen_sample_blocks_stream_ex(num_blocks, rows_per_block, value_start_from);

        let blocks = stream.try_collect().await?;
        fixture
            .append_commit_blocks(table.clone(), blocks, false, true)
            .await?;
    }

    // let's check it out
    let qry = format!("select * from {}.{} order by id ", db, tbl);
    let blocks = fixture
        .execute_query(qry.as_str())
        .await?
        .try_collect::<Vec<DataBlock>>()
        .await?;

    let expected = vec![
        "+----------+----------+",
        "| Column 0 | Column 1 |",
        "+----------+----------+",
        "| 5        | (10, 15) |",
        "+----------+----------+",
    ];
    databend_common_expression::block_debug::assert_blocks_sorted_eq(expected, blocks.as_slice());

    Ok(())
}

#[tokio::test(flavor = "multi_thread")]
async fn test_last_snapshot_hint() -> Result<()> {
    let fixture = TestFixture::setup().await?;
    fixture.create_default_database().await?;
    fixture.create_default_table().await?;

    let table = fixture.latest_default_table().await?;

    let num_blocks = 1;
    let rows_per_block = 1;
    let value_start_from = 1;
    let stream =
        TestFixture::gen_sample_blocks_stream_ex(num_blocks, rows_per_block, value_start_from);

    let blocks = stream.try_collect().await?;
    fixture
        .append_commit_blocks(table.clone(), blocks, false, true)
        .await?;

    // check last snapshot hit file
    let table = fixture.latest_default_table().await?;
    let fuse_table = FuseTable::try_from_table(table.as_ref())?;
    let last_snapshot_location = fuse_table.snapshot_loc().unwrap();
    let operator = fuse_table.get_operator();
    let location = fuse_table
        .meta_location_generator()
        .gen_last_snapshot_hint_location();
    let storage_meta_data = operator.info();
    let storage_prefix = storage_meta_data.root();

    let expected = format!("{}{}", storage_prefix, last_snapshot_location);
    let content = operator.read(location.as_str()).await?.to_vec();

    assert_eq!(content.as_slice(), expected.as_bytes());

    Ok(())
}

#[tokio::test(flavor = "multi_thread")]
async fn test_commit_to_meta_server() -> Result<()> {
    struct Case {
        update_meta_error: Option<ErrorCode>,
        expected_error: Option<ErrorCode>,
        expected_snapshot_left: usize,
        case_name: &'static str,
    }

    impl Case {
        async fn run(&self) -> Result<()> {
            let fixture = TestFixture::setup().await?;
            fixture.create_default_database().await?;
            fixture.create_default_table().await?;

            let ctx = fixture.new_query_ctx().await?;
            let catalog = ctx.get_catalog("default").await?;

            let table = fixture.latest_default_table().await?;
            let fuse_table = FuseTable::try_from_table(table.as_ref())?;

            let new_segments = vec![("do not care".to_string(), SegmentInfo::VERSION)];
            let new_snapshot = TableSnapshot::try_new(
                None,
                None,
                table.schema().as_ref().clone(),
                Statistics::default(),
                new_segments,
                None,
<<<<<<< HEAD
                None,
                Default::default(),
            )
            .unwrap();
=======
            );
>>>>>>> 6362ff4b

            let faked_catalog = FakedCatalog {
                cat: catalog,
                error_injection: self.update_meta_error.clone(),
            };
            let ctx = Arc::new(CtxDelegation::new(ctx, faked_catalog));
            let r = FuseTable::commit_to_meta_server(
                ctx.as_ref(),
                fuse_table.get_table_info(),
                fuse_table.meta_location_generator(),
                new_snapshot,
                None,
                &None,
                fuse_table.get_operator_ref(),
            )
            .await;

            if self.update_meta_error.is_some() {
                assert_eq!(
                    r.unwrap_err().code(),
                    self.expected_error.as_ref().unwrap().code(),
                    "case name {}",
                    self.case_name
                );
            } else {
                assert!(r.is_ok(), "case name {}", self.case_name);
            }

            let operator = fuse_table.get_operator();
            let table_data_prefix = fuse_table.meta_location_generator().prefix();
            let storage_meta_data = operator.info();
            let storage_prefix = storage_meta_data.root();

            let mut ss_count = 0;
            // check snapshot dir
            for entry in WalkDir::new(format!(
                "{}/{}/{}",
                storage_prefix, table_data_prefix, FUSE_TBL_SNAPSHOT_PREFIX
            )) {
                let entry = entry.unwrap();
                if entry.file_type().is_file() {
                    ss_count += 1;
                }
            }
            assert_eq!(
                ss_count, self.expected_snapshot_left,
                "case name {}",
                self.case_name
            );

            Ok(())
        }
    }

    {
        let injected_error = None;
        // no error, expect one snapshot left there
        let expected_snapshot_left = 1;
        let case = Case {
            update_meta_error: injected_error.clone(),
            expected_error: injected_error,
            expected_snapshot_left,
            case_name: "normal, not meta store error",
        };
        case.run().await?;
    }

    {
        let injected_error = Some(ErrorCode::MetaStorageError("does not matter".to_owned()));
        // error may have side effects, expect one snapshot
        // left there (snapshot not removed if committing failed)
        // in case the meta store state changed (by this operation)
        let expected_snapshot_left = 1;
        let case = Case {
            update_meta_error: injected_error.clone(),
            expected_error: injected_error,
            expected_snapshot_left,
            case_name: "meta store error which may have side effects",
        };
        case.run().await?;
    }

    Ok(())
}

struct CtxDelegation {
    ctx: Arc<dyn TableContext>,
    catalog: Arc<FakedCatalog>,
}

impl CtxDelegation {
    fn new(ctx: Arc<QueryContext>, faked_cat: FakedCatalog) -> Self {
        Self {
            ctx,
            catalog: Arc::new(faked_cat),
        }
    }
}

#[async_trait::async_trait]
impl TableContext for CtxDelegation {
    fn as_any(&self) -> &dyn Any {
        self
    }

    fn build_table_from_source_plan(&self, _plan: &DataSourcePlan) -> Result<Arc<dyn Table>> {
        todo!()
    }

    fn txn_mgr(&self) -> TxnManagerRef {
        self.ctx.txn_mgr()
    }

    fn incr_total_scan_value(&self, _value: ProgressValues) {
        todo!()
    }

    fn get_total_scan_value(&self) -> ProgressValues {
        todo!()
    }

    fn get_scan_progress(&self) -> Arc<Progress> {
        todo!()
    }

    fn get_scan_progress_value(&self) -> ProgressValues {
        todo!()
    }

    fn get_write_progress(&self) -> Arc<Progress> {
        self.ctx.get_write_progress()
    }

    fn get_join_spill_progress(&self) -> Arc<Progress> {
        self.ctx.get_join_spill_progress()
    }

    fn get_aggregate_spill_progress(&self) -> Arc<Progress> {
        self.ctx.get_aggregate_spill_progress()
    }

    fn get_group_by_spill_progress(&self) -> Arc<Progress> {
        self.ctx.get_group_by_spill_progress()
    }

    fn get_window_partition_spill_progress(&self) -> Arc<Progress> {
        self.ctx.get_window_partition_spill_progress()
    }

    fn get_write_progress_value(&self) -> ProgressValues {
        todo!()
    }

    fn get_join_spill_progress_value(&self) -> ProgressValues {
        todo!()
    }

    fn get_group_by_spill_progress_value(&self) -> ProgressValues {
        todo!()
    }

    fn get_aggregate_spill_progress_value(&self) -> ProgressValues {
        todo!()
    }

    fn get_window_partition_spill_progress_value(&self) -> ProgressValues {
        todo!()
    }

    fn get_result_progress(&self) -> Arc<Progress> {
        todo!()
    }

    fn get_result_progress_value(&self) -> ProgressValues {
        todo!()
    }

    fn get_status_info(&self) -> String {
        "".to_string()
    }

    fn set_status_info(&self, _info: &str) {}

    fn get_partition(&self) -> Option<PartInfoPtr> {
        todo!()
    }

    fn get_partitions(&self, _: usize) -> Vec<PartInfoPtr> {
        todo!()
    }

    fn set_partitions(&self, _partitions: Partitions) -> Result<()> {
        todo!()
    }

    fn add_partitions_sha(&self, _sha: String) {
        todo!()
    }

    fn get_partitions_shas(&self) -> Vec<String> {
        todo!()
    }

    fn get_cacheable(&self) -> bool {
        todo!()
    }

    fn set_cacheable(&self, _: bool) {
        todo!()
    }

    fn get_can_scan_from_agg_index(&self) -> bool {
        todo!()
    }
    fn set_can_scan_from_agg_index(&self, _: bool) {
        todo!()
    }

    fn get_enable_sort_spill(&self) -> bool {
        todo!()
    }
    fn set_enable_sort_spill(&self, _enable: bool) {
        todo!()
    }

    fn attach_query_str(&self, _kind: QueryKind, _query: String) {}

    fn attach_query_hash(&self, _text_hash: String, _parameterized_hash: String) {
        todo!()
    }

    fn get_query_str(&self) -> String {
        todo!()
    }

    fn get_query_text_hash(&self) -> String {
        todo!()
    }

    fn get_query_parameterized_hash(&self) -> String {
        todo!()
    }

    fn get_fragment_id(&self) -> usize {
        todo!()
    }

    async fn get_catalog(&self, _catalog_name: &str) -> Result<Arc<dyn Catalog>> {
        Ok(self.catalog.clone())
    }

    fn get_default_catalog(&self) -> Result<Arc<dyn Catalog>> {
        Ok(self.catalog.clone())
    }

    fn get_id(&self) -> String {
        self.ctx.get_id()
    }

    fn get_current_catalog(&self) -> String {
        "default".to_owned()
    }

    fn check_aborting(&self) -> Result<(), ContextError> {
        todo!()
    }

    fn get_error(&self) -> Option<ErrorCode<ContextError>> {
        todo!()
    }

    fn push_warning(&self, _warn: String) {
        todo!()
    }

    fn get_current_database(&self) -> String {
        self.ctx.get_current_database()
    }

    fn get_current_user(&self) -> Result<UserInfo> {
        todo!()
    }

    fn get_current_role(&self) -> Option<RoleInfo> {
        todo!()
    }
    async fn get_available_roles(&self) -> Result<Vec<RoleInfo>> {
        todo!()
    }
    async fn get_all_effective_roles(&self) -> Result<Vec<RoleInfo>> {
        todo!()
    }

    async fn validate_privilege(
        &self,
        _object: &GrantObject,
        _privilege: UserPrivilegeType,
        _check_current_role_only: bool,
    ) -> Result<()> {
        todo!()
    }

    async fn get_visibility_checker(
        &self,
        _ignore_ownership: bool,
    ) -> Result<GrantObjectVisibilityChecker> {
        todo!()
    }

    fn get_fuse_version(&self) -> String {
        todo!()
    }

    fn get_format_settings(&self) -> Result<FormatSettings> {
        todo!()
    }

    fn get_tenant(&self) -> Tenant {
        self.ctx.get_tenant()
    }

    fn get_query_kind(&self) -> QueryKind {
        todo!()
    }

    fn get_function_context(&self) -> Result<FunctionContext> {
        todo!()
    }

    fn get_connection_id(&self) -> String {
        todo!()
    }

    fn get_settings(&self) -> Arc<Settings> {
        Settings::create(Tenant::new_literal("fake_settings"))
    }

    fn get_shared_settings(&self) -> Arc<Settings> {
        Settings::create(Tenant::new_literal("fake_shared_settings"))
    }

    fn get_session_settings(&self) -> Arc<Settings> {
        todo!()
    }

    fn get_cluster(&self) -> Arc<Cluster> {
        todo!()
    }

    fn get_processes_info(&self) -> Vec<ProcessInfo> {
        todo!()
    }

    fn get_stage_attachment(&self) -> Option<StageAttachment> {
        todo!()
    }

    fn get_last_query_id(&self, _index: i32) -> String {
        todo!()
    }
    fn get_query_id_history(&self) -> HashSet<String> {
        todo!()
    }
    fn get_result_cache_key(&self, _query_id: &str) -> Option<String> {
        todo!()
    }
    fn set_query_id_result_cache(&self, _query_id: String, _result_cache_key: String) {
        todo!()
    }

    fn get_on_error_map(&self) -> Option<Arc<DashMap<String, HashMap<u16, InputError>>>> {
        todo!()
    }
    fn set_on_error_map(&self, _map: Arc<DashMap<String, HashMap<u16, InputError>>>) {
        todo!()
    }
    fn get_on_error_mode(&self) -> Option<OnErrorMode> {
        todo!()
    }
    fn set_on_error_mode(&self, _mode: OnErrorMode) {
        todo!()
    }
    fn get_maximum_error_per_file(&self) -> Option<HashMap<String, ErrorCode>> {
        todo!()
    }

    fn get_application_level_data_operator(&self) -> Result<DataOperator> {
        self.ctx.get_application_level_data_operator()
    }

    async fn get_file_format(&self, _name: &str) -> Result<FileFormatParams> {
        todo!()
    }

    async fn get_connection(&self, _name: &str) -> Result<UserDefinedConnection> {
        todo!()
    }
    async fn get_table(
        &self,
        _catalog: &str,
        _database: &str,
        _table: &str,
    ) -> Result<Arc<dyn Table>> {
        todo!()
    }

    fn evict_table_from_cache(&self, _catalog: &str, _database: &str, _table: &str) -> Result<()> {
        todo!()
    }

    async fn get_table_with_batch(
        &self,
        _catalog: &str,
        _database: &str,
        _table: &str,
        _max_batch_size: Option<u64>,
    ) -> Result<Arc<dyn Table>> {
        todo!()
    }

    async fn filter_out_copied_files(
        &self,
        _catalog_name: &str,
        _database_name: &str,
        _table_name: &str,
        _files: &[StageFileInfo],
        _max_files: Option<usize>,
    ) -> Result<FilteredCopyFiles> {
        todo!()
    }

    fn set_variable(&self, _key: String, _value: Scalar) {}
    fn unset_variable(&self, _key: &str) {}
    fn get_variable(&self, _key: &str) -> Option<Scalar> {
        None
    }

    fn get_all_variables(&self) -> HashMap<String, Scalar> {
        HashMap::new()
    }

    fn add_segment_location(&self, _segment_loc: Location) -> Result<()> {
        todo!()
    }

    fn clear_segment_locations(&self) -> Result<()> {
        todo!()
    }

    fn get_segment_locations(&self) -> Result<Vec<Location>> {
        todo!()
    }

    fn add_file_status(&self, _file_path: &str, _file_status: FileStatus) -> Result<()> {
        todo!()
    }

    fn get_copy_status(&self) -> Arc<CopyStatus> {
        todo!()
    }

    fn get_license_key(&self) -> String {
        todo!()
    }

    fn get_queries_profile(&self) -> HashMap<String, Vec<PlanProfile>> {
        todo!()
    }

    fn add_mutation_status(&self, _mutation_status: MutationStatus) {
        todo!()
    }

    fn get_mutation_status(&self) -> Arc<RwLock<MutationStatus>> {
        todo!()
    }

    fn update_multi_table_insert_status(&self, _table_id: u64, _num_rows: u64) {
        todo!()
    }

    fn get_multi_table_insert_status(&self) -> Arc<Mutex<MultiTableInsertStatus>> {
        todo!()
    }

    fn add_query_profiles(&self, _: &HashMap<u32, PlanProfile>) {
        todo!()
    }

    fn get_query_profiles(&self) -> Vec<PlanProfile> {
        todo!()
    }

    fn set_merge_into_join(&self, _join: MergeIntoJoin) {
        todo!()
    }

    fn get_merge_into_join(&self) -> MergeIntoJoin {
        todo!()
    }

    fn set_runtime_filter(&self, _filters: (IndexType, RuntimeFilterInfo)) {
        todo!()
    }

    fn set_runtime_filter_ready(&self, _table_index: usize, _ready: Arc<RuntimeFilterReady>) {
        todo!()
    }

    fn get_runtime_filter_ready(&self, _table_index: usize) -> Vec<Arc<RuntimeFilterReady>> {
        todo!()
    }

    fn set_wait_runtime_filter(&self, _table_index: usize, _need_to_wait: bool) {
        todo!()
    }

    fn get_wait_runtime_filter(&self, _table_index: usize) -> bool {
        todo!()
    }

    fn clear_runtime_filter(&self) {
        todo!()
    }

    fn get_bloom_runtime_filter_with_id(&self, _id: usize) -> Vec<(String, BinaryFuse16)> {
        todo!()
    }

    fn get_inlist_runtime_filter_with_id(&self, _id: usize) -> Vec<Expr<String>> {
        todo!()
    }

    fn get_min_max_runtime_filter_with_id(&self, _id: usize) -> Vec<Expr<String>> {
        todo!()
    }

    fn has_bloom_runtime_filters(&self, _id: usize) -> bool {
        todo!()
    }
    fn get_data_cache_metrics(&self) -> &DataCacheMetrics {
        todo!()
    }

    fn get_queued_queries(&self) -> Vec<ProcessInfo> {
        todo!()
    }

    fn get_read_block_thresholds(&self) -> BlockThresholds {
        todo!()
    }

    fn set_read_block_thresholds(&self, _thresholds: BlockThresholds) {
        todo!()
    }

    fn get_query_queued_duration(&self) -> Duration {
        todo!()
    }

    fn set_query_queued_duration(&self, _queued_duration: Duration) {
        todo!()
    }

    async fn acquire_table_lock(
        self: Arc<Self>,
        _catalog_name: &str,
        _db_name: &str,
        _tbl_name: &str,
        _lock_opt: &LockTableOption,
    ) -> Result<Option<Arc<LockGuard>>> {
        todo!()
    }

    fn get_temp_table_prefix(&self) -> Result<String> {
        todo!()
    }

    fn session_state(&self) -> SessionState {
        todo!()
    }

    fn is_temp_table(&self, _catalog_name: &str, _database_name: &str, _table_name: &str) -> bool {
        false
    }
    fn add_m_cte_temp_table(&self, _database_name: &str, _table_name: &str) {
        todo!()
    }

    async fn drop_m_cte_temp_table(&self) -> Result<()> {
        todo!()
    }
    fn get_table_meta_timestamps(
        &self,
        table_id: u64,
        previous_snapshot: Option<Arc<TableSnapshot>>,
    ) -> Result<TableMetaTimestamps> {
        self.ctx
            .get_table_meta_timestamps(table_id, previous_snapshot)
    }
}

#[derive(Clone, Debug)]
struct FakedCatalog {
    cat: Arc<dyn Catalog>,
    error_injection: Option<ErrorCode>,
}

#[async_trait::async_trait]
impl Catalog for FakedCatalog {
    fn name(&self) -> String {
        "FakedCatalog".to_string()
    }

    fn info(&self) -> Arc<CatalogInfo> {
        self.cat.info()
    }

    async fn get_database(&self, _tenant: &Tenant, _db_name: &str) -> Result<Arc<dyn Database>> {
        todo!()
    }

    async fn list_databases(&self, _tenant: &Tenant) -> Result<Vec<Arc<dyn Database>>> {
        todo!()
    }

    async fn list_databases_history(&self, _tenant: &Tenant) -> Result<Vec<Arc<dyn Database>>> {
        todo!()
    }

    async fn create_database(&self, _req: CreateDatabaseReq) -> Result<CreateDatabaseReply> {
        todo!()
    }

    async fn drop_database(&self, _req: DropDatabaseReq) -> Result<DropDatabaseReply> {
        todo!()
    }

    async fn undrop_database(&self, _req: UndropDatabaseReq) -> Result<UndropDatabaseReply> {
        todo!()
    }

    async fn rename_database(&self, _req: RenameDatabaseReq) -> Result<RenameDatabaseReply> {
        todo!()
    }

    fn get_table_by_info(&self, table_info: &TableInfo) -> Result<Arc<dyn Table>> {
        self.cat.get_table_by_info(table_info)
    }

    async fn get_table_meta_by_id(&self, table_id: MetaId) -> Result<Option<SeqV<TableMeta>>> {
        self.cat.get_table_meta_by_id(table_id).await
    }

    #[async_backtrace::framed]
    async fn mget_table_names_by_ids(
        &self,
        tenant: &Tenant,
        table_id: &[MetaId],
        get_dropped_table: bool,
    ) -> Result<Vec<Option<String>>> {
        self.cat
            .mget_table_names_by_ids(tenant, table_id, get_dropped_table)
            .await
    }

    async fn get_table_name_by_id(&self, table_id: MetaId) -> Result<Option<String>> {
        self.cat.get_table_name_by_id(table_id).await
    }

    async fn get_db_name_by_id(&self, db_id: MetaId) -> Result<String> {
        self.cat.get_db_name_by_id(db_id).await
    }

    async fn mget_databases(
        &self,
        tenant: &Tenant,
        db_names: &[DatabaseNameIdent],
    ) -> Result<Vec<Arc<dyn Database>>> {
        self.cat.mget_databases(tenant, db_names).await
    }

    #[async_backtrace::framed]
    async fn mget_database_names_by_ids(
        &self,
        tenant: &Tenant,
        db_ids: &[MetaId],
    ) -> Result<Vec<Option<String>>> {
        self.cat.mget_database_names_by_ids(tenant, db_ids).await
    }

    async fn get_table(
        &self,
        _tenant: &Tenant,
        _db_name: &str,
        _table_name: &str,
    ) -> Result<Arc<dyn Table>> {
        todo!()
    }

    async fn get_table_history(
        &self,
        _tenant: &Tenant,
        _db_name: &str,
        _table_name: &str,
    ) -> Result<Vec<Arc<dyn Table>>> {
        todo!()
    }

    async fn list_tables(&self, _tenant: &Tenant, _db_name: &str) -> Result<Vec<Arc<dyn Table>>> {
        todo!()
    }

    async fn list_tables_history(
        &self,
        _tenant: &Tenant,
        _db_name: &str,
    ) -> Result<Vec<Arc<dyn Table>>> {
        todo!()
    }

    async fn create_table(&self, _req: CreateTableReq) -> Result<CreateTableReply> {
        todo!()
    }

    async fn drop_table_by_id(&self, _req: DropTableByIdReq) -> Result<DropTableReply> {
        todo!()
    }

    async fn undrop_table(&self, _req: UndropTableReq) -> Result<()> {
        todo!()
    }

    async fn commit_table_meta(&self, _req: CommitTableMetaReq) -> Result<CommitTableMetaReply> {
        todo!()
    }

    async fn rename_table(&self, _req: RenameTableReq) -> Result<RenameTableReply> {
        todo!()
    }

    async fn upsert_table_option(
        &self,
        _tenant: &Tenant,
        _db_name: &str,
        _req: UpsertTableOptionReq,
    ) -> Result<UpsertTableOptionReply> {
        todo!()
    }

    async fn set_table_column_mask_policy(
        &self,
        _req: SetTableColumnMaskPolicyReq,
    ) -> Result<SetTableColumnMaskPolicyReply> {
        todo!()
    }

    #[async_backtrace::framed]
    async fn create_table_index(&self, _req: CreateTableIndexReq) -> Result<()> {
        unimplemented!()
    }

    #[async_backtrace::framed]
    async fn drop_table_index(&self, _req: DropTableIndexReq) -> Result<()> {
        unimplemented!()
    }

    async fn get_table_copied_file_info(
        &self,
        _tenant: &Tenant,
        _db_name: &str,
        _req: GetTableCopiedFileReq,
    ) -> Result<GetTableCopiedFileReply> {
        todo!()
    }

    async fn truncate_table(
        &self,
        _table_info: &TableInfo,
        _req: TruncateTableReq,
    ) -> Result<TruncateTableReply> {
        todo!()
    }

    #[async_backtrace::framed]
    async fn create_index(&self, _req: CreateIndexReq) -> Result<CreateIndexReply> {
        unimplemented!()
    }

    #[async_backtrace::framed]
    async fn drop_index(&self, _req: DropIndexReq) -> Result<()> {
        unimplemented!()
    }

    #[async_backtrace::framed]
    async fn get_index(&self, _req: GetIndexReq) -> Result<GetIndexReply> {
        unimplemented!()
    }

    #[async_backtrace::framed]
    async fn update_index(&self, _req: UpdateIndexReq) -> Result<UpdateIndexReply> {
        unimplemented!()
    }

    #[async_backtrace::framed]
    async fn list_indexes(&self, _req: ListIndexesReq) -> Result<Vec<(u64, String, IndexMeta)>> {
        unimplemented!()
    }

    #[async_backtrace::framed]
    async fn list_index_ids_by_table_id(&self, _req: ListIndexesByIdReq) -> Result<Vec<u64>> {
        unimplemented!()
    }

    #[async_backtrace::framed]
    async fn list_indexes_by_table_id(
        &self,
        _req: ListIndexesByIdReq,
    ) -> Result<Vec<(u64, String, IndexMeta)>> {
        unimplemented!()
    }

    #[async_backtrace::framed]
    async fn create_virtual_column(&self, _req: CreateVirtualColumnReq) -> Result<()> {
        unimplemented!()
    }

    #[async_backtrace::framed]
    async fn update_virtual_column(&self, _req: UpdateVirtualColumnReq) -> Result<()> {
        unimplemented!()
    }

    #[async_backtrace::framed]
    async fn drop_virtual_column(&self, _req: DropVirtualColumnReq) -> Result<()> {
        unimplemented!()
    }

    #[async_backtrace::framed]
    async fn list_virtual_columns(
        &self,
        _req: ListVirtualColumnsReq,
    ) -> Result<Vec<VirtualColumnMeta>> {
        unimplemented!()
    }

    fn as_any(&self) -> &dyn Any {
        todo!()
    }

    async fn list_lock_revisions(&self, _req: ListLockRevReq) -> Result<Vec<(u64, LockMeta)>> {
        unimplemented!()
    }

    async fn create_lock_revision(&self, _req: CreateLockRevReq) -> Result<CreateLockRevReply> {
        unimplemented!()
    }

    async fn extend_lock_revision(&self, _req: ExtendLockRevReq) -> Result<()> {
        unimplemented!()
    }

    async fn delete_lock_revision(&self, _req: DeleteLockRevReq) -> Result<()> {
        unimplemented!()
    }

    async fn list_locks(&self, _req: ListLocksReq) -> Result<Vec<LockInfo>> {
        unimplemented!()
    }

    async fn create_sequence(&self, _req: CreateSequenceReq) -> Result<CreateSequenceReply> {
        unimplemented!()
    }
    async fn get_sequence(&self, _req: GetSequenceReq) -> Result<GetSequenceReply> {
        unimplemented!()
    }

    async fn get_sequence_next_value(
        &self,
        _req: GetSequenceNextValueReq,
    ) -> Result<GetSequenceNextValueReply> {
        unimplemented!()
    }

    async fn drop_sequence(&self, _req: DropSequenceReq) -> Result<DropSequenceReply> {
        unimplemented!()
    }

    async fn retryable_update_multi_table_meta(
        &self,
        req: UpdateMultiTableMetaReq,
    ) -> Result<UpdateMultiTableMetaResult> {
        if let Some(e) = &self.error_injection {
            Err(e.clone())
        } else {
            self.cat.retryable_update_multi_table_meta(req).await
        }
    }

    async fn create_dictionary(&self, _req: CreateDictionaryReq) -> Result<CreateDictionaryReply> {
        todo!()
    }

    async fn update_dictionary(&self, _req: UpdateDictionaryReq) -> Result<UpdateDictionaryReply> {
        todo!()
    }

    async fn drop_dictionary(
        &self,
        _dict_ident: DictionaryNameIdent,
    ) -> Result<Option<SeqV<DictionaryMeta>>> {
        todo!()
    }

    async fn get_dictionary(
        &self,
        _req: DictionaryNameIdent,
    ) -> Result<Option<GetDictionaryReply>> {
        todo!()
    }

    async fn list_dictionaries(
        &self,
        _req: ListDictionaryReq,
    ) -> Result<Vec<(String, DictionaryMeta)>> {
        todo!()
    }

    async fn rename_dictionary(&self, _req: RenameDictionaryReq) -> Result<()> {
        todo!()
    }
}<|MERGE_RESOLUTION|>--- conflicted
+++ resolved
@@ -286,14 +286,9 @@
                 Statistics::default(),
                 new_segments,
                 None,
-<<<<<<< HEAD
-                None,
                 Default::default(),
             )
             .unwrap();
-=======
-            );
->>>>>>> 6362ff4b
 
             let faked_catalog = FakedCatalog {
                 cat: catalog,
