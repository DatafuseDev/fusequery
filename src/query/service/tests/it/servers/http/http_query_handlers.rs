--- conflicted
+++ resolved
@@ -505,12 +505,8 @@
     let skipped = vec![
         "credits", // slow for ci (> 1s) and maybe flaky
         "metrics", // QueryError: "Prometheus recorder is not initialized yet"
-<<<<<<< HEAD
-        "tracing",
         "tasks", // need to connect grpc server, tested on sqllogic test
-=======
         "tracing", // Could be very large.
->>>>>>> 92636022
     ];
     for table_name in table_names {
         if skipped.contains(&table_name.as_str()) {
