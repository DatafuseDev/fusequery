--- conflicted
+++ resolved
@@ -106,13 +106,9 @@
     pub inverted_index: Option<InvertedIndexInfo>,
     // Lazy row fetch.
     pub is_lazy_table: bool,
-<<<<<<< HEAD
-    pub sample: Option<Sample>,
+    pub sample: Option<SampleConfig>,
     // Merge into target table
     pub is_merge_into_target: bool,
-=======
-    pub sample: Option<SampleConfig>,
->>>>>>> 6175b1a0
 
     pub statistics: Arc<Statistics>,
 }
