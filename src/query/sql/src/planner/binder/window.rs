--- conflicted
+++ resolved
@@ -58,9 +58,6 @@
         window_info: &WindowFunctionInfo,
         child: SExpr,
     ) -> Result<SExpr> {
-<<<<<<< HEAD
-        bind_window_function_info(&self.ctx, window_info, child)
-=======
         let window_plan = Window {
             span: window_info.span,
             index: window_info.index,
@@ -143,7 +140,6 @@
             Arc::new(window_plan.into()),
             Arc::new(child),
         ))
->>>>>>> e057f2eb
     }
 
     pub(super) fn analyze_window_definition(
