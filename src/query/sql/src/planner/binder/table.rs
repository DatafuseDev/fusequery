--- conflicted
+++ resolved
@@ -758,12 +758,7 @@
                         statistics: stat,
                         col_stats,
                     },
-<<<<<<< HEAD
-                    prewhere: None,
-                    similarity: None,
-=======
                     ..Default::default()
->>>>>>> ece4437a
                 }
                 .into(),
             ),
