--- conflicted
+++ resolved
@@ -12,16 +12,13 @@
 // See the License for the specific language governing permissions and
 // limitations under the License.
 
-<<<<<<< HEAD
 use std::collections::HashMap;
 use std::collections::HashSet;
-=======
 use std::hash::Hash;
 use std::hash::Hasher;
 
 use num_traits::FromPrimitive;
 use roaring::RoaringBitmap;
->>>>>>> a5a8bf74
 
 use common_exception::ErrorCode;
 use common_exception::Result;
