--- conflicted
+++ resolved
@@ -12,7 +12,6 @@
 // See the License for the specific language governing permissions and
 // limitations under the License.
 
-<<<<<<< HEAD
 use common_constraint::mir::MirBinaryOperator;
 use common_constraint::mir::MirConstant;
 use common_constraint::mir::MirDataType;
@@ -28,20 +27,6 @@
 use common_expression::types::NumberScalar;
 use common_expression::Scalar;
 use common_functions::BUILTIN_FUNCTIONS;
-=======
-use databend_common_constraint::mir::MirBinaryOperator;
-use databend_common_constraint::mir::MirConstant;
-use databend_common_constraint::mir::MirDataType;
-use databend_common_constraint::mir::MirExpr;
-use databend_common_constraint::mir::MirUnaryOperator;
-use databend_common_constraint::problem::variable_must_not_null;
-use databend_common_expression::cast_scalar;
-use databend_common_expression::types::DataType;
-use databend_common_expression::types::NumberDataType;
-use databend_common_expression::types::NumberScalar;
-use databend_common_expression::Scalar;
-use databend_common_functions::BUILTIN_FUNCTIONS;
->>>>>>> 0485c9e0
 
 use crate::binder::wrap_cast;
 use crate::plans::BoundColumnRef;
@@ -52,22 +37,19 @@
 
 #[derive(Debug)]
 pub struct ConstraintSet {
-    pub constraints: Vec<(ScalarExpr, MirExpr)>,
-    pub unsupported_constraints: Vec<ScalarExpr>,
+    pub constraints: Vec<(ScalarExpr, Option<MirExpr>)>,
 }
 
 impl ConstraintSet {
     /// Build a `ConstraintSet` with conjunctions
     pub fn new(constraints: &[ScalarExpr]) -> Self {
-        let mut supported_constraints = Vec::new();
-        let mut unsupported_constraints = Vec::new();
 
         for constraint in constraints {
             let mir_expr = as_mir(constraint);
             if let Some(mir_expr) = mir_expr {
-                supported_constraints.push((constraint.clone(), mir_expr));
+                supported_constraints.push(Either::Right((constraint.clone(), mir_expr)));
             } else {
-                unsupported_constraints.push(constraint.clone());
+                supported_constraints.push(Either::Left(constraint.clone()));
             }
         }
 
