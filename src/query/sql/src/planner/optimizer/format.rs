// Copyright 2021 Datafuse Labs
//
// Licensed under the Apache License, Version 2.0 (the "License");
// you may not use this file except in compliance with the License.
// You may obtain a copy of the License at
//
//     http://www.apache.org/licenses/LICENSE-2.0
//
// Unless required by applicable law or agreed to in writing, software
// distributed under the License is distributed on an "AS IS" BASIS,
// WITHOUT WARRANTIES OR CONDITIONS OF ANY KIND, either express or implied.
// See the License for the specific language governing permissions and
// limitations under the License.

use databend_common_ast::ast::FormatTreeNode;
use databend_common_base::base::format_byte_size;
use databend_common_exception::Result;
use itertools::Itertools;

use crate::optimizer::group::Group;
use crate::optimizer::MExpr;
use crate::optimizer::Memo;
use crate::plans::Exchange;
use crate::plans::RelOperator;

pub fn display_memo(memo: &Memo) -> Result<String> {
    let mem_size = format_byte_size(memo.mem_size());
    let mut children = vec![
        FormatTreeNode::new(format!("root group: #{}", memo.root.unwrap_or(0))),
        FormatTreeNode::new(format!("estimated memory: {}", mem_size)),
    ];

    children.extend(memo.groups.iter().map(group_to_format_tree));

    let root = FormatTreeNode::with_children("Memo".to_string(), children);

    Ok(root.format_pretty()?)
}

pub fn display_rel_op(rel_op: &RelOperator) -> String {
    match rel_op {
        RelOperator::Scan(_) => "Scan".to_string(),
        RelOperator::Join(_) => "Join".to_string(),
        RelOperator::EvalScalar(_) => "EvalScalar".to_string(),
        RelOperator::Filter(_) => "Filter".to_string(),
        RelOperator::Aggregate(_) => "Aggregate".to_string(),
        RelOperator::Sort(_) => "Sort".to_string(),
        RelOperator::Limit(_) => "Limit".to_string(),
        RelOperator::UnionAll(_) => "UnionAll".to_string(),
        RelOperator::Exchange(op) => {
            format!("Exchange: ({})", match op {
                Exchange::Hash(scalars) => format!(
                    "Hash({})",
                    scalars
                        .iter()
                        .map(|s| s.as_raw_expr().to_string())
                        .collect::<Vec<_>>()
                        .join(",")
                ),
                Exchange::Broadcast => "Broadcast".to_string(),
                Exchange::Merge => "Merge".to_string(),
                Exchange::MergeSort => "MergeSort".to_string(),
            })
        }
        RelOperator::DummyTableScan(_) => "DummyTableScan".to_string(),
        RelOperator::ProjectSet(_) => "ProjectSet".to_string(),
        RelOperator::Window(_) => "WindowFunc".to_string(),
        RelOperator::CteScan(_) => "CteScan".to_string(),
        RelOperator::MaterializedCte(_) => "MaterializedCte".to_string(),
        RelOperator::ConstantTableScan(_) => "ConstantTableScan".to_string(),
        RelOperator::ExpressionScan(_) => "ExpressionScan".to_string(),
        RelOperator::CacheScan(_) => "CacheScan".to_string(),
        RelOperator::Udf(_) => "Udf".to_string(),
        RelOperator::RecursiveCteScan(_) => "RecursiveCteScan".to_string(),
        RelOperator::AsyncFunction(_) => "AsyncFunction".to_string(),
<<<<<<< HEAD
        RelOperator::DataMutation(_) => "MergeInto".to_string(),
=======
        RelOperator::MergeInto(_) => "MergeInto".to_string(),
        RelOperator::Recluster(_) => "Recluster".to_string(),
>>>>>>> 18676c2c
    }
}

fn group_to_format_tree(group: &Group) -> FormatTreeNode<String> {
    FormatTreeNode::with_children(
        format!("Group #{}", group.group_index),
        [
            vec![FormatTreeNode::with_children(
                "Best properties".to_string(),
                group
                    .best_props
                    .iter()
                    .map(|(prop, ccx)| {
                        format!(
                            "{}: expr: #{}, cost: {}, children: [{}]",
                            prop,
                            ccx.expr_index,
                            ccx.cost,
                            ccx.children_required_props
                                .iter()
                                .map(ToString::to_string)
                                .collect::<Vec<_>>()
                                .join(", "),
                        )
                    })
                    .sorted()
                    .map(FormatTreeNode::new)
                    .collect::<Vec<_>>(),
            )],
            group.m_exprs.iter().map(m_expr_to_format_tree).collect(),
        ]
        .concat(),
    )
}

fn m_expr_to_format_tree(m_expr: &MExpr) -> FormatTreeNode<String> {
    FormatTreeNode::new(format!(
        "#{} {} [{}]",
        m_expr.index,
        display_rel_op(&m_expr.plan),
        m_expr
            .children
            .iter()
            .map(|child| format!("#{child}"))
            .collect::<Vec<_>>()
            .join(", ")
    ))
}<|MERGE_RESOLUTION|>--- conflicted
+++ resolved
@@ -73,12 +73,8 @@
         RelOperator::Udf(_) => "Udf".to_string(),
         RelOperator::RecursiveCteScan(_) => "RecursiveCteScan".to_string(),
         RelOperator::AsyncFunction(_) => "AsyncFunction".to_string(),
-<<<<<<< HEAD
         RelOperator::DataMutation(_) => "MergeInto".to_string(),
-=======
-        RelOperator::MergeInto(_) => "MergeInto".to_string(),
         RelOperator::Recluster(_) => "Recluster".to_string(),
->>>>>>> 18676c2c
     }
 }
 
