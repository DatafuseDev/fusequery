--- conflicted
+++ resolved
@@ -216,14 +216,12 @@
             Plan::DescNotification(_) => Ok("DescNotification".to_string()),
             Plan::AlterNotification(_) => Ok("AlterNotification".to_string()),
 
-<<<<<<< HEAD
+            // Stored procedures
+            Plan::ExecuteImmediate(_) => Ok("ExecuteImmediate".to_string()),
+
             // sequence
             Plan::CreateSequence(_) => Ok("CreateSequence".to_string()),
             Plan::DropSequence(_) => Ok("DropSequence".to_string()),
-=======
-            // Stored procedures
-            Plan::ExecuteImmediate(_) => Ok("ExecuteImmediate".to_string()),
->>>>>>> a4fb4f79
         }
     }
 }
