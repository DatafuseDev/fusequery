// Copyright 2021 Datafuse Labs
//
// Licensed under the Apache License, Version 2.0 (the "License");
// you may not use this file except in compliance with the License.
// You may obtain a copy of the License at
//
//     http://www.apache.org/licenses/LICENSE-2.0
//
// Unless required by applicable law or agreed to in writing, software
// distributed under the License is distributed on an "AS IS" BASIS,
// WITHOUT WARRANTIES OR CONDITIONS OF ANY KIND, either express or implied.
// See the License for the specific language governing permissions and
// limitations under the License.

use common_exception::Result;

use crate::executor::physical_plans::physical_aggregate_expand::AggregateExpand;
use crate::executor::physical_plans::physical_aggregate_final::AggregateFinal;
use crate::executor::physical_plans::physical_aggregate_partial::AggregatePartial;
use crate::executor::physical_plans::physical_async_source::AsyncSourcerPlan;
use crate::executor::physical_plans::physical_commit_sink::CommitSink;
use crate::executor::physical_plans::physical_compact_source::CompactSource;
use crate::executor::physical_plans::physical_constant_table_scan::ConstantTableScan;
use crate::executor::physical_plans::physical_copy_into::CopyIntoTablePhysicalPlan;
use crate::executor::physical_plans::physical_copy_into::CopyIntoTableSource;
use crate::executor::physical_plans::physical_copy_into::QuerySource;
use crate::executor::physical_plans::physical_cte_scan::CteScan;
use crate::executor::physical_plans::physical_deduplicate::Deduplicate;
use crate::executor::physical_plans::physical_delete_source::DeleteSource;
use crate::executor::physical_plans::physical_distributed_insert_select::DistributedInsertSelect;
use crate::executor::physical_plans::physical_eval_scalar::EvalScalar;
use crate::executor::physical_plans::physical_exchange::Exchange;
use crate::executor::physical_plans::physical_exchange_sink::ExchangeSink;
use crate::executor::physical_plans::physical_exchange_source::ExchangeSource;
use crate::executor::physical_plans::physical_filter::Filter;
use crate::executor::physical_plans::physical_hash_join::HashJoin;
use crate::executor::physical_plans::physical_lambda::Lambda;
use crate::executor::physical_plans::physical_limit::Limit;
use crate::executor::physical_plans::physical_materialized_cte::MaterializedCte;
use crate::executor::physical_plans::physical_merge_into::MergeInto;
use crate::executor::physical_plans::physical_merge_into::MergeIntoSource;
use crate::executor::physical_plans::physical_project::Project;
use crate::executor::physical_plans::physical_project_set::ProjectSet;
use crate::executor::physical_plans::physical_range_join::RangeJoin;
use crate::executor::physical_plans::physical_recluster_sink::ReclusterSink;
use crate::executor::physical_plans::physical_recluster_source::ReclusterSource;
use crate::executor::physical_plans::physical_replace_into::ReplaceInto;
use crate::executor::physical_plans::physical_row_fetch::RowFetch;
use crate::executor::physical_plans::physical_runtime_filter_source::RuntimeFilterSource;
use crate::executor::physical_plans::physical_sort::Sort;
use crate::executor::physical_plans::physical_table_scan::TableScan;
use crate::executor::physical_plans::physical_union_all::UnionAll;
use crate::executor::physical_plans::physical_window::Window;
use crate::executor::PhysicalPlan;

pub trait PhysicalPlanReplacer {
    fn replace(&mut self, plan: &PhysicalPlan) -> Result<PhysicalPlan> {
        match plan {
            PhysicalPlan::TableScan(plan) => self.replace_table_scan(plan),
            PhysicalPlan::CteScan(plan) => self.replace_cte_scan(plan),
            PhysicalPlan::Filter(plan) => self.replace_filter(plan),
            PhysicalPlan::Project(plan) => self.replace_project(plan),
            PhysicalPlan::EvalScalar(plan) => self.replace_eval_scalar(plan),
            PhysicalPlan::AggregateExpand(plan) => self.replace_aggregate_expand(plan),
            PhysicalPlan::AggregatePartial(plan) => self.replace_aggregate_partial(plan),
            PhysicalPlan::AggregateFinal(plan) => self.replace_aggregate_final(plan),
            PhysicalPlan::Window(plan) => self.replace_window(plan),
            PhysicalPlan::Sort(plan) => self.replace_sort(plan),
            PhysicalPlan::Limit(plan) => self.replace_limit(plan),
            PhysicalPlan::RowFetch(plan) => self.replace_row_fetch(plan),
            PhysicalPlan::HashJoin(plan) => self.replace_hash_join(plan),
            PhysicalPlan::Exchange(plan) => self.replace_exchange(plan),
            PhysicalPlan::ExchangeSource(plan) => self.replace_exchange_source(plan),
            PhysicalPlan::ExchangeSink(plan) => self.replace_exchange_sink(plan),
            PhysicalPlan::UnionAll(plan) => self.replace_union(plan),
            PhysicalPlan::DistributedInsertSelect(plan) => self.replace_insert_select(plan),
            PhysicalPlan::ProjectSet(plan) => self.replace_project_set(plan),
            PhysicalPlan::Lambda(plan) => self.replace_lambda(plan),
            PhysicalPlan::RuntimeFilterSource(plan) => self.replace_runtime_filter_source(plan),
            PhysicalPlan::CompactSource(plan) => self.replace_compact_source(plan),
            PhysicalPlan::DeleteSource(plan) => self.replace_delete_source(plan),
            PhysicalPlan::CommitSink(plan) => self.replace_commit_sink(plan),
            PhysicalPlan::RangeJoin(plan) => self.replace_range_join(plan),
            PhysicalPlan::CopyIntoTable(plan) => self.replace_copy_into_table(plan),
            PhysicalPlan::AsyncSourcer(plan) => self.replace_async_sourcer(plan),
            PhysicalPlan::Deduplicate(plan) => self.replace_deduplicate(plan),
            PhysicalPlan::ReplaceInto(plan) => self.replace_replace_into(plan),
            PhysicalPlan::MergeInto(plan) => self.replace_merge_into(plan),
            PhysicalPlan::MergeIntoSource(plan) => self.replace_merge_into_source(plan),
            PhysicalPlan::MaterializedCte(plan) => self.replace_materialized_cte(plan),
            PhysicalPlan::ConstantTableScan(plan) => self.replace_constant_table_scan(plan),
            PhysicalPlan::ReclusterSource(plan) => self.replace_recluster_source(plan),
            PhysicalPlan::ReclusterSink(plan) => self.replace_recluster_sink(plan),
        }
    }

    fn replace_recluster_source(&mut self, plan: &ReclusterSource) -> Result<PhysicalPlan> {
        Ok(PhysicalPlan::ReclusterSource(Box::new(plan.clone())))
    }

    fn replace_recluster_sink(&mut self, plan: &ReclusterSink) -> Result<PhysicalPlan> {
        let input = self.replace(&plan.input)?;
        Ok(PhysicalPlan::ReclusterSink(Box::new(ReclusterSink {
            input: Box::new(input),
            ..plan.clone()
        })))
    }

    fn replace_table_scan(&mut self, plan: &TableScan) -> Result<PhysicalPlan> {
        Ok(PhysicalPlan::TableScan(plan.clone()))
    }

    fn replace_cte_scan(&mut self, plan: &CteScan) -> Result<PhysicalPlan> {
        Ok(PhysicalPlan::CteScan(plan.clone()))
    }

    fn replace_constant_table_scan(&mut self, plan: &ConstantTableScan) -> Result<PhysicalPlan> {
        Ok(PhysicalPlan::ConstantTableScan(plan.clone()))
    }

    fn replace_filter(&mut self, plan: &Filter) -> Result<PhysicalPlan> {
        let input = self.replace(&plan.input)?;

        Ok(PhysicalPlan::Filter(Filter {
            plan_id: plan.plan_id,
            projections: plan.projections.clone(),
            input: Box::new(input),
            predicates: plan.predicates.clone(),
            stat_info: plan.stat_info.clone(),
        }))
    }

    fn replace_project(&mut self, plan: &Project) -> Result<PhysicalPlan> {
        let input = self.replace(&plan.input)?;

        Ok(PhysicalPlan::Project(Project {
            plan_id: plan.plan_id,
            input: Box::new(input),
            projections: plan.projections.clone(),
            columns: plan.columns.clone(),
            stat_info: plan.stat_info.clone(),
        }))
    }

    fn replace_eval_scalar(&mut self, plan: &EvalScalar) -> Result<PhysicalPlan> {
        let input = self.replace(&plan.input)?;

        Ok(PhysicalPlan::EvalScalar(EvalScalar {
            plan_id: plan.plan_id,
            projections: plan.projections.clone(),
            input: Box::new(input),
            exprs: plan.exprs.clone(),
            stat_info: plan.stat_info.clone(),
        }))
    }

    fn replace_aggregate_expand(&mut self, plan: &AggregateExpand) -> Result<PhysicalPlan> {
        let input = self.replace(&plan.input)?;

        Ok(PhysicalPlan::AggregateExpand(AggregateExpand {
            plan_id: plan.plan_id,
            input: Box::new(input),
            group_bys: plan.group_bys.clone(),
            grouping_sets: plan.grouping_sets.clone(),
            stat_info: plan.stat_info.clone(),
        }))
    }

    fn replace_aggregate_partial(&mut self, plan: &AggregatePartial) -> Result<PhysicalPlan> {
        let input = self.replace(&plan.input)?;

        Ok(PhysicalPlan::AggregatePartial(AggregatePartial {
            plan_id: plan.plan_id,
            input: Box::new(input),
            group_by: plan.group_by.clone(),
            agg_funcs: plan.agg_funcs.clone(),
            stat_info: plan.stat_info.clone(),
        }))
    }

    fn replace_aggregate_final(&mut self, plan: &AggregateFinal) -> Result<PhysicalPlan> {
        let input = self.replace(&plan.input)?;

        Ok(PhysicalPlan::AggregateFinal(AggregateFinal {
            plan_id: plan.plan_id,
            input: Box::new(input),
            before_group_by_schema: plan.before_group_by_schema.clone(),
            group_by: plan.group_by.clone(),
            agg_funcs: plan.agg_funcs.clone(),
            stat_info: plan.stat_info.clone(),
            limit: plan.limit,
        }))
    }

    fn replace_window(&mut self, plan: &Window) -> Result<PhysicalPlan> {
        let input = self.replace(&plan.input)?;

        Ok(PhysicalPlan::Window(Window {
            plan_id: plan.plan_id,
            index: plan.index,
            input: Box::new(input),
            func: plan.func.clone(),
            partition_by: plan.partition_by.clone(),
            order_by: plan.order_by.clone(),
            window_frame: plan.window_frame.clone(),
        }))
    }

    fn replace_hash_join(&mut self, plan: &HashJoin) -> Result<PhysicalPlan> {
        let build = self.replace(&plan.build)?;
        let probe = self.replace(&plan.probe)?;

        Ok(PhysicalPlan::HashJoin(HashJoin {
            plan_id: plan.plan_id,
            projections: plan.projections.clone(),
            probe_projections: plan.probe_projections.clone(),
            build_projections: plan.build_projections.clone(),
            build: Box::new(build),
            probe: Box::new(probe),
            build_keys: plan.build_keys.clone(),
            probe_keys: plan.probe_keys.clone(),
            non_equi_conditions: plan.non_equi_conditions.clone(),
            join_type: plan.join_type.clone(),
            marker_index: plan.marker_index,
            from_correlated_subquery: plan.from_correlated_subquery,
            probe_to_build: plan.probe_to_build.clone(),
            output_schema: plan.output_schema.clone(),
            contain_runtime_filter: plan.contain_runtime_filter,
            stat_info: plan.stat_info.clone(),
        }))
    }

    fn replace_materialized_cte(&mut self, plan: &MaterializedCte) -> Result<PhysicalPlan> {
        let left = self.replace(&plan.left)?;
        let right = self.replace(&plan.right)?;

        Ok(PhysicalPlan::MaterializedCte(MaterializedCte {
            plan_id: plan.plan_id,
            left: Box::new(left),
            right: Box::new(right),
            cte_idx: plan.cte_idx,
            left_output_columns: plan.left_output_columns.clone(),
        }))
    }

    fn replace_range_join(&mut self, plan: &RangeJoin) -> Result<PhysicalPlan> {
        let left = self.replace(&plan.left)?;
        let right = self.replace(&plan.right)?;

        Ok(PhysicalPlan::RangeJoin(RangeJoin {
            plan_id: plan.plan_id,
            left: Box::new(left),
            right: Box::new(right),
            conditions: plan.conditions.clone(),
            other_conditions: plan.other_conditions.clone(),
            join_type: plan.join_type.clone(),
            range_join_type: plan.range_join_type.clone(),
            stat_info: plan.stat_info.clone(),
        }))
    }

    fn replace_sort(&mut self, plan: &Sort) -> Result<PhysicalPlan> {
        let input = self.replace(&plan.input)?;

        Ok(PhysicalPlan::Sort(Sort {
            plan_id: plan.plan_id,
            input: Box::new(input),
            order_by: plan.order_by.clone(),
            limit: plan.limit,
            after_exchange: plan.after_exchange,
            pre_projection: plan.pre_projection.clone(),
            stat_info: plan.stat_info.clone(),
        }))
    }

    fn replace_limit(&mut self, plan: &Limit) -> Result<PhysicalPlan> {
        let input = self.replace(&plan.input)?;

        Ok(PhysicalPlan::Limit(Limit {
            plan_id: plan.plan_id,
            input: Box::new(input),
            limit: plan.limit,
            offset: plan.offset,
            stat_info: plan.stat_info.clone(),
        }))
    }

    fn replace_row_fetch(&mut self, plan: &RowFetch) -> Result<PhysicalPlan> {
        let input = self.replace(&plan.input)?;

        Ok(PhysicalPlan::RowFetch(RowFetch {
            plan_id: plan.plan_id,
            input: Box::new(input),
            source: plan.source.clone(),
            row_id_col_offset: plan.row_id_col_offset,
            cols_to_fetch: plan.cols_to_fetch.clone(),
            fetched_fields: plan.fetched_fields.clone(),
            stat_info: plan.stat_info.clone(),
        }))
    }

    fn replace_exchange(&mut self, plan: &Exchange) -> Result<PhysicalPlan> {
        let input = self.replace(&plan.input)?;

        Ok(PhysicalPlan::Exchange(Exchange {
            plan_id: plan.plan_id,
            input: Box::new(input),
            kind: plan.kind.clone(),
            keys: plan.keys.clone(),
            ignore_exchange: plan.ignore_exchange,
        }))
    }

    fn replace_exchange_source(&mut self, plan: &ExchangeSource) -> Result<PhysicalPlan> {
        Ok(PhysicalPlan::ExchangeSource(plan.clone()))
    }

    fn replace_exchange_sink(&mut self, plan: &ExchangeSink) -> Result<PhysicalPlan> {
        let input = self.replace(&plan.input)?;

        Ok(PhysicalPlan::ExchangeSink(ExchangeSink {
            // TODO(leiysky): we reuse the plan id of the Exchange node here,
            // should generate a new one.
            plan_id: plan.plan_id,

            input: Box::new(input),
            schema: plan.schema.clone(),
            kind: plan.kind.clone(),
            keys: plan.keys.clone(),
            destination_fragment_id: plan.destination_fragment_id,
            query_id: plan.query_id.clone(),
            ignore_exchange: plan.ignore_exchange,
        }))
    }

    fn replace_union(&mut self, plan: &UnionAll) -> Result<PhysicalPlan> {
        let left = self.replace(&plan.left)?;
        let right = self.replace(&plan.right)?;
        Ok(PhysicalPlan::UnionAll(UnionAll {
            plan_id: plan.plan_id,
            left: Box::new(left),
            right: Box::new(right),
            schema: plan.schema.clone(),
            pairs: plan.pairs.clone(),
            stat_info: plan.stat_info.clone(),
        }))
    }

    fn replace_copy_into_table(
        &mut self,
        plan: &CopyIntoTablePhysicalPlan,
    ) -> Result<PhysicalPlan> {
        match &plan.source {
            CopyIntoTableSource::Stage(_) => {
                Ok(PhysicalPlan::CopyIntoTable(Box::new(plan.clone())))
            }
            CopyIntoTableSource::Query(query_ctx) => {
                let input = self.replace(&query_ctx.plan)?;
                Ok(PhysicalPlan::CopyIntoTable(Box::new(
                    CopyIntoTablePhysicalPlan {
                        source: CopyIntoTableSource::Query(Box::new(QuerySource {
                            plan: input,
                            ..*query_ctx.clone()
                        })),
                        ..plan.clone()
                    },
                )))
            }
        }
    }

    fn replace_insert_select(&mut self, plan: &DistributedInsertSelect) -> Result<PhysicalPlan> {
        let input = self.replace(&plan.input)?;

        Ok(PhysicalPlan::DistributedInsertSelect(Box::new(
            DistributedInsertSelect {
                plan_id: plan.plan_id,
                input: Box::new(input),
                catalog_info: plan.catalog_info.clone(),
                table_info: plan.table_info.clone(),
                select_schema: plan.select_schema.clone(),
                insert_schema: plan.insert_schema.clone(),
                select_column_bindings: plan.select_column_bindings.clone(),
                cast_needed: plan.cast_needed,
            },
        )))
    }

    fn replace_compact_source(&mut self, plan: &CompactSource) -> Result<PhysicalPlan> {
        Ok(PhysicalPlan::CompactSource(Box::new(plan.clone())))
    }

    fn replace_delete_source(&mut self, plan: &DeleteSource) -> Result<PhysicalPlan> {
        Ok(PhysicalPlan::DeleteSource(Box::new(plan.clone())))
    }

    fn replace_commit_sink(&mut self, plan: &CommitSink) -> Result<PhysicalPlan> {
        let input = self.replace(&plan.input)?;
        Ok(PhysicalPlan::CommitSink(Box::new(CommitSink {
            input: Box::new(input),
            ..plan.clone()
        })))
    }

    fn replace_async_sourcer(&mut self, plan: &AsyncSourcerPlan) -> Result<PhysicalPlan> {
        Ok(PhysicalPlan::AsyncSourcer(plan.clone()))
    }

    fn replace_deduplicate(&mut self, plan: &Deduplicate) -> Result<PhysicalPlan> {
        let input = self.replace(&plan.input)?;
        Ok(PhysicalPlan::Deduplicate(Box::new(Deduplicate {
            input: Box::new(input),
            ..plan.clone()
        })))
    }

    fn replace_replace_into(&mut self, plan: &ReplaceInto) -> Result<PhysicalPlan> {
        let input = self.replace(&plan.input)?;
        Ok(PhysicalPlan::ReplaceInto(Box::new(ReplaceInto {
            input: Box::new(input),
            ..plan.clone()
        })))
    }

    fn replace_merge_into(&mut self, plan: &MergeInto) -> Result<PhysicalPlan> {
        let input = self.replace(&plan.input)?;
        Ok(PhysicalPlan::MergeInto(Box::new(MergeInto {
            input: Box::new(input),
            ..plan.clone()
        })))
    }

    fn replace_merge_into_source(&mut self, plan: &MergeIntoSource) -> Result<PhysicalPlan> {
        let input = self.replace(&plan.input)?;
        Ok(PhysicalPlan::MergeIntoSource(MergeIntoSource {
            input: Box::new(input),
            ..plan.clone()
        }))
    }

    fn replace_project_set(&mut self, plan: &ProjectSet) -> Result<PhysicalPlan> {
        let input = self.replace(&plan.input)?;
        Ok(PhysicalPlan::ProjectSet(ProjectSet {
            plan_id: plan.plan_id,
            input: Box::new(input),
            srf_exprs: plan.srf_exprs.clone(),
            projections: plan.projections.clone(),
            stat_info: plan.stat_info.clone(),
        }))
    }

    fn replace_lambda(&mut self, plan: &Lambda) -> Result<PhysicalPlan> {
        let input = self.replace(&plan.input)?;
        Ok(PhysicalPlan::Lambda(Lambda {
            plan_id: plan.plan_id,
            input: Box::new(input),
            lambda_funcs: plan.lambda_funcs.clone(),
            stat_info: plan.stat_info.clone(),
        }))
    }

    fn replace_runtime_filter_source(
        &mut self,
        plan: &RuntimeFilterSource,
    ) -> Result<PhysicalPlan> {
        let left_side = self.replace(&plan.left_side)?;
        let right_side = self.replace(&plan.right_side)?;
        Ok(PhysicalPlan::RuntimeFilterSource(RuntimeFilterSource {
            plan_id: plan.plan_id,
            left_side: Box::new(left_side),
            right_side: Box::new(right_side),
            left_runtime_filters: plan.left_runtime_filters.clone(),
            right_runtime_filters: plan.right_runtime_filters.clone(),
        }))
    }
}

impl PhysicalPlan {
    pub fn traverse<'a, 'b>(
        plan: &'a PhysicalPlan,
        pre_visit: &'b mut dyn FnMut(&'a PhysicalPlan) -> bool,
        visit: &'b mut dyn FnMut(&'a PhysicalPlan),
        post_visit: &'b mut dyn FnMut(&'a PhysicalPlan),
    ) {
        if pre_visit(plan) {
            visit(plan);
            match plan {
                PhysicalPlan::TableScan(_)
                | PhysicalPlan::AsyncSourcer(_)
                | PhysicalPlan::CteScan(_)
                | PhysicalPlan::ConstantTableScan(_)
                | PhysicalPlan::ReclusterSource(_)
                | PhysicalPlan::ExchangeSource(_)
                | PhysicalPlan::CompactPartial(_)
                | PhysicalPlan::DeletePartial(_) => {}
                PhysicalPlan::Filter(plan) => {
                    Self::traverse(&plan.input, pre_visit, visit, post_visit);
                }
                PhysicalPlan::Project(plan) => {
                    Self::traverse(&plan.input, pre_visit, visit, post_visit);
                }
                PhysicalPlan::EvalScalar(plan) => {
                    Self::traverse(&plan.input, pre_visit, visit, post_visit);
                }
                PhysicalPlan::AggregateExpand(plan) => {
                    Self::traverse(&plan.input, pre_visit, visit, post_visit);
                }
                PhysicalPlan::AggregatePartial(plan) => {
                    Self::traverse(&plan.input, pre_visit, visit, post_visit);
                }
                PhysicalPlan::AggregateFinal(plan) => {
                    Self::traverse(&plan.input, pre_visit, visit, post_visit);
                }
                PhysicalPlan::Window(plan) => {
                    Self::traverse(&plan.input, pre_visit, visit, post_visit);
                }
                PhysicalPlan::Sort(plan) => {
                    Self::traverse(&plan.input, pre_visit, visit, post_visit);
                }
                PhysicalPlan::Limit(plan) => {
                    Self::traverse(&plan.input, pre_visit, visit, post_visit);
                }
                PhysicalPlan::RowFetch(plan) => {
                    Self::traverse(&plan.input, pre_visit, visit, post_visit);
                }
                PhysicalPlan::HashJoin(plan) => {
                    Self::traverse(&plan.build, pre_visit, visit, post_visit);
                    Self::traverse(&plan.probe, pre_visit, visit, post_visit);
                }
                PhysicalPlan::Exchange(plan) => {
                    Self::traverse(&plan.input, pre_visit, visit, post_visit);
                }
                PhysicalPlan::ExchangeSink(plan) => {
                    Self::traverse(&plan.input, pre_visit, visit, post_visit);
                }
                PhysicalPlan::UnionAll(plan) => {
                    Self::traverse(&plan.left, pre_visit, visit, post_visit);
                    Self::traverse(&plan.right, pre_visit, visit, post_visit);
                }
                PhysicalPlan::DistributedInsertSelect(plan) => {
                    Self::traverse(&plan.input, pre_visit, visit, post_visit);
                }
                PhysicalPlan::ProjectSet(plan) => {
                    Self::traverse(&plan.input, pre_visit, visit, post_visit)
                }
                PhysicalPlan::Lambda(plan) => {
                    Self::traverse(&plan.input, pre_visit, visit, post_visit)
                }
                PhysicalPlan::CopyIntoTable(plan) => match &plan.source {
                    CopyIntoTableSource::Query(input) => {
                        Self::traverse(&input.plan, pre_visit, visit, post_visit);
                    }
                    CopyIntoTableSource::Stage(_) => {}
                },
                PhysicalPlan::RuntimeFilterSource(plan) => {
                    Self::traverse(&plan.left_side, pre_visit, visit, post_visit);
                    Self::traverse(&plan.right_side, pre_visit, visit, post_visit);
                }
                PhysicalPlan::RangeJoin(plan) => {
                    Self::traverse(&plan.left, pre_visit, visit, post_visit);
                    Self::traverse(&plan.right, pre_visit, visit, post_visit);
                }
<<<<<<< HEAD
                PhysicalPlan::ReclusterSink(plan) => {
                    Self::traverse(&plan.input, pre_visit, visit, post_visit);
                }
=======
                PhysicalPlan::CompactSource(_) => {}
                PhysicalPlan::DeleteSource(_) => {}
>>>>>>> fc802172
                PhysicalPlan::CommitSink(plan) => {
                    Self::traverse(&plan.input, pre_visit, visit, post_visit);
                }
                PhysicalPlan::Deduplicate(plan) => {
                    Self::traverse(&plan.input, pre_visit, visit, post_visit);
                }
                PhysicalPlan::ReplaceInto(plan) => {
                    Self::traverse(&plan.input, pre_visit, visit, post_visit);
                }
                PhysicalPlan::MergeIntoSource(plan) => {
                    Self::traverse(&plan.input, pre_visit, visit, post_visit);
                }
                PhysicalPlan::MergeInto(plan) => {
                    Self::traverse(&plan.input, pre_visit, visit, post_visit);
                }
                PhysicalPlan::MaterializedCte(plan) => {
                    Self::traverse(&plan.left, pre_visit, visit, post_visit);
                    Self::traverse(&plan.right, pre_visit, visit, post_visit);
                }
            }
            post_visit(plan);
        }
    }
}<|MERGE_RESOLUTION|>--- conflicted
+++ resolved
@@ -491,8 +491,8 @@
                 | PhysicalPlan::ConstantTableScan(_)
                 | PhysicalPlan::ReclusterSource(_)
                 | PhysicalPlan::ExchangeSource(_)
-                | PhysicalPlan::CompactPartial(_)
-                | PhysicalPlan::DeletePartial(_) => {}
+                | PhysicalPlan::CompactSource(_)
+                | PhysicalPlan::DeleteSource(_) => {}
                 PhysicalPlan::Filter(plan) => {
                     Self::traverse(&plan.input, pre_visit, visit, post_visit);
                 }
@@ -560,14 +560,9 @@
                     Self::traverse(&plan.left, pre_visit, visit, post_visit);
                     Self::traverse(&plan.right, pre_visit, visit, post_visit);
                 }
-<<<<<<< HEAD
                 PhysicalPlan::ReclusterSink(plan) => {
                     Self::traverse(&plan.input, pre_visit, visit, post_visit);
                 }
-=======
-                PhysicalPlan::CompactSource(_) => {}
-                PhysicalPlan::DeleteSource(_) => {}
->>>>>>> fc802172
                 PhysicalPlan::CommitSink(plan) => {
                     Self::traverse(&plan.input, pre_visit, visit, post_visit);
                 }
