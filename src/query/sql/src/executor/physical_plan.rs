--- conflicted
+++ resolved
@@ -191,17 +191,13 @@
             PhysicalPlan::AsyncSourcer(_)
             | PhysicalPlan::Deduplicate(_)
             | PhysicalPlan::ReplaceInto(_)
-<<<<<<< HEAD
             | PhysicalPlan::MergeIntoAppendNotMatched(_)
-            | PhysicalPlan::CompactSource(_) => Ok(DataSchemaRef::default()),
-=======
             | PhysicalPlan::CompactSource(_)
             | PhysicalPlan::CommitSink(_)
             | PhysicalPlan::DistributedInsertSelect(_)
             | PhysicalPlan::DeleteSource(_)
             | PhysicalPlan::ReclusterSource(_)
             | PhysicalPlan::ReclusterSink(_) => Ok(DataSchemaRef::default()),
->>>>>>> 515fb828
         }
     }
 
@@ -241,12 +237,9 @@
             PhysicalPlan::CteScan(_) => "PhysicalCteScan".to_string(),
             PhysicalPlan::MaterializedCte(_) => "PhysicalMaterializedCte".to_string(),
             PhysicalPlan::ConstantTableScan(_) => "PhysicalConstantTableScan".to_string(),
-<<<<<<< HEAD
             PhysicalPlan::AddRowNumber(_) => "AddRowNumber".to_string(),
-=======
             PhysicalPlan::ReclusterSource(_) => "ReclusterSource".to_string(),
             PhysicalPlan::ReclusterSink(_) => "ReclusterSink".to_string(),
->>>>>>> 515fb828
         }
     }
 
