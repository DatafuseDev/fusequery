// Copyright 2021 Datafuse Labs
//
// Licensed under the Apache License, Version 2.0 (the "License");
// you may not use this file except in compliance with the License.
// You may obtain a copy of the License at
//
//     http://www.apache.org/licenses/LICENSE-2.0
//
// Unless required by applicable law or agreed to in writing, software
// distributed under the License is distributed on an "AS IS" BASIS,
// WITHOUT WARRANTIES OR CONDITIONS OF ANY KIND, either express or implied.
// See the License for the specific language governing permissions and
// limitations under the License.

use common_exception::Result;
use common_functions::BUILTIN_FUNCTIONS;
use common_profile::AggregateAttribute;
use common_profile::AggregateExpandAttribute;
use common_profile::CteScanAttribute;
use common_profile::EvalScalarAttribute;
use common_profile::ExchangeAttribute;
use common_profile::FilterAttribute;
use common_profile::JoinAttribute;
use common_profile::LambdaAttribute;
use common_profile::LimitAttribute;
use common_profile::OperatorAttribute;
use common_profile::OperatorProfile;
use common_profile::OperatorType;
use common_profile::ProcessorProfiles;
use common_profile::ProjectSetAttribute;
use common_profile::QueryProfile;
use common_profile::SortAttribute;
use common_profile::TableScanAttribute;
use common_profile::WindowAttribute;
use itertools::Itertools;

use crate::executor::format::pretty_display_agg_desc;
use crate::executor::FragmentKind;
use crate::executor::PhysicalPlan;
use crate::executor::WindowFunction;
use crate::MetadataRef;

pub struct ProfileHelper;

impl ProfileHelper {
    pub fn build_query_profile(
        query_id: &str,
        metadata: &MetadataRef,
        plan: &PhysicalPlan,
        profs: &ProcessorProfiles,
    ) -> Result<QueryProfile> {
        let mut plan_node_profs = vec![];
        flatten_plan_node_profile(metadata, plan, profs, &mut plan_node_profs)?;

        Ok(QueryProfile::new(query_id.to_string(), plan_node_profs))
    }
}

fn flatten_plan_node_profile(
    metadata: &MetadataRef,
    plan: &PhysicalPlan,
    profs: &ProcessorProfiles,
    plan_node_profs: &mut Vec<OperatorProfile>,
) -> Result<()> {
    match plan {
        PhysicalPlan::TableScan(scan) => {
            let table = metadata.read().table(scan.table_index).clone();
            let qualified_name = format!("{}.{}", table.database(), table.name());
            let proc_prof = profs.get(&scan.plan_id).copied().unwrap_or_default();
            let prof = OperatorProfile {
                id: scan.plan_id,
                operator_type: OperatorType::TableScan,
                children: vec![],
                execution_info: proc_prof.into(),
                attribute: OperatorAttribute::TableScan(TableScanAttribute { qualified_name }),
            };
            plan_node_profs.push(prof);
        }
        PhysicalPlan::CteScan(scan) => {
            let prof = OperatorProfile {
                id: scan.plan_id,
                operator_type: OperatorType::CteScan,
                children: vec![],
                execution_info: Default::default(),
                attribute: OperatorAttribute::CteScan(CteScanAttribute {
                    cte_idx: scan.cte_idx.0,
                }),
            };
            plan_node_profs.push(prof)
        }
        PhysicalPlan::Filter(filter) => {
            flatten_plan_node_profile(metadata, &filter.input, profs, plan_node_profs)?;
            let proc_prof = profs.get(&filter.plan_id).copied().unwrap_or_default();
            let prof = OperatorProfile {
                id: filter.plan_id,
                operator_type: OperatorType::Filter,
                children: vec![filter.input.get_id()],
                execution_info: proc_prof.into(),
                attribute: OperatorAttribute::Filter(FilterAttribute {
                    predicate: filter
                        .predicates
                        .iter()
                        .map(|pred| pred.as_expr(&BUILTIN_FUNCTIONS).sql_display())
                        .join(" AND "),
                }),
            };
            plan_node_profs.push(prof);
        }
        PhysicalPlan::Project(project) => {
            flatten_plan_node_profile(metadata, &project.input, profs, plan_node_profs)?;
            let proc_prof = profs.get(&project.plan_id).copied().unwrap_or_default();
            let prof = OperatorProfile {
                id: project.plan_id,
                operator_type: OperatorType::Project,
                children: vec![project.input.get_id()],
                execution_info: proc_prof.into(),
                attribute: OperatorAttribute::Empty,
            };
            plan_node_profs.push(prof);
        }
        PhysicalPlan::EvalScalar(eval) => {
            flatten_plan_node_profile(metadata, &eval.input, profs, plan_node_profs)?;
            let proc_prof = profs.get(&eval.plan_id).copied().unwrap_or_default();
            let prof = OperatorProfile {
                id: eval.plan_id,
                operator_type: OperatorType::EvalScalar,
                execution_info: proc_prof.into(),
                children: vec![eval.input.get_id()],
                attribute: OperatorAttribute::EvalScalar(EvalScalarAttribute {
                    scalars: eval
                        .exprs
                        .iter()
                        .map(|(expr, _)| expr.as_expr(&BUILTIN_FUNCTIONS).sql_display())
                        .join(", "),
                }),
            };
            plan_node_profs.push(prof);
        }
        PhysicalPlan::ProjectSet(project_set) => {
            flatten_plan_node_profile(metadata, &project_set.input, profs, plan_node_profs)?;
            let proc_prof = profs.get(&project_set.plan_id).copied().unwrap_or_default();
            let prof = OperatorProfile {
                id: project_set.plan_id,
                operator_type: OperatorType::ProjectSet,
                execution_info: proc_prof.into(),
                children: vec![project_set.input.get_id()],
                attribute: OperatorAttribute::ProjectSet(ProjectSetAttribute {
                    functions: project_set
                        .srf_exprs
                        .iter()
                        .map(|(expr, _)| expr.as_expr(&BUILTIN_FUNCTIONS).sql_display())
                        .join(", "),
                }),
            };
            plan_node_profs.push(prof);
        }
        PhysicalPlan::Lambda(lambda) => {
            flatten_plan_node_profile(metadata, &lambda.input, profs, plan_node_profs)?;
            let proc_prof = profs.get(&lambda.plan_id).copied().unwrap_or_default();
            let prof = OperatorProfile {
                id: lambda.plan_id,
                operator_type: OperatorType::Lambda,
                execution_info: proc_prof.into(),
                children: vec![lambda.input.get_id()],
                attribute: OperatorAttribute::Lambda(LambdaAttribute {
                    scalars: lambda
                        .lambda_funcs
                        .iter()
                        .map(|func| {
                            let arg_exprs = func.arg_exprs.join(", ");
                            let params = func.params.join(", ");
                            let lambda_expr =
                                func.lambda_expr.as_expr(&BUILTIN_FUNCTIONS).sql_display();
                            format!(
                                "{}({}, {} -> {})",
                                func.func_name, arg_exprs, params, lambda_expr
                            )
                        })
                        .join(", "),
                }),
            };
            plan_node_profs.push(prof);
        }
        PhysicalPlan::AggregateExpand(expand) => {
            flatten_plan_node_profile(metadata, &expand.input, profs, plan_node_profs)?;
            let proc_prof = profs.get(&expand.plan_id).copied().unwrap_or_default();
            let prof = OperatorProfile {
                id: expand.plan_id,
                operator_type: OperatorType::AggregateExpand,
                execution_info: proc_prof.into(),
                children: vec![expand.input.get_id()],
                attribute: OperatorAttribute::AggregateExpand(AggregateExpandAttribute {
                    group_keys: expand
                        .grouping_sets
                        .iter()
                        .map(|columns| {
                            format!(
                                "[{}]",
                                columns
                                    .iter()
                                    .map(|column| metadata.read().column(*column).name())
                                    .join(", ")
                            )
                        })
                        .join(", "),
                    aggr_exprs: "".to_string(),
                }),
            };
            plan_node_profs.push(prof);
        }
        PhysicalPlan::AggregatePartial(agg_partial) => {
            flatten_plan_node_profile(metadata, &agg_partial.input, profs, plan_node_profs)?;
            let proc_prof = profs.get(&agg_partial.plan_id).copied().unwrap_or_default();
            let prof = OperatorProfile {
                id: agg_partial.plan_id,
                operator_type: OperatorType::Aggregate,
                execution_info: proc_prof.into(),
                children: vec![agg_partial.input.get_id()],
                attribute: OperatorAttribute::Aggregate(AggregateAttribute {
                    group_keys: agg_partial
                        .group_by
                        .iter()
                        .map(|column| metadata.read().column(*column).name())
                        .join(", "),
                    functions: agg_partial
                        .agg_funcs
                        .iter()
                        .map(|desc| pretty_display_agg_desc(desc, metadata))
                        .join(", "),
                }),
            };
            plan_node_profs.push(prof);
        }
        PhysicalPlan::AggregateFinal(agg_final) => {
            flatten_plan_node_profile(metadata, &agg_final.input, profs, plan_node_profs)?;
            let proc_prof = profs.get(&agg_final.plan_id).copied().unwrap_or_default();
            let prof = OperatorProfile {
                id: agg_final.plan_id,
                operator_type: OperatorType::Aggregate,
                execution_info: proc_prof.into(),
                children: vec![agg_final.input.get_id()],
                attribute: OperatorAttribute::Aggregate(AggregateAttribute {
                    group_keys: agg_final
                        .group_by
                        .iter()
                        .map(|column| metadata.read().column(*column).name())
                        .join(", "),
                    functions: agg_final
                        .agg_funcs
                        .iter()
                        .map(|desc| pretty_display_agg_desc(desc, metadata))
                        .join(", "),
                }),
            };
            plan_node_profs.push(prof);
        }
        PhysicalPlan::Window(window) => {
            flatten_plan_node_profile(metadata, &window.input, profs, plan_node_profs)?;
            let proc_prof = profs.get(&window.plan_id).copied().unwrap_or_default();
            let partition_by = window
                .partition_by
                .iter()
                .map(|&index| {
                    let name = metadata.read().column(index).name();
                    Ok(name)
                })
                .collect::<Result<Vec<_>>>()?
                .join(", ");

            let order_by = window
                .order_by
                .iter()
                .map(|v| {
                    let name = metadata.read().column(v.order_by).name();
                    Ok(name)
                })
                .collect::<Result<Vec<_>>>()?
                .join(", ");

            let frame = window.window_frame.to_string();

            let func = match &window.func {
                WindowFunction::Aggregate(agg) => pretty_display_agg_desc(agg, metadata),
                func => format!("{}", func),
            };
            let prof = OperatorProfile {
                id: window.plan_id,
                operator_type: OperatorType::Window,
                children: vec![window.input.get_id()],
                execution_info: proc_prof.into(),
                attribute: OperatorAttribute::Window(WindowAttribute {
                    functions: format!(
                        "{} OVER (PARTITION BY {} ORDER BY {} {})",
                        func, partition_by, order_by, frame
                    ),
                }),
            };
            plan_node_profs.push(prof);
        }
        PhysicalPlan::Sort(sort) => {
            flatten_plan_node_profile(metadata, &sort.input, profs, plan_node_profs)?;
            let proc_prof = profs.get(&sort.plan_id).copied().unwrap_or_default();
            let prof = OperatorProfile {
                id: sort.plan_id,
                operator_type: OperatorType::Sort,
                execution_info: proc_prof.into(),
                children: vec![sort.input.get_id()],
                attribute: OperatorAttribute::Sort(SortAttribute {
                    sort_keys: sort
                        .order_by
                        .iter()
                        .map(|desc| {
                            format!(
                                "{} {}",
                                metadata.read().column(desc.order_by).name(),
                                if desc.asc { "ASC" } else { "DESC" }
                            )
                        })
                        .join(", "),
                }),
            };
            plan_node_profs.push(prof);
        }
        PhysicalPlan::Limit(limit) => {
            flatten_plan_node_profile(metadata, &limit.input, profs, plan_node_profs)?;
            let proc_prof = profs.get(&limit.plan_id).copied().unwrap_or_default();
            let prof = OperatorProfile {
                id: limit.plan_id,
                operator_type: OperatorType::Limit,
                execution_info: proc_prof.into(),
                children: vec![limit.input.get_id()],
                attribute: OperatorAttribute::Limit(LimitAttribute {
                    limit: limit.limit.unwrap_or_default(),
                    offset: limit.offset,
                }),
            };
            plan_node_profs.push(prof);
        }
        PhysicalPlan::RowFetch(fetch) => {
            flatten_plan_node_profile(metadata, &fetch.input, profs, plan_node_profs)?;
            let proc_prof = profs.get(&fetch.plan_id).copied().unwrap_or_default();
            let prof = OperatorProfile {
                id: fetch.plan_id,
                operator_type: OperatorType::RowFetch,
                execution_info: proc_prof.into(),
                children: vec![fetch.input.get_id()],
                attribute: OperatorAttribute::Empty,
            };
            plan_node_profs.push(prof);
        }
        PhysicalPlan::HashJoin(hash_join) => {
            flatten_plan_node_profile(metadata, &hash_join.probe, profs, plan_node_profs)?;
            flatten_plan_node_profile(metadata, &hash_join.build, profs, plan_node_profs)?;
            let proc_prof = profs.get(&hash_join.plan_id).copied().unwrap_or_default();
            let prof = OperatorProfile {
                id: hash_join.plan_id,
                operator_type: OperatorType::Join,
                execution_info: proc_prof.into(),
                children: vec![hash_join.probe.get_id(), hash_join.build.get_id()],
                attribute: OperatorAttribute::Join(JoinAttribute {
                    join_type: hash_join.join_type.to_string(),
                    equi_conditions: hash_join
                        .probe_keys
                        .iter()
                        .zip(hash_join.build_keys.iter())
                        .map(|(l, r)| {
                            format!(
                                "{} = {}",
                                l.as_expr(&BUILTIN_FUNCTIONS).sql_display(),
                                r.as_expr(&BUILTIN_FUNCTIONS).sql_display(),
                            )
                        })
                        .join(" AND "),
                    non_equi_conditions: hash_join
                        .non_equi_conditions
                        .iter()
                        .map(|expr| expr.as_expr(&BUILTIN_FUNCTIONS).sql_display())
                        .join(" AND "),
                }),
            };
            plan_node_profs.push(prof);
        }
        PhysicalPlan::RangeJoin(range_join) => {
            flatten_plan_node_profile(metadata, &range_join.left, profs, plan_node_profs)?;
            flatten_plan_node_profile(metadata, &range_join.right, profs, plan_node_profs)?;
            let proc_prof = profs.get(&range_join.plan_id).copied().unwrap_or_default();
            let prof = OperatorProfile {
                id: range_join.plan_id,
                operator_type: OperatorType::Join,
                children: vec![range_join.left.get_id(), range_join.right.get_id()],
                execution_info: proc_prof.into(),
                attribute: OperatorAttribute::Join(JoinAttribute {
                    join_type: range_join.join_type.to_string(),
                    equi_conditions: range_join
                        .conditions
                        .iter()
                        .map(|expr| {
                            format!(
                                "{} {} {}",
                                expr.left_expr.as_expr(&BUILTIN_FUNCTIONS).sql_display(),
                                expr.operator,
                                expr.right_expr.as_expr(&BUILTIN_FUNCTIONS).sql_display(),
                            )
                        })
                        .join(" AND "),
                    non_equi_conditions: range_join
                        .other_conditions
                        .iter()
                        .map(|expr| expr.as_expr(&BUILTIN_FUNCTIONS).sql_display())
                        .join(" AND "),
                }),
            };
            plan_node_profs.push(prof);
        }
        PhysicalPlan::Exchange(exchange) => {
            flatten_plan_node_profile(metadata, &exchange.input, profs, plan_node_profs)?;
            let proc_prof = profs.get(&exchange.plan_id).copied().unwrap_or_default();
            let prof = OperatorProfile {
                id: exchange.plan_id,
                operator_type: OperatorType::Exchange,
                execution_info: proc_prof.into(),
                children: vec![exchange.input.get_id()],
                attribute: OperatorAttribute::Exchange(ExchangeAttribute {
                    exchange_mode: match exchange.kind {
                        FragmentKind::Init => "Init".to_string(),
                        FragmentKind::Normal => "Hash".to_string(),
                        FragmentKind::Expansive => "Broadcast".to_string(),
                        FragmentKind::Merge => "Merge".to_string(),
                    },
                }),
            };
            plan_node_profs.push(prof);
        }
        PhysicalPlan::UnionAll(union) => {
            flatten_plan_node_profile(metadata, &union.left, profs, plan_node_profs)?;
            flatten_plan_node_profile(metadata, &union.right, profs, plan_node_profs)?;
            let proc_prof = profs.get(&union.plan_id).copied().unwrap_or_default();
            let prof = OperatorProfile {
                id: union.plan_id,
                operator_type: OperatorType::UnionAll,
                execution_info: proc_prof.into(),
                children: vec![union.left.get_id(), union.right.get_id()],
                attribute: OperatorAttribute::Empty,
            };
            plan_node_profs.push(prof);
        }
        PhysicalPlan::RuntimeFilterSource(source) => {
            let proc_prof = profs.get(&source.plan_id).copied().unwrap_or_default();
            let prof = OperatorProfile {
                id: source.plan_id,
                operator_type: OperatorType::RuntimeFilter,
                execution_info: proc_prof.into(),
                children: vec![],
                attribute: OperatorAttribute::Empty,
            };
            plan_node_profs.push(prof);
        }
        PhysicalPlan::DistributedInsertSelect(select) => {
            flatten_plan_node_profile(metadata, &select.input, profs, plan_node_profs)?;
            let proc_prof = profs.get(&select.plan_id).copied().unwrap_or_default();
            let prof = OperatorProfile {
                id: select.plan_id,
                operator_type: OperatorType::Insert,
                execution_info: proc_prof.into(),
                children: vec![],
                attribute: OperatorAttribute::Empty,
            };
            plan_node_profs.push(prof);
        }
        PhysicalPlan::ExchangeSource(source) => {
            let proc_prof = profs.get(&source.plan_id).copied().unwrap_or_default();
            let prof = OperatorProfile {
                id: source.plan_id,
                operator_type: OperatorType::Exchange,
                execution_info: proc_prof.into(),
                children: vec![],
                attribute: OperatorAttribute::Empty,
            };
            plan_node_profs.push(prof);
        }
        PhysicalPlan::ExchangeSink(sink) => {
            flatten_plan_node_profile(metadata, &sink.input, profs, plan_node_profs)?;
            let proc_prof = profs.get(&sink.plan_id).copied().unwrap_or_default();
            let prof = OperatorProfile {
                id: sink.plan_id,
                operator_type: OperatorType::Exchange,
                execution_info: proc_prof.into(),
                children: vec![],
                attribute: OperatorAttribute::Empty,
            };
            plan_node_profs.push(prof);
        }
<<<<<<< HEAD
        PhysicalPlan::MaterializedCte(_) => todo!(),
        PhysicalPlan::DeletePartial(_)
        | PhysicalPlan::MutationAggregate(_)
        | PhysicalPlan::CopyIntoTable(_)
        | PhysicalPlan::AsyncSourcer(_)
        | PhysicalPlan::Deduplicate(_)
        | PhysicalPlan::ReplaceInto(_) => unreachable!(),
=======
        PhysicalPlan::MaterializedCte(_) | PhysicalPlan::ConstantTableScan(_) => todo!(),
        PhysicalPlan::DeletePartial(_) | PhysicalPlan::DeleteFinal(_) => unreachable!(),
        PhysicalPlan::DistributedCopyIntoTableFromStage(_) => unreachable!(),
        PhysicalPlan::CopyIntoTableFromQuery(_) => unreachable!(),
>>>>>>> a74f88a1
    }

    Ok(())
}<|MERGE_RESOLUTION|>--- conflicted
+++ resolved
@@ -490,20 +490,13 @@
             };
             plan_node_profs.push(prof);
         }
-<<<<<<< HEAD
-        PhysicalPlan::MaterializedCte(_) => todo!(),
+        PhysicalPlan::MaterializedCte(_) | PhysicalPlan::ConstantTableScan(_) => todo!(),
         PhysicalPlan::DeletePartial(_)
         | PhysicalPlan::MutationAggregate(_)
         | PhysicalPlan::CopyIntoTable(_)
         | PhysicalPlan::AsyncSourcer(_)
         | PhysicalPlan::Deduplicate(_)
         | PhysicalPlan::ReplaceInto(_) => unreachable!(),
-=======
-        PhysicalPlan::MaterializedCte(_) | PhysicalPlan::ConstantTableScan(_) => todo!(),
-        PhysicalPlan::DeletePartial(_) | PhysicalPlan::DeleteFinal(_) => unreachable!(),
-        PhysicalPlan::DistributedCopyIntoTableFromStage(_) => unreachable!(),
-        PhysicalPlan::CopyIntoTableFromQuery(_) => unreachable!(),
->>>>>>> a74f88a1
     }
 
     Ok(())
