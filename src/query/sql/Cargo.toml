--- conflicted
+++ resolved
@@ -72,12 +72,8 @@
 num-derive = "0.3.3"
 num-traits = "0.2.15"
 opendal = { workspace = true }
-<<<<<<< HEAD
-parking_lot = "0.12.1"
-=======
 ordered-float = { workspace = true }
 parking_lot = { workspace = true }
->>>>>>> 0485c9e0
 percent-encoding = "2"
 regex = { workspace = true }
 roaring = "0.10.1"
