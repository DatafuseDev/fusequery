--- conflicted
+++ resolved
@@ -40,13 +40,10 @@
 use common_meta_app::schema::DropTableReply;
 use common_meta_app::schema::GetTableCopiedFileReply;
 use common_meta_app::schema::GetTableCopiedFileReq;
-<<<<<<< HEAD
-use common_meta_app::schema::ListTableMutationLockReply;
-=======
 use common_meta_app::schema::IndexId;
 use common_meta_app::schema::IndexMeta;
 use common_meta_app::schema::ListIndexByTableIdReq;
->>>>>>> 200058f5
+use common_meta_app::schema::ListTableMutationLockReply;
 use common_meta_app::schema::RenameDatabaseReply;
 use common_meta_app::schema::RenameDatabaseReq;
 use common_meta_app::schema::RenameTableReply;
@@ -322,48 +319,50 @@
         unimplemented!()
     }
 
-<<<<<<< HEAD
     #[async_backtrace::framed]
     async fn list_table_mutation_lock_revs(
         &self,
         _table_id: u64,
     ) -> Result<ListTableMutationLockReply> {
-=======
-    // Table index
-
-    #[async_backtrace::framed]
-    async fn create_index(&self, _req: CreateIndexReq) -> Result<CreateIndexReply> {
->>>>>>> 200058f5
-        unimplemented!()
-    }
-
-    #[async_backtrace::framed]
-<<<<<<< HEAD
+        unimplemented!()
+    }
+
+    #[async_backtrace::framed]
     async fn upsert_mutation_lock_rev(
         &self,
         _expire_sec: u64,
         _table_info: &TableInfo,
         _revision: Option<u64>,
     ) -> Result<UpsertTableMutationLockReply> {
-=======
-    async fn drop_index(&self, _req: DropIndexReq) -> Result<DropIndexReply> {
->>>>>>> 200058f5
-        unimplemented!()
-    }
-
-    #[async_backtrace::framed]
-<<<<<<< HEAD
+        unimplemented!()
+    }
+
+    #[async_backtrace::framed]
     async fn delete_mutation_lock_rev(
         &self,
         _table_info: &TableInfo,
         _revision: u64,
     ) -> Result<DeleteTableMutationLockReply> {
-=======
+        unimplemented!()
+    }
+
+    // Table index
+
+    #[async_backtrace::framed]
+    async fn create_index(&self, _req: CreateIndexReq) -> Result<CreateIndexReply> {
+        unimplemented!()
+    }
+
+    #[async_backtrace::framed]
+    async fn drop_index(&self, _req: DropIndexReq) -> Result<DropIndexReply> {
+        unimplemented!()
+    }
+
+    #[async_backtrace::framed]
     async fn get_indexes_by_table_id(
         &self,
         _req: ListIndexByTableIdReq,
     ) -> Result<Option<Vec<(IndexId, IndexMeta)>>> {
->>>>>>> 200058f5
         unimplemented!()
     }
 
