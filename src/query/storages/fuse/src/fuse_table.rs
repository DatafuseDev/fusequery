--- conflicted
+++ resolved
@@ -219,15 +219,13 @@
             .and_then(|s| s.parse::<BloomIndexColumns>().ok())
             .unwrap_or(BloomIndexColumns::All);
 
-<<<<<<< HEAD
-=======
+        let meta_location_generator = TableMetaLocationGenerator::with_prefix(storage_prefix);
         if !table_info.meta.part_prefix.is_empty() {
             return Err(ErrorCode::StorageOther(
                 "Location_prefix no longer supported. The last version that supports it is: https://github.com/databendlabs/databend/releases/tag/v1.2.653-nightly",
             ));
         }
 
->>>>>>> 9778d23e
         let meta_location_generator = TableMetaLocationGenerator::with_prefix(storage_prefix);
 
         Ok(Box::new(FuseTable {
