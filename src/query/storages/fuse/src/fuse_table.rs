--- conflicted
+++ resolved
@@ -25,11 +25,6 @@
 use async_channel::Receiver;
 use chrono::Duration;
 use chrono::TimeDelta;
-<<<<<<< HEAD
-use databend_common_base::base::tokio::sync::OnceCell;
-=======
-use databend_common_base::runtime::GlobalIORuntime;
->>>>>>> ab08029e
 use databend_common_catalog::catalog::StorageDescription;
 use databend_common_catalog::plan::DataSourcePlan;
 use databend_common_catalog::plan::PartInfoPtr;
@@ -98,7 +93,7 @@
 use opendal::Operator;
 use parking_lot::Mutex;
 use uuid::Uuid;
-
+use databend_common_base::runtime::GlobalIORuntime;
 use crate::fuse_column::FuseTableColumnStatisticsProvider;
 use crate::fuse_type::FuseTableType;
 use crate::io::MetaReaders;
@@ -141,14 +136,8 @@
 
     // If this is set, reading from fuse_table should only return the increment blocks
     pub(crate) changes_desc: Option<ChangesDesc>,
-<<<<<<< HEAD
-
-    // A table instance level cache of snapshot_location, if this table is attaching to someone else.
-    attached_table_location: OnceCell<String>,
 
     pub(crate) pruned_result_receiver: Arc<Mutex<PartInfoReceiver>>,
-=======
->>>>>>> ab08029e
 }
 
 type PartInfoReceiver = Option<Receiver<Result<PartInfoPtr>>>;
@@ -261,11 +250,7 @@
             table_compression: table_compression.as_str().try_into()?,
             table_type,
             changes_desc: None,
-<<<<<<< HEAD
-            attached_table_location: Default::default(),
             pruned_result_receiver: Arc::new(Mutex::new(None)),
-=======
->>>>>>> ab08029e
         }))
     }
 
