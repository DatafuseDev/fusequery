--- conflicted
+++ resolved
@@ -195,19 +195,14 @@
         })?;
 
         // construct output fields
-<<<<<<< HEAD
         let mut output_fields: Vec<DataField> = plan
             .schema()
             .fields()
             .iter()
             .map(|f| DataField::from(f))
             .collect();
-        for remote_expr in self.cluster_keys().iter() {
+        for remote_expr in self.cluster_keys(ctx.clone()).iter() {
             let expr = remote_expr.into_expr(&BUILTIN_FUNCTIONS).unwrap();
-=======
-        let mut output_fields = plan.schema().fields().clone();
-        for expr in self.cluster_keys(ctx.clone()).iter() {
->>>>>>> 99d8a208
             let cname = expr.column_name();
             if !output_fields.iter().any(|x| x.name() == &cname) {
                 let field = DataField::new(&cname, expr.data_type().clone());
