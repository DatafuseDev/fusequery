// Copyright 2021 Datafuse Labs
//
// Licensed under the Apache License, Version 2.0 (the "License");
// you may not use this file except in compliance with the License.
// You may obtain a copy of the License at
//
//     http://www.apache.org/licenses/LICENSE-2.0
//
// Unless required by applicable law or agreed to in writing, software
// distributed under the License is distributed on an "AS IS" BASIS,
// WITHOUT WARRANTIES OR CONDITIONS OF ANY KIND, either express or implied.
// See the License for the specific language governing permissions and
// limitations under the License.

use std::collections::HashSet;
use std::sync::Arc;

use databend_common_base::runtime::Runtime;
use databend_common_catalog::plan::PartInfoType;
use databend_common_catalog::plan::Partitions;
use databend_common_catalog::plan::PartitionsShuffleKind;
use databend_common_catalog::plan::Projection;
use databend_common_catalog::table::CompactionLimits;
use databend_common_exception::ErrorCode;
use databend_common_exception::Result;
use databend_common_expression::ColumnId;
use databend_common_pipeline_core::Pipeline;
use databend_common_pipeline_transforms::processors::TransformPipelineHelper;
use databend_common_sql::executor::physical_plans::MutationKind;
use databend_common_sql::StreamContext;
use databend_storages_common_table_meta::meta::Statistics;
use databend_storages_common_table_meta::meta::TableSnapshot;

use crate::operations::common::TableMutationAggregator;
use crate::operations::common::TransformSerializeBlock;
use crate::operations::mutation::BlockCompactMutator;
use crate::operations::mutation::CompactLazyPartInfo;
use crate::operations::mutation::CompactSource;
use crate::operations::mutation::SegmentCompactMutator;
use crate::FuseTable;
use crate::Table;
use crate::TableContext;
use crate::DEFAULT_BLOCK_PER_SEGMENT;
use crate::FUSE_OPT_KEY_BLOCK_PER_SEGMENT;

#[derive(Clone)]
pub struct CompactOptions {
    // the snapshot that compactor working on, it never changed during phases compaction.
    pub base_snapshot: Arc<TableSnapshot>,
    pub block_per_seg: usize,
    pub num_segment_limit: Option<usize>,
    pub num_block_limit: Option<usize>,
}

impl FuseTable {
    #[async_backtrace::framed]
    pub(crate) async fn do_compact_segments(
        &self,
        ctx: Arc<dyn TableContext>,
        num_segment_limit: Option<usize>,
    ) -> Result<()> {
        let compact_options = if let Some(v) = self
            .compact_options_with_segment_limit(num_segment_limit)
            .await?
        {
            v
        } else {
            return Ok(());
        };

        let mut segment_mutator = SegmentCompactMutator::try_create(
            ctx.clone(),
            compact_options,
            self.meta_location_generator().clone(),
            self.operator.clone(),
            self.cluster_key_id(),
        )?;

        if !segment_mutator.target_select().await? {
            return Ok(());
        }

        segment_mutator.try_commit(Arc::new(self.clone())).await
    }

    #[async_backtrace::framed]
    pub(crate) async fn do_compact_blocks(
        &self,
        ctx: Arc<dyn TableContext>,
        limits: CompactionLimits,
    ) -> Result<Option<(Partitions, Arc<TableSnapshot>)>> {
        let compact_options = if let Some(v) = self
            .compact_options(limits.segment_limit, limits.block_limit)
            .await?
        {
            v
        } else {
            return Ok(None);
        };

        let thresholds = self.get_block_thresholds();
        let mut mutator = BlockCompactMutator::new(
            ctx.clone(),
            thresholds,
            compact_options,
            self.operator.clone(),
            self.cluster_key_id(),
        );

        let partitions = mutator.target_select().await?;
        if partitions.is_empty() {
            return Ok(None);
        }

        Ok(Some((
            partitions,
            mutator.compact_params.base_snapshot.clone(),
        )))
    }

    pub fn build_compact_source(
        &self,
        ctx: Arc<dyn TableContext>,
        parts: Partitions,
        column_ids: HashSet<ColumnId>,
        pipeline: &mut Pipeline,
        base_snapshot_timestamp: Option<chrono::DateTime<chrono::Utc>>,
    ) -> Result<()> {
        let is_lazy = parts.partitions_type() == PartInfoType::LazyLevel;
        let thresholds = self.get_block_thresholds();
        let cluster_key_id = self.cluster_key_id();
        let mut max_threads = ctx.get_settings().get_max_threads()? as usize;

        if is_lazy {
            let query_ctx = ctx.clone();

            let lazy_parts = parts
                .partitions
                .into_iter()
                .map(|v| {
                    v.as_any()
                        .downcast_ref::<CompactLazyPartInfo>()
                        .unwrap()
                        .clone()
                })
                .collect::<Vec<_>>();

            pipeline.set_on_init(move || {
                let ctx = query_ctx.clone();
                let column_ids = column_ids.clone();
                let partitions = Runtime::with_worker_threads(2, None)?.block_on(async move {
                    let partitions = BlockCompactMutator::build_compact_tasks(
                        ctx.clone(),
                        column_ids,
                        cluster_key_id,
                        thresholds,
                        lazy_parts,
                    )
                    .await?;

                    Result::<_, ErrorCode>::Ok(partitions)
                })?;

                let partitions = Partitions::create(PartitionsShuffleKind::Mod, partitions);
                query_ctx.set_partitions(partitions)?;
                Ok(())
            });
        } else {
            max_threads = max_threads.min(parts.len()).max(1);
            ctx.set_partitions(parts)?;
        }

        let all_column_indices = self.all_column_indices();
        let projection = Projection::Columns(all_column_indices);
        let block_reader = self.create_block_reader(
            ctx.clone(),
            projection,
            false,
            self.change_tracking_enabled(),
            false,
        )?;
        let stream_ctx = if self.change_tracking_enabled() {
            Some(StreamContext::try_create(
                ctx.get_function_context()?,
                self.schema_with_stream(),
                self.get_table_info().ident.seq,
                false,
            )?)
        } else {
            None
        };
        // Add source pipe.
        pipeline.add_source(
            |output| {
                CompactSource::try_create(
                    ctx.clone(),
                    self.storage_format,
                    block_reader.clone(),
                    stream_ctx.clone(),
                    output,
                )
            },
            max_threads,
        )?;

        // sort
        let cluster_stats_gen =
            self.cluster_gen_for_append(ctx.clone(), pipeline, thresholds, None)?;
        pipeline.add_transform(
            |input: Arc<databend_common_pipeline_core::processors::InputPort>, output| {
                let proc = TransformSerializeBlock::try_create(
                    ctx.clone(),
                    input,
                    output,
                    self,
                    cluster_stats_gen.clone(),
                    MutationKind::Compact,
                    base_snapshot_timestamp,
                )?;
                proc.into_processor()
            },
        )?;

        if is_lazy {
            pipeline.try_resize(1)?;
            pipeline.add_async_accumulating_transformer(|| {
<<<<<<< HEAD
                TableMutationAggregator::new(
                    self,
                    ctx.clone(),
                    vec![],
                    MutationKind::Compact,
                    base_snapshot_timestamp,
=======
                TableMutationAggregator::create(
                    self,
                    ctx.clone(),
                    vec![],
                    vec![],
                    vec![],
                    Statistics::default(),
                    MutationKind::Compact,
>>>>>>> 734cb41d
                )
            });
        }
        Ok(())
    }

    async fn compact_options_with_segment_limit(
        &self,
        num_segment_limit: Option<usize>,
    ) -> Result<Option<CompactOptions>> {
        self.compact_options(num_segment_limit, None).await
    }

    #[async_backtrace::framed]
    async fn compact_options(
        &self,
        num_segment_limit: Option<usize>,
        num_block_limit: Option<usize>,
    ) -> Result<Option<CompactOptions>> {
        let snapshot_opt = self.read_table_snapshot().await?;
        let base_snapshot = if let Some(val) = snapshot_opt {
            val
        } else {
            // no snapshot, no compaction.
            return Ok(None);
        };

        if base_snapshot.summary.block_count <= 1 {
            return Ok(None);
        }

        let block_per_seg =
            self.get_option(FUSE_OPT_KEY_BLOCK_PER_SEGMENT, DEFAULT_BLOCK_PER_SEGMENT);

        Ok(Some(CompactOptions {
            base_snapshot,
            block_per_seg,
            num_segment_limit,
            num_block_limit,
        }))
    }
}<|MERGE_RESOLUTION|>--- conflicted
+++ resolved
@@ -224,14 +224,6 @@
         if is_lazy {
             pipeline.try_resize(1)?;
             pipeline.add_async_accumulating_transformer(|| {
-<<<<<<< HEAD
-                TableMutationAggregator::new(
-                    self,
-                    ctx.clone(),
-                    vec![],
-                    MutationKind::Compact,
-                    base_snapshot_timestamp,
-=======
                 TableMutationAggregator::create(
                     self,
                     ctx.clone(),
@@ -240,7 +232,6 @@
                     vec![],
                     Statistics::default(),
                     MutationKind::Compact,
->>>>>>> 734cb41d
                 )
             });
         }
