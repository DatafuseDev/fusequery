--- conflicted
+++ resolved
@@ -212,11 +212,7 @@
         pipeline: &mut Pipeline,
     ) -> Result<()> {
         let projection = Projection::Columns(col_indices.clone());
-<<<<<<< HEAD
-        let max_threads = self
-=======
         let total_tasks = self
->>>>>>> 7046a9ff
             .mutation_block_pruning(
                 ctx.clone(),
                 Some(filter.clone()),
@@ -224,11 +220,6 @@
                 base_snapshot,
             )
             .await?;
-<<<<<<< HEAD
-        if max_threads == 0 {
-            return Ok(());
-        }
-=======
         if total_tasks == 0 {
             return Ok(());
         }
@@ -242,7 +233,6 @@
             ctx.set_status_info(&status);
             info!(status);
         }
->>>>>>> 7046a9ff
 
         let block_reader = self.create_block_reader(projection, false, ctx.clone())?;
         let schema = block_reader.schema();
@@ -277,11 +267,8 @@
         projection.sort_by_key(|&i| source_col_indices[i]);
         let ops = vec![BlockOperator::Project { projection }];
 
-<<<<<<< HEAD
-=======
         let max_threads =
             std::cmp::min(ctx.get_settings().get_max_threads()? as usize, total_tasks);
->>>>>>> 7046a9ff
         // Add source pipe.
         pipeline.add_source(
             |output| {
@@ -346,14 +333,6 @@
                 .map(|(a, c)| MutationPartInfo::create(a.0, a.1.cluster_stats.clone(), c))
                 .collect(),
         );
-<<<<<<< HEAD
-        let max_threads =
-            std::cmp::min(ctx.get_settings().get_max_threads()? as usize, parts.len());
-        ctx.set_partitions(parts)?;
-        Ok(max_threads)
-    }
-=======
->>>>>>> 7046a9ff
 
         let part_num = parts.len();
         ctx.set_partitions(parts)?;
