--- conflicted
+++ resolved
@@ -167,23 +167,14 @@
         }
 
         let pruner = if !self.is_native() || self.cluster_key_meta.is_none() {
-<<<<<<< HEAD
-            FusePruner::create(&ctx, dal, self.table_info.schema(), &push_downs)?
-=======
-            FusePruner::create(&ctx, dal.clone(), table_info.schema(), &push_downs)?
->>>>>>> 919bb6e4
+            FusePruner::create(&ctx, dal.clone(), self.table_info.schema(), &push_downs)?
         } else {
             let cluster_keys = self.cluster_keys(ctx.clone());
 
             FusePruner::create_with_pages(
                 &ctx,
-<<<<<<< HEAD
-                dal,
+                dal.clone(),
                 self.table_info.schema(),
-=======
-                dal.clone(),
-                table_info.schema(),
->>>>>>> 919bb6e4
                 &push_downs,
                 self.cluster_key_meta.clone(),
                 cluster_keys,
@@ -219,19 +210,13 @@
             .map(|(block_meta_index, block_meta)| (Some(block_meta_index), block_meta))
             .collect::<Vec<_>>();
 
-<<<<<<< HEAD
-        let result =
-            self.read_partitions_with_metas(push_downs, &block_metas, summary, pruning_stats)?;
-=======
         let result = self.read_partitions_with_metas(
-            table_info.schema(),
             push_downs,
             &block_metas,
             virtual_columns_metas,
             summary,
             pruning_stats,
         )?;
->>>>>>> 919bb6e4
 
         if let Some(cache_key) = derterministic_cache_key {
             if let Some(cache) = CacheItem::cache() {
