--- conflicted
+++ resolved
@@ -79,101 +79,6 @@
         pipeline.add_transform(|input, output| {
             let aggregator = TableMutationAggregator::create(
                 ctx.clone(),
-<<<<<<< HEAD
-                prev,
-                prev_version,
-                segments,
-                summary,
-                self.cluster_key_meta.clone(),
-            )?
-        };
-
-        let mut new_table_meta = self.get_table_info().meta.clone();
-        // update statistics
-        new_table_meta.statistics = TableStatistics {
-            number_of_rows: new_snapshot.summary.row_count,
-            data_bytes: new_snapshot.summary.uncompressed_byte_size,
-            compressed_data_bytes: new_snapshot.summary.compressed_byte_size,
-            index_data_bytes: new_snapshot.summary.index_size,
-            number_of_segments: Some(new_snapshot.segments.len() as u64),
-            number_of_blocks: Some(new_snapshot.summary.block_count),
-        };
-
-        FuseTable::commit_to_meta_server(
-            ctx.as_ref(),
-            &self.table_info,
-            &self.meta_location_generator,
-            new_snapshot,
-            None,
-            copied_files,
-            &self.operator,
-        )
-        .await
-    }
-
-    fn merge_table_operations(
-        schema: &TableSchema,
-        ctx: Arc<dyn TableContext>,
-        previous: Option<Arc<TableSnapshot>>,
-        prev_version: u64,
-        mut new_segments: Vec<Location>,
-        statistics: Statistics,
-        cluster_key_meta: Option<ClusterKey>,
-    ) -> Result<TableSnapshot> {
-        // 1. merge stats with previous snapshot, if any
-        let stats = if let Some(snapshot) = &previous {
-            let mut summary = snapshot.summary.clone();
-            let mut fill_default_values = false;
-            // check if need to fill default value in statistics
-            for column_id in statistics.col_stats.keys() {
-                if !summary.col_stats.contains_key(column_id) {
-                    fill_default_values = true;
-                    break;
-                }
-            }
-            if fill_default_values {
-                let mut default_values = Vec::with_capacity(schema.num_fields());
-                for field in schema.fields() {
-                    default_values.push(field_default_value(ctx.clone(), field)?);
-                }
-                let leaf_default_values = schema.field_leaf_default_values(&default_values);
-                leaf_default_values
-                    .iter()
-                    .for_each(|(col_id, default_value)| {
-                        if !summary.col_stats.contains_key(col_id) {
-                            let (null_count, distinct_of_values) = if default_value.is_null() {
-                                (summary.row_count, Some(0))
-                            } else {
-                                (0, Some(1))
-                            };
-                            let col_stat = ColumnStatistics {
-                                min: default_value.to_owned(),
-                                max: default_value.to_owned(),
-                                null_count,
-                                in_memory_size: 0,
-                                distinct_of_values,
-                            };
-                            summary.col_stats.insert(*col_id, col_stat);
-                        }
-                    });
-            }
-
-            merge_statistics(&statistics, &summary)?
-        } else {
-            statistics
-        };
-        let prev_snapshot_id = previous.as_ref().map(|v| (v.snapshot_id, prev_version));
-        let prev_snapshot_timestamp = previous.as_ref().and_then(|v| v.timestamp);
-        let prev_statistics_location = previous
-            .as_ref()
-            .and_then(|v| v.table_statistics_location.clone());
-
-        // 2. merge segment locations with previous snapshot, if any
-        if let Some(snapshot) = &previous {
-            let mut segments = snapshot.segments.clone();
-            new_segments.append(&mut segments)
-        };
-=======
                 vec![],
                 Statistics::default(),
                 self.get_block_thresholds(),
@@ -197,7 +102,6 @@
                 None,
             )
         })?;
->>>>>>> 3f9a5ee9
 
         Ok(())
     }
