--- conflicted
+++ resolved
@@ -96,14 +96,6 @@
         })?;
 
         pipeline.add_async_accumulating_transformer(|| {
-<<<<<<< HEAD
-            TableMutationAggregator::new(
-                self,
-                ctx.clone(),
-                vec![],
-                MutationKind::Insert,
-                base_snapshot_timestamp,
-=======
             TableMutationAggregator::create(
                 self,
                 ctx.clone(),
@@ -112,7 +104,6 @@
                 vec![],
                 Statistics::default(),
                 MutationKind::Insert,
->>>>>>> 734cb41d
             )
         });
 
