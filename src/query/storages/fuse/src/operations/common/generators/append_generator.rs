// Copyright 2021 Datafuse Labs
//
// Licensed under the Apache License, Version 2.0 (the "License");
// you may not use this file except in compliance with the License.
// You may obtain a copy of the License at
//
//     http://www.apache.org/licenses/LICENSE-2.0
//
// Unless required by applicable law or agreed to in writing, software
// distributed under the License is distributed on an "AS IS" BASIS,
// WITHOUT WARRANTIES OR CONDITIONS OF ANY KIND, either express or implied.
// See the License for the specific language governing permissions and
// limitations under the License.

use std::any::Any;
use std::collections::HashMap;
use std::sync::Arc;

use databend_common_catalog::table_context::TableContext;
use databend_common_exception::ErrorCode;
use databend_common_exception::Result;
use databend_common_expression::types::DataType;
use databend_common_expression::ColumnId;
use databend_common_expression::Scalar;
use databend_common_expression::TableDataType;
use databend_common_expression::TableSchema;
use databend_common_sql::field_default_value;
use databend_storages_common_table_meta::meta::ClusterKey;
use databend_storages_common_table_meta::meta::ColumnStatistics;
use databend_storages_common_table_meta::meta::Statistics;
use databend_storages_common_table_meta::meta::TableMetaTimestamps;
use databend_storages_common_table_meta::meta::TableSnapshot;
use log::info;
use log::warn;

use crate::operations::common::ConflictResolveContext;
use crate::operations::common::SnapshotGenerator;
use crate::operations::common::SnapshotMerged;
use crate::statistics::reducers::merge_statistics_mut;

#[derive(Clone)]
pub struct AppendGenerator {
    ctx: Arc<dyn TableContext>,
    leaf_default_values: HashMap<ColumnId, Scalar>,
    overwrite: bool,
    conflict_resolve_ctx: ConflictResolveContext,
}

impl AppendGenerator {
    pub fn new(ctx: Arc<dyn TableContext>, overwrite: bool) -> Self {
        AppendGenerator {
            ctx,
            leaf_default_values: HashMap::new(),
            overwrite,
            conflict_resolve_ctx: ConflictResolveContext::None,
        }
    }

    fn check_fill_default(&self, summary: &Statistics) -> Result<bool> {
        let mut fill_default_values = false;
        // check if need to fill default value in statistics
        for column_id in self
            .conflict_resolve_ctx()?
            .0
            .merged_statistics
            .col_stats
            .keys()
        {
            if !summary.col_stats.contains_key(column_id) {
                fill_default_values = true;
                break;
            }
        }
        Ok(fill_default_values)
    }
}

impl AppendGenerator {
    fn conflict_resolve_ctx(&self) -> Result<(&SnapshotMerged, &TableSchema)> {
        match &self.conflict_resolve_ctx {
            ConflictResolveContext::AppendOnly((ctx, schema)) => Ok((ctx, schema.as_ref())),
            _ => Err(ErrorCode::Internal(
                "conflict_resolve_ctx should only be Appendonly in AppendGenerator",
            )),
        }
    }
}

#[async_trait::async_trait]
impl SnapshotGenerator for AppendGenerator {
    fn as_any(&self) -> &dyn Any {
        self
    }

    fn set_conflict_resolve_context(&mut self, ctx: ConflictResolveContext) {
        self.conflict_resolve_ctx = ctx;
    }

    async fn fill_default_values(
        &mut self,
        schema: TableSchema,
        previous: &Option<Arc<TableSnapshot>>,
    ) -> Result<()> {
        if let Some(snapshot) = previous {
            if !self.overwrite && self.check_fill_default(&snapshot.summary)? {
                let mut default_values = Vec::with_capacity(schema.num_fields());
                for field in schema.fields() {
                    default_values.push(field_default_value(self.ctx.clone(), field)?);
                }
                self.leaf_default_values = schema.field_leaf_default_values(&default_values);
            }
        }
        Ok(())
    }

    fn do_generate_new_snapshot(
        &self,
        schema: TableSchema,
        cluster_key_meta: Option<ClusterKey>,
        previous: &Option<Arc<TableSnapshot>>,
        prev_table_seq: Option<u64>,
<<<<<<< HEAD
        table_meta_timestamps: TableMetaTimestamps,
=======
        table_name: &str,
>>>>>>> 00b09aec
    ) -> Result<TableSnapshot> {
        let (snapshot_merged, expected_schema) = self.conflict_resolve_ctx()?;
        if is_column_type_modified(&schema, expected_schema) {
            return Err(ErrorCode::UnresolvableConflict(format!(
                "schema was changed during insert, expected:{:?}, actual:{:?}",
                expected_schema, schema
            )));
        }
        let mut table_statistics_location = None;
        let mut new_segments = snapshot_merged.merged_segments.clone();
        let mut new_summary = snapshot_merged.merged_statistics.clone();

        if let Some(snapshot) = previous {
            table_statistics_location = snapshot.table_statistics_location.clone();

            if !self.overwrite {
                let mut summary = snapshot.summary.clone();

                let leaf_fields = schema.leaf_fields();
                let column_data_types: HashMap<ColumnId, &TableDataType> =
                    HashMap::from_iter(leaf_fields.iter().map(|f| (f.column_id, &f.data_type)));

                if self.check_fill_default(&summary)? {
                    self.leaf_default_values
                        .iter()
                        .for_each(|(col_id, default_value)| {
                            if let Some(data_type) = column_data_types.get(col_id) {
                                if !summary.col_stats.contains_key(col_id) {
                                    assert!(
                                        default_value
                                            .as_ref()
                                            .is_value_of_type(&DataType::from(*data_type)),
                                        "default value: {:?} is not of type: {:?}",
                                        default_value,
                                        data_type
                                    );
                                    if let Some((min, max)) = crate::statistics::scalar_min_max(
                                        &DataType::from(*data_type),
                                        default_value.clone(),
                                    ) {
                                        let (null_count, distinct_of_values) =
                                            if default_value.is_null() {
                                                (summary.row_count, Some(0))
                                            } else {
                                                (0, Some(1))
                                            };
                                        let col_stat = ColumnStatistics::new(
                                            min,
                                            max,
                                            null_count,
                                            0,
                                            distinct_of_values,
                                        );
                                        summary.col_stats.insert(*col_id, col_stat);
                                    }
                                }
                            } else {
                                warn!("column id:{} not found in schema, while populating min/max values. the schema is {:?}", col_id, schema);
                            }
                        });
                }

                new_segments = snapshot_merged
                    .merged_segments
                    .iter()
                    .chain(snapshot.segments.iter())
                    .cloned()
                    .collect();

                merge_statistics_mut(
                    &mut new_summary,
                    &summary,
                    cluster_key_meta.clone().map(|v| v.0),
                );
            }
        }

        // check if need to auto compact
        // the algorithm is: if the number of imperfect blocks is greater than the threshold, then auto compact.
        // the threshold is set by the setting `auto_compaction_imperfect_blocks_threshold`, default is 25.
        let imperfect_count = new_summary.block_count - new_summary.perfect_block_count;
        let auto_compaction_imperfect_blocks_threshold = self
            .ctx
            .get_settings()
            .get_auto_compaction_imperfect_blocks_threshold()?;

        if imperfect_count >= auto_compaction_imperfect_blocks_threshold {
            // If imperfect_count is larger, SLIGHTLY increase the number of blocks
            // eligible for auto-compaction, this adjustment is intended to help reduce
            // fragmentation over time.
            //
            // To prevent the off-by-one mistake, we need to add 1 to it;
            // this way, the potentially previously left non-compacted segment will
            // also be included.
            let compact_num_block_hint = std::cmp::min(
                imperfect_count,
                (auto_compaction_imperfect_blocks_threshold as f64 * 1.5).ceil() as u64,
            ) + 1;
            info!("set compact_num_block_hint to {compact_num_block_hint }");
            self.ctx
                .set_compaction_num_block_hint(table_name, compact_num_block_hint);
        }

        TableSnapshot::try_new(
            prev_table_seq,
            previous.clone(),
            schema,
            new_summary,
            new_segments,
            cluster_key_meta,
            table_statistics_location,
            table_meta_timestamps,
        )
    }
}

fn is_column_type_modified(schema: &TableSchema, expected_schema: &TableSchema) -> bool {
    let expected: HashMap<_, _> = expected_schema
        .fields()
        .iter()
        .map(|f| (f.column_id, &f.data_type))
        .collect();
    schema.fields().iter().any(|f| {
        expected
            .get(&f.column_id)
            .is_some_and(|ty| **ty != f.data_type)
    })
}<|MERGE_RESOLUTION|>--- conflicted
+++ resolved
@@ -119,11 +119,8 @@
         cluster_key_meta: Option<ClusterKey>,
         previous: &Option<Arc<TableSnapshot>>,
         prev_table_seq: Option<u64>,
-<<<<<<< HEAD
         table_meta_timestamps: TableMetaTimestamps,
-=======
         table_name: &str,
->>>>>>> 00b09aec
     ) -> Result<TableSnapshot> {
         let (snapshot_merged, expected_schema) = self.conflict_resolve_ctx()?;
         if is_column_type_modified(&schema, expected_schema) {
