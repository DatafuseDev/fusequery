// Copyright 2021 Datafuse Labs
//
// Licensed under the Apache License, Version 2.0 (the "License");
// you may not use this file except in compliance with the License.
// You may obtain a copy of the License at
//
//     http://www.apache.org/licenses/LICENSE-2.0
//
// Unless required by applicable law or agreed to in writing, software
// distributed under the License is distributed on an "AS IS" BASIS,
// WITHOUT WARRANTIES OR CONDITIONS OF ANY KIND, either express or implied.
// See the License for the specific language governing permissions and
// limitations under the License.

use std::any::Any;
use std::sync::Arc;

use databend_common_exception::ErrorCode;
use databend_common_exception::Result;
use databend_common_expression::TableSchema;
use databend_common_metrics::storage::*;
use databend_common_sql::executor::physical_plans::MutationKind;
use databend_storages_common_table_meta::meta::ClusterKey;
use databend_storages_common_table_meta::meta::TableMetaTimestamps;
use databend_storages_common_table_meta::meta::TableSnapshot;
use databend_storages_common_table_meta::readers::snapshot_reader::TableSnapshotAccessor;
use log::info;

use crate::operations::common::ConflictResolveContext;
use crate::operations::common::SnapshotGenerator;
use crate::statistics::merge_statistics;
use crate::statistics::reducers::deduct_statistics_mut;

#[derive(Clone)]
pub struct MutationGenerator {
    base_snapshot: Option<Arc<TableSnapshot>>,
    conflict_resolve_ctx: ConflictResolveContext,
    mutation_kind: MutationKind,
}

impl MutationGenerator {
    pub fn new(base_snapshot: Option<Arc<TableSnapshot>>, mutation_kind: MutationKind) -> Self {
        MutationGenerator {
            base_snapshot,
            conflict_resolve_ctx: ConflictResolveContext::None,
            mutation_kind,
        }
    }
}

impl SnapshotGenerator for MutationGenerator {
    fn as_any(&self) -> &dyn Any {
        self
    }

    fn set_conflict_resolve_context(&mut self, ctx: ConflictResolveContext) {
        self.conflict_resolve_ctx = ctx;
    }

    fn do_generate_new_snapshot(
        &self,
        schema: TableSchema,
        cluster_key_meta: Option<ClusterKey>,
        previous: &Option<Arc<TableSnapshot>>,
        prev_table_seq: Option<u64>,
<<<<<<< HEAD
        table_meta_timestamps: TableMetaTimestamps,
=======
        _table_name: &str,
>>>>>>> 00b09aec
    ) -> Result<TableSnapshot> {
        let default_cluster_key_id = cluster_key_meta.clone().map(|v| v.0);
        match &self.conflict_resolve_ctx {
            ConflictResolveContext::ModifiedSegmentExistsInLatest(ctx) => {
                if let Some((removed, replaced)) =
                    ConflictResolveContext::is_modified_segments_exists_in_latest(
                        self.base_snapshot.segments(),
                        previous.segments(),
                        &ctx.replaced_segments,
                        &ctx.removed_segment_indexes,
                    )
                {
                    info!("resolvable conflicts detected");
                    metrics_inc_commit_mutation_modified_segment_exists_in_latest();
                    let new_segments = ConflictResolveContext::merge_segments(
                        previous.segments().to_vec(),
                        ctx.appended_segments.clone(),
                        replaced,
                        removed,
                    );
                    let mut new_summary = merge_statistics(
                        previous.summary(),
                        &ctx.merged_statistics,
                        default_cluster_key_id,
                    );
                    deduct_statistics_mut(&mut new_summary, &ctx.removed_statistics);
                    let new_snapshot = TableSnapshot::try_new(
                        prev_table_seq,
                        previous.clone(),
                        schema,
                        new_summary,
                        new_segments,
                        cluster_key_meta,
                        previous.table_statistics_location(),
                        table_meta_timestamps,
                    )?;

                    if matches!(
                        self.mutation_kind,
                        MutationKind::Compact | MutationKind::Recluster
                    ) {
                        // for compaction, a basic but very important verification:
                        // the number of rows should be the same
                        assert_eq!(
                            ctx.merged_statistics.row_count,
                            ctx.removed_statistics.row_count
                        );
                    }

                    Ok(new_snapshot)
                } else {
                    metrics_inc_commit_mutation_unresolvable_conflict();
                    Err(ErrorCode::UnresolvableConflict(format!(
                        "conflict resolve context:{:?}",
                        self.conflict_resolve_ctx
                    )))
                }
            }
            _ => Err(ErrorCode::Internal(
                "conflict_resolve_ctx should not be AppendOnly in MutationGenerator",
            )),
        }
    }
}<|MERGE_RESOLUTION|>--- conflicted
+++ resolved
@@ -63,11 +63,8 @@
         cluster_key_meta: Option<ClusterKey>,
         previous: &Option<Arc<TableSnapshot>>,
         prev_table_seq: Option<u64>,
-<<<<<<< HEAD
         table_meta_timestamps: TableMetaTimestamps,
-=======
         _table_name: &str,
->>>>>>> 00b09aec
     ) -> Result<TableSnapshot> {
         let default_cluster_key_id = cluster_key_meta.clone().map(|v| v.0);
         match &self.conflict_resolve_ctx {
