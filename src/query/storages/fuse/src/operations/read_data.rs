// Copyright 2021 Datafuse Labs
//
// Licensed under the Apache License, Version 2.0 (the "License");
// you may not use this file except in compliance with the License.
// You may obtain a copy of the License at
//
//     http://www.apache.org/licenses/LICENSE-2.0
//
// Unless required by applicable law or agreed to in writing, software
// distributed under the License is distributed on an "AS IS" BASIS,
// WITHOUT WARRANTIES OR CONDITIONS OF ANY KIND, either express or implied.
// See the License for the specific language governing permissions and
// limitations under the License.

use std::sync::Arc;

use async_channel::Receiver;
use databend_common_base::runtime::TrySpawn;
use databend_common_catalog::plan::DataSourcePlan;
use databend_common_catalog::plan::PartInfoPtr;
use databend_common_catalog::plan::Projection;
use databend_common_catalog::plan::PushDownInfo;
use databend_common_catalog::plan::TopK;
use databend_common_catalog::table::Table;
use databend_common_catalog::table_context::TableContext;
use databend_common_exception::ErrorCode;
use databend_common_exception::Result;
use databend_common_functions::BUILTIN_FUNCTIONS;
use databend_common_pipeline_core::Pipeline;
use databend_common_pipeline_transforms::processors::TransformPipelineHelper;
use databend_common_sql::evaluator::BlockOperator;
use databend_common_sql::evaluator::CompoundBlockOperator;

use crate::io::AggIndexReader;
use crate::io::BlockReader;
use crate::io::VirtualColumnReader;
use crate::operations::read::build_fuse_parquet_source_pipeline;
use crate::operations::read::build_partition_source_pipeline;
use crate::operations::read::fuse_source::build_fuse_native_source_pipeline;
use crate::pruning::SegmentLocation;
use crate::FuseLazyPartInfo;
use crate::FuseStorageFormat;
use crate::FuseTable;

impl FuseTable {
    pub fn create_block_reader(
        &self,
        ctx: Arc<dyn TableContext>,
        projection: Projection,
        query_internal_columns: bool,
        update_stream_columns: bool,
        put_cache: bool,
    ) -> Result<Arc<BlockReader>> {
        let table_schema = self.schema_with_stream();
        BlockReader::create(
            ctx,
            self.operator.clone(),
            table_schema,
            projection,
            query_internal_columns,
            update_stream_columns,
            put_cache,
        )
    }

    // Build the block reader.
    pub fn build_block_reader(
        &self,
        ctx: Arc<dyn TableContext>,
        plan: &DataSourcePlan,
        put_cache: bool,
    ) -> Result<Arc<BlockReader>> {
        self.create_block_reader(
            ctx,
            PushDownInfo::projection_of_push_downs(
                &self.schema_with_stream(),
                plan.push_downs.as_ref(),
            ),
            plan.query_internal_columns,
            plan.update_stream_columns,
            put_cache,
        )
    }

    fn adjust_io_request(&self, ctx: &Arc<dyn TableContext>) -> Result<usize> {
        let max_threads = ctx.get_settings().get_max_threads()? as usize;
        let max_io_requests = ctx.get_settings().get_max_storage_io_requests()? as usize;

        if !self.operator.info().native_capability().blocking {
            Ok(std::cmp::max(max_threads, max_io_requests))
        } else {
            // For blocking fs, we don't want this to be too large
            Ok(std::cmp::min(max_threads, max_io_requests).clamp(1, 48))
        }
    }

    fn apply_data_mask_policy_if_needed(
        &self,
        ctx: Arc<dyn TableContext>,
        plan: &DataSourcePlan,
        pipeline: &mut Pipeline,
    ) -> Result<()> {
        if let Some(data_mask_policy) = &plan.data_mask_policy {
            let num_input_columns = plan.schema().num_fields();
            let mut exprs = Vec::with_capacity(num_input_columns);
            let mut projection = Vec::with_capacity(num_input_columns);
            let mut mask_count = 0;
            for i in 0..num_input_columns {
                if let Some(raw_expr) = data_mask_policy.get(&i) {
                    let expr = raw_expr.as_expr(&BUILTIN_FUNCTIONS);
                    exprs.push(expr.project_column_ref(|_col_id| i));
                    projection.push(mask_count + num_input_columns);
                    mask_count += 1;
                } else {
                    projection.push(i);
                }
            }

            let ops = vec![
                BlockOperator::Map {
                    exprs,
                    projections: None,
                },
                BlockOperator::Project { projection },
            ];

            let query_ctx = ctx.clone();
            let func_ctx = query_ctx.get_function_context()?;

            pipeline.add_transformer(|| {
                CompoundBlockOperator::new(ops.clone(), func_ctx.clone(), num_input_columns)
            });
        }

        Ok(())
    }

    #[inline]
    pub fn do_read_data(
        &self,
        ctx: Arc<dyn TableContext>,
        plan: &DataSourcePlan,
        pipeline: &mut Pipeline,
        put_cache: bool,
    ) -> Result<()> {
        let snapshot_loc = plan.statistics.snapshot.clone();
        let mut lazy_init_segments = Vec::with_capacity(plan.parts.len());

        for part in &plan.parts.partitions {
            if let Some(lazy_part_info) = part.as_any().downcast_ref::<FuseLazyPartInfo>() {
                lazy_init_segments.push(SegmentLocation {
                    segment_idx: lazy_part_info.segment_index,
                    location: lazy_part_info.segment_location.clone(),
                    snapshot_loc: snapshot_loc.clone(),
                });
            }
        }

        let block_reader = self.build_block_reader(ctx.clone(), plan, put_cache)?;
        let max_io_requests = self.adjust_io_request(&ctx)?;

        let topk = plan
            .push_downs
            .as_ref()
            .filter(|_| self.is_native()) // Only native format supports topk push down.
            .and_then(|x| x.top_k(plan.schema().as_ref()));

        let index_reader = Arc::new(
            plan.push_downs
                .as_ref()
                .and_then(|p| p.agg_index.as_ref())
                .map(|agg| {
                    AggIndexReader::try_create(
                        ctx.clone(),
                        self.operator.clone(),
                        agg,
                        self.table_compression,
                        put_cache,
                    )
                })
                .transpose()?,
        );

        let virtual_reader = Arc::new(
            PushDownInfo::virtual_columns_of_push_downs(&plan.push_downs)
                .as_ref()
                .map(|virtual_column| {
                    VirtualColumnReader::try_create(
                        ctx.clone(),
                        self.operator.clone(),
                        block_reader.schema(),
                        plan,
                        virtual_column.clone(),
                        self.table_compression,
                    )
                })
                .transpose()?,
        );

<<<<<<< HEAD
        let schema = self.schema_with_stream();
        let projection_column_indices = if let Some(PushDownInfo {
            projection: Some(projection),
            ..
        }) = &plan.push_downs
        {
            if let Projection::Columns(indices) = projection {
                Some(indices.clone())
            } else {
                None
            }
        } else {
            let indices = (0..schema.fields().len()).collect::<Vec<usize>>();
            Some(indices)
        };

        let runtime_filter_columns = ctx.get_runtime_filter_columns(plan.table_index);
        let mut enable_partition_scan = !runtime_filter_columns.is_empty();
        for (_, column_name) in runtime_filter_columns.iter() {
            if schema.index_of(column_name).is_err() {
                enable_partition_scan = false;
            }
        }

        if enable_partition_scan
            && let Some(column_indices) = projection_column_indices
            && index_reader.is_none()
            && virtual_reader.is_none()
            && matches!(self.storage_format, FuseStorageFormat::Parquet)
        {
            let max_threads = ctx.get_settings().get_max_threads()? as usize;
            let table_schema = self.schema_with_stream();
            build_partition_source_pipeline(
                pipeline,
                plan,
                ctx.clone(),
                table_schema,
                max_threads,
                max_io_requests,
                runtime_filter_columns,
                column_indices,
                self.operator.clone(),
                put_cache,
            )?;
        } else {
            self.build_fuse_source_pipeline(
                ctx.clone(),
                pipeline,
                self.storage_format,
                block_reader,
                plan,
                topk,
                max_io_requests,
                index_reader,
                virtual_reader,
            )?;
        }
=======
        let (tx, rx) = if !lazy_init_segments.is_empty() {
            let (tx, rx) = async_channel::bounded(max_io_requests);
            (Some(tx), Some(rx))
        } else {
            (None, None)
        };

        self.build_fuse_source_pipeline(
            ctx.clone(),
            pipeline,
            self.storage_format,
            block_reader,
            plan,
            topk,
            max_io_requests,
            index_reader,
            virtual_reader,
            rx,
        )?;
>>>>>>> 6175b1a0

        // replace the column which has data mask if needed
        self.apply_data_mask_policy_if_needed(ctx.clone(), plan, pipeline)?;

        if let Some(sender) = tx {
            let table = self.clone();
            let table_schema = self.schema_with_stream();
            let push_downs = plan.push_downs.clone();
            pipeline.set_on_init(move || {
                ctx.get_runtime()?.try_spawn(
                    async move {
                        match table
                            .prune_snapshot_blocks(
                                ctx,
                                push_downs,
                                table_schema,
                                lazy_init_segments,
                                0,
                            )
                            .await
                        {
                            Ok((_, partitions)) => {
                                for part in partitions.partitions {
                                    // ignore the error, the sql may be killed or early stop
                                    let _ = sender.send(Ok(part)).await;
                                }
                            }
                            Err(err) => {
                                let _ = sender.send(Err(err)).await;
                            }
                        }
                        Ok::<_, ErrorCode>(())
                    },
                    None,
                )?;

                Ok(())
            });
        }

        Ok(())
    }

    #[allow(clippy::too_many_arguments)]
    fn build_fuse_source_pipeline(
        &self,
        ctx: Arc<dyn TableContext>,
        pipeline: &mut Pipeline,
        storage_format: FuseStorageFormat,
        block_reader: Arc<BlockReader>,
        plan: &DataSourcePlan,
        top_k: Option<TopK>,
        max_io_requests: usize,
        index_reader: Arc<Option<AggIndexReader>>,
        virtual_reader: Arc<Option<VirtualColumnReader>>,
        receiver: Option<Receiver<Result<PartInfoPtr>>>,
    ) -> Result<()> {
        let max_threads = ctx.get_settings().get_max_threads()? as usize;
        let table_schema = self.schema_with_stream();
        match storage_format {
            FuseStorageFormat::Native => build_fuse_native_source_pipeline(
                ctx,
                table_schema,
                pipeline,
                block_reader,
                max_threads,
                plan,
                top_k,
                max_io_requests,
                index_reader,
                virtual_reader,
                receiver,
            ),
            FuseStorageFormat::Parquet => build_fuse_parquet_source_pipeline(
                ctx,
                table_schema,
                pipeline,
                block_reader,
                plan,
                max_threads,
                max_io_requests,
                index_reader,
                virtual_reader,
                receiver,
            ),
        }
    }
}<|MERGE_RESOLUTION|>--- conflicted
+++ resolved
@@ -197,7 +197,13 @@
                 .transpose()?,
         );
 
-<<<<<<< HEAD
+        let (tx, rx) = if !lazy_init_segments.is_empty() {
+            let (tx, rx) = async_channel::bounded(max_io_requests);
+            (Some(tx), Some(rx))
+        } else {
+            (None, None)
+        };
+
         let schema = self.schema_with_stream();
         let projection_column_indices = if let Some(PushDownInfo {
             projection: Some(projection),
@@ -253,29 +259,9 @@
                 max_io_requests,
                 index_reader,
                 virtual_reader,
+                rx,
             )?;
         }
-=======
-        let (tx, rx) = if !lazy_init_segments.is_empty() {
-            let (tx, rx) = async_channel::bounded(max_io_requests);
-            (Some(tx), Some(rx))
-        } else {
-            (None, None)
-        };
-
-        self.build_fuse_source_pipeline(
-            ctx.clone(),
-            pipeline,
-            self.storage_format,
-            block_reader,
-            plan,
-            topk,
-            max_io_requests,
-            index_reader,
-            virtual_reader,
-            rx,
-        )?;
->>>>>>> 6175b1a0
 
         // replace the column which has data mask if needed
         self.apply_data_mask_policy_if_needed(ctx.clone(), plan, pipeline)?;
