// Copyright 2021 Datafuse Labs
//
// Licensed under the Apache License, Version 2.0 (the "License");
// you may not use this file except in compliance with the License.
// You may obtain a copy of the License at
//
//     http://www.apache.org/licenses/LICENSE-2.0
//
// Unless required by applicable law or agreed to in writing, software
// distributed under the License is distributed on an "AS IS" BASIS,
// WITHOUT WARRANTIES OR CONDITIONS OF ANY KIND, either express or implied.
// See the License for the specific language governing permissions and
// limitations under the License.

use std::any::Any;
use std::collections::BTreeMap;
use std::collections::HashSet;
use std::collections::VecDeque;
use std::sync::Arc;

use common_arrow::arrow::array::Array;
use common_arrow::arrow::bitmap::MutableBitmap;
use common_arrow::arrow::datatypes::DataType as ArrowType;
use common_arrow::arrow::datatypes::Field as ArrowField;
use common_arrow::native::read::column_iter_to_arrays;
use common_arrow::native::read::reader::NativeReader;
use common_arrow::native::read::ArrayIter;
use common_arrow::parquet::metadata::ColumnDescriptor;
use common_base::base::Progress;
use common_base::base::ProgressValues;
use common_catalog::plan::DataSourcePlan;
use common_catalog::plan::PartInfoPtr;
use common_catalog::plan::PushDownInfo;
use common_catalog::plan::TopK;
use common_catalog::plan::VirtualColumnInfo;
use common_catalog::table_context::TableContext;
use common_exception::Result;
use common_expression::eval_function;
use common_expression::filter_helper::FilterHelpers;
use common_expression::types::BooleanType;
use common_expression::types::DataType;
use common_expression::types::NumberDataType;
use common_expression::types::NumberScalar;
use common_expression::BlockEntry;
use common_expression::BlockMetaInfoDowncast;
use common_expression::Column;
use common_expression::DataBlock;
use common_expression::DataField;
use common_expression::DataSchema;
use common_expression::Evaluator;
use common_expression::Expr;
use common_expression::FunctionContext;
use common_expression::Scalar;
use common_expression::TopKSorter;
use common_expression::Value;
use common_functions::BUILTIN_FUNCTIONS;
use common_pipeline_core::processors::port::InputPort;
use common_pipeline_core::processors::port::OutputPort;
use common_pipeline_core::processors::processor::Event;
use common_pipeline_core::processors::processor::ProcessorPtr;
use common_pipeline_core::processors::Processor;
use common_storage::ColumnNode;

use super::fuse_source::fill_internal_column_meta;
use super::native_data_source::DataSource;
use crate::fuse_part::FusePartInfo;
use crate::io::AggIndexReader;
use crate::io::BlockReader;
use crate::io::NativeReaderExt;
use crate::metrics::metrics_inc_pruning_prewhere_nums;
use crate::operations::read::native_data_source::NativeDataSourceMeta;

pub struct NativeDeserializeDataTransform {
    func_ctx: FunctionContext,
    scan_progress: Arc<Progress>,
    block_reader: Arc<BlockReader>,
    column_leaves: Vec<Vec<ColumnDescriptor>>,

    input: Arc<InputPort>,
    output: Arc<OutputPort>,
    output_data_blocks: VecDeque<DataBlock>,
    parts: VecDeque<PartInfoPtr>,
    chunks: VecDeque<DataSource>,

    prewhere_columns: Vec<usize>,
    prewhere_schema: DataSchema,
    remain_columns: Vec<usize>,

    src_schema: DataSchema,
    output_schema: DataSchema,
    virtual_columns: Option<Vec<VirtualColumnInfo>>,

    prewhere_filter: Arc<Option<Expr>>,
    prewhere_virtual_columns: Option<Vec<VirtualColumnInfo>>,

    skipped_page: usize,
    // The row offset of current part.
    // It's used to compute the row offset in one block (single data file in one segment).
    offset_in_part: usize,

    read_columns: Vec<usize>,
    top_k: Option<(TopK, TopKSorter, usize)>,
    // Identifies whether the ArrayIter has been initialised.
    inited: bool,
    // The ArrayIter of each columns to read Pages in order.
    array_iters: BTreeMap<usize, ArrayIter<'static>>,
    // The Page numbers of each ArrayIter can skip.
    array_skip_pages: BTreeMap<usize, usize>,
<<<<<<< HEAD
    // The max block size.
    max_block_size: usize,
=======

    index_reader: Arc<Option<AggIndexReader>>,
>>>>>>> b3a3b35e
}

impl NativeDeserializeDataTransform {
    pub fn create(
        ctx: Arc<dyn TableContext>,
        block_reader: Arc<BlockReader>,
        plan: &DataSourcePlan,
        top_k: Option<TopK>,
        input: Arc<InputPort>,
        output: Arc<OutputPort>,
        index_reader: Arc<Option<AggIndexReader>>,
    ) -> Result<ProcessorPtr> {
        let scan_progress = ctx.get_scan_progress();
        let max_block_size = ctx.get_settings().get_max_block_size()? as usize;

        let mut src_schema: DataSchema = (block_reader.schema().as_ref()).into();

        let mut prewhere_columns: Vec<usize> =
            match PushDownInfo::prewhere_of_push_downs(&plan.push_downs) {
                None => (0..src_schema.num_fields()).collect(),
                Some(v) => {
                    let projected_schema = v
                        .prewhere_columns
                        .project_schema(plan.source_info.schema().as_ref());

                    projected_schema
                        .fields()
                        .iter()
                        .map(|f| src_schema.index_of(f.name()).unwrap())
                        .collect()
                }
            };

        let top_k = top_k.map(|top_k| {
            let index = src_schema.index_of(top_k.order_by.name()).unwrap();
            let sorter = TopKSorter::new(top_k.limit, top_k.asc);

            if !prewhere_columns.contains(&index) {
                prewhere_columns.push(index);
                prewhere_columns.sort();
            }
            (top_k, sorter, index)
        });

        // add virtual columns to src_schema
        let (virtual_columns, prewhere_virtual_columns) = match &plan.push_downs {
            Some(push_downs) => {
                if let Some(virtual_columns) = &push_downs.virtual_columns {
                    let mut fields = src_schema.fields().clone();
                    for virtual_column in virtual_columns {
                        let field = DataField::new(
                            &virtual_column.name,
                            DataType::from(&*virtual_column.data_type),
                        );
                        fields.push(field);
                    }
                    src_schema = DataSchema::new(fields);
                }
                if let Some(prewhere) = &push_downs.prewhere {
                    if let Some(virtual_columns) = &prewhere.virtual_columns {
                        for virtual_column in virtual_columns {
                            prewhere_columns
                                .push(src_schema.index_of(&virtual_column.name).unwrap());
                        }
                        prewhere_columns.sort();
                    }
                    (
                        push_downs.virtual_columns.clone(),
                        prewhere.virtual_columns.clone(),
                    )
                } else {
                    (push_downs.virtual_columns.clone(), None)
                }
            }
            None => (None, None),
        };

        let remain_columns: Vec<usize> = (0..src_schema.num_fields())
            .filter(|i| !prewhere_columns.contains(i))
            .collect();

        let func_ctx = ctx.get_function_context()?;
        let prewhere_schema = src_schema.project(&prewhere_columns);
        let prewhere_filter = Self::build_prewhere_filter_expr(plan, &prewhere_schema)?;

        let mut output_schema = plan.schema().as_ref().clone();
        output_schema.remove_internal_fields();
        let output_schema: DataSchema = (&output_schema).into();

        let mut column_leaves = Vec::with_capacity(block_reader.project_column_nodes.len());
        for column_node in &block_reader.project_column_nodes {
            let leaves: Vec<ColumnDescriptor> = column_node
                .leaf_indices
                .iter()
                .map(|i| block_reader.parquet_schema_descriptor.columns()[*i].clone())
                .collect::<Vec<_>>();
            column_leaves.push(leaves);
        }

        Ok(ProcessorPtr::create(Box::new(
            NativeDeserializeDataTransform {
                func_ctx,
                scan_progress,
                block_reader,
                column_leaves,
                input,
                output,
                output_data_blocks: VecDeque::new(),
                parts: VecDeque::new(),
                chunks: VecDeque::new(),

                prewhere_columns,
                prewhere_schema,
                remain_columns,
                src_schema,
                output_schema,
                virtual_columns,

                prewhere_filter,
                prewhere_virtual_columns,
                skipped_page: 0,
                top_k,
                read_columns: vec![],
                inited: false,
                array_iters: BTreeMap::new(),
                array_skip_pages: BTreeMap::new(),
                offset_in_part: 0,
<<<<<<< HEAD
                max_block_size,
=======

                index_reader,
>>>>>>> b3a3b35e
            },
        )))
    }

    fn build_prewhere_filter_expr(
        plan: &DataSourcePlan,
        schema: &DataSchema,
    ) -> Result<Arc<Option<Expr>>> {
        Ok(
            match PushDownInfo::prewhere_of_push_downs(&plan.push_downs) {
                None => Arc::new(None),
                Some(v) => {
                    let expr = v
                        .filter
                        .as_expr(&BUILTIN_FUNCTIONS)
                        .project_column_ref(|name| schema.column_with_name(name).unwrap().0);
                    Arc::new(Some(expr))
                }
            },
        )
    }

    fn add_block(&mut self, data_block: DataBlock) -> Result<()> {
        let rows = data_block.num_rows();
        if rows == 0 {
            return Ok(());
        }
        let progress_values = ProgressValues {
            rows,
            bytes: data_block.memory_size(),
        };
        self.scan_progress.incr(&progress_values);

        if data_block.num_rows() > self.max_block_size {
            let (sub_blocks, remain_block) = data_block.split_by_rows(self.max_block_size);
            self.output_data_blocks.extend(sub_blocks);
            if let Some(remain) = remain_block {
                self.output_data_blocks.push_back(remain);
            }
        } else {
            self.output_data_blocks.push_back(data_block);
        }
        Ok(())
    }

    /// If the virtual column has already generated, add it directly,
    /// otherwise generate it from the source column
    fn add_virtual_columns(
        &self,
        chunks: Vec<(usize, Box<dyn Array>)>,
        schema: &DataSchema,
        virtual_columns: &Option<Vec<VirtualColumnInfo>>,
        block: &mut DataBlock,
    ) -> Result<()> {
        if let Some(virtual_columns) = virtual_columns {
            for virtual_column in virtual_columns {
                let src_index = self.src_schema.index_of(&virtual_column.name).unwrap();
                if let Some(array) = chunks
                    .iter()
                    .find(|c| c.0 == src_index)
                    .map(|c| c.1.clone())
                {
                    let data_type: DataType =
                        (*self.src_schema.field(src_index).data_type()).clone();
                    let column = BlockEntry::new(
                        data_type.clone(),
                        Value::Column(Column::from_arrow(array.as_ref(), &data_type)),
                    );
                    block.add_column(column);
                    continue;
                }
                let index = schema.index_of(&virtual_column.source_name).unwrap();
                let source = block.get_by_offset(index);
                let mut src_arg = (source.value.clone(), source.data_type.clone());
                for path in virtual_column.paths.iter() {
                    let path_arg = match path {
                        Scalar::String(_) => (Value::Scalar(path.clone()), DataType::String),
                        Scalar::Number(NumberScalar::UInt64(_)) => (
                            Value::Scalar(path.clone()),
                            DataType::Number(NumberDataType::UInt64),
                        ),
                        _ => unreachable!(),
                    };
                    let (value, data_type) = eval_function(
                        None,
                        "get",
                        [src_arg, path_arg],
                        &self.func_ctx,
                        block.num_rows(),
                        &BUILTIN_FUNCTIONS,
                    )?;
                    src_arg = (value, data_type);
                }
                let column = BlockEntry::new(DataType::from(&*virtual_column.data_type), src_arg.0);
                block.add_column(column);
            }
        }

        Ok(())
    }

    /// If the top-k or all prewhere columns are default values, check if the filter is met,
    /// and if not, ignore all pages, otherwise continue without repeating the check for subsequent processes.
    fn check_default_values(&mut self) -> Result<bool> {
        if self.prewhere_columns.len() > 1 {
            if let Some((_, sorter, index)) = self.top_k.as_mut() {
                if !self.array_iters.contains_key(index) {
                    let default_val = self.block_reader.default_vals[*index].clone();
                    if sorter.never_match_value(&default_val) {
                        return Ok(true);
                    }
                }
            }
        }
        if let Some(filter) = self.prewhere_filter.as_ref() {
            let all_defaults = &self
                .prewhere_columns
                .iter()
                .all(|index| !self.array_iters.contains_key(index));

            let all_virtual_defaults = match &self.prewhere_virtual_columns {
                Some(ref prewhere_virtual_columns) => prewhere_virtual_columns.iter().all(|c| {
                    let src_index = self.src_schema.index_of(&c.source_name).unwrap();
                    !self.array_iters.contains_key(&src_index)
                }),
                None => true,
            };

            if *all_defaults && all_virtual_defaults {
                let columns = &mut self
                    .prewhere_columns
                    .iter()
                    .map(|index| {
                        let data_type = self.src_schema.field(*index).data_type().clone();
                        let default_val = &self.block_reader.default_vals[*index];
                        BlockEntry::new(data_type, Value::Scalar(default_val.to_owned()))
                    })
                    .collect::<Vec<_>>();

                if let Some(ref prewhere_virtual_columns) = &self.prewhere_virtual_columns {
                    for virtual_column in prewhere_virtual_columns {
                        // if the source column is default value, the virtual column is always Null.
                        let column = BlockEntry::new(
                            DataType::from(&*virtual_column.data_type),
                            Value::Scalar(Scalar::Null),
                        );
                        columns.push(column);
                    }
                }

                let prewhere_block = DataBlock::new(columns.to_vec(), 1);
                let evaluator = Evaluator::new(&prewhere_block, &self.func_ctx, &BUILTIN_FUNCTIONS);
                let filter = evaluator
                    .run(filter)
                    .map_err(|e| e.add_message("eval prewhere filter failed:"))?
                    .try_downcast::<BooleanType>()
                    .unwrap();

                if FilterHelpers::is_all_unset(&filter) {
                    return Ok(true);
                }

                // Default value satisfies the filter, update the value of top-k column.
                if let Some((_, sorter, index)) = self.top_k.as_mut() {
                    if !self.array_iters.contains_key(index) {
                        let part = FusePartInfo::from_part(&self.parts[0])?;
                        let num_rows = part.nums_rows;

                        let data_type = self.src_schema.field(*index).data_type().clone();
                        let default_val = self.block_reader.default_vals[*index].clone();
                        let value = Value::Scalar(default_val);
                        let col = value.convert_to_full_column(&data_type, num_rows);
                        let mut bitmap = MutableBitmap::from_len_set(num_rows);
                        sorter.push_column(&col, &mut bitmap);
                    }
                }
            }
        }
        Ok(false)
    }

    /// No more data need to read, finish process.
    fn finish_process(&mut self) -> Result<()> {
        let _ = self.chunks.pop_front();
        let _ = self.parts.pop_front().unwrap();

        self.inited = false;
        self.array_iters.clear();
        self.array_skip_pages.clear();
        self.offset_in_part = 0;
        Ok(())
    }

    /// All columns are default values, not need to read.
    fn finish_process_with_default_values(&mut self) -> Result<()> {
        let _ = self.chunks.pop_front();
        let part = self.parts.pop_front().unwrap();
        let fuse_part = FusePartInfo::from_part(&part)?;

        let num_rows = fuse_part.nums_rows;
        let mut data_block = self.block_reader.build_default_values_block(num_rows)?;
        if let Some(ref virtual_columns) = &self.virtual_columns {
            for virtual_column in virtual_columns {
                // if the source column is default value, the virtual column is always Null.
                let column = BlockEntry::new(
                    DataType::from(&*virtual_column.data_type),
                    Value::Scalar(Scalar::Null),
                );
                data_block.add_column(column);
            }
        }
        let data_block = if !self.block_reader.query_internal_columns() {
            data_block
        } else {
            fill_internal_column_meta(data_block, fuse_part, None)?
        };
        let data_block = data_block.resort(&self.src_schema, &self.output_schema)?;
        self.add_block(data_block)?;

        self.inited = false;
        self.array_iters.clear();
        self.array_skip_pages.clear();
        self.offset_in_part = 0;
        Ok(())
    }

    /// Empty projection use empty block.
    fn finish_process_with_empty_block(&mut self) -> Result<()> {
        let _ = self.chunks.pop_front();
        let part = self.parts.pop_front().unwrap();
        let fuse_part = FusePartInfo::from_part(&part)?;

        let num_rows = fuse_part.nums_rows;
        let data_block = DataBlock::new(vec![], num_rows);
        let data_block = if !self.block_reader.query_internal_columns() {
            data_block
        } else {
            fill_internal_column_meta(data_block, fuse_part, None)?
        };

        self.add_block(data_block)?;
        Ok(())
    }

    /// Update the number of pages that can be skipped per column.
    fn finish_process_skip_page(&mut self) -> Result<()> {
        self.skipped_page += 1;
        for (i, skip_num) in self.array_skip_pages.iter_mut() {
            if self.read_columns.contains(i) {
                continue;
            }
            *skip_num += 1;
        }
        Ok(())
    }

    pub(crate) fn build_array_iter(
        column_node: &ColumnNode,
        leaves: Vec<ColumnDescriptor>,
        readers: Vec<NativeReader<Box<dyn NativeReaderExt>>>,
    ) -> Result<ArrayIter<'static>> {
        let field = column_node.field.clone();
        let is_nested = column_node.is_nested;
        match column_iter_to_arrays(readers, leaves, field, is_nested) {
            Ok(array_iter) => Ok(array_iter),
            Err(err) => Err(err.into()),
        }
    }

    fn build_virtual_array_iter(
        name: String,
        leaf: ColumnDescriptor,
        readers: Vec<NativeReader<Box<dyn NativeReaderExt>>>,
    ) -> Result<ArrayIter<'static>> {
        let is_nested = false;
        let leaves = vec![leaf];
        let field = ArrowField::new(
            name,
            ArrowType::Extension(
                "Variant".to_string(),
                Box::new(ArrowType::LargeBinary),
                None,
            ),
            true,
        );

        match column_iter_to_arrays(readers, leaves, field, is_nested) {
            Ok(array_iter) => Ok(array_iter),
            Err(err) => Err(err.into()),
        }
    }
}

impl Processor for NativeDeserializeDataTransform {
    fn name(&self) -> String {
        String::from("NativeDeserializeDataTransform")
    }

    fn as_any(&mut self) -> &mut dyn Any {
        self
    }

    fn event(&mut self) -> Result<Event> {
        if self.output.is_finished() {
            self.input.finish();
            return Ok(Event::Finished);
        }

        if !self.output.can_push() {
            self.input.set_not_need_data();
            return Ok(Event::NeedConsume);
        }

        if !self.output_data_blocks.is_empty() {
            let data_block = self.output_data_blocks.pop_front().unwrap();
            self.output.push_data(Ok(data_block));
            return Ok(Event::NeedConsume);
        }

        if !self.chunks.is_empty() {
            if !self.input.has_data() {
                self.input.set_need_data();
            }
            return Ok(Event::Sync);
        }

        if self.input.has_data() {
            let mut data_block = self.input.pull_data().unwrap()?;
            if let Some(block_meta) = data_block.take_meta() {
                if let Some(source_meta) = NativeDataSourceMeta::downcast_from(block_meta) {
                    self.parts = VecDeque::from(source_meta.part);
                    self.chunks = VecDeque::from(source_meta.data);
                    return Ok(Event::Sync);
                }
            }

            unreachable!();
        }

        if self.input.is_finished() {
            metrics_inc_pruning_prewhere_nums(self.skipped_page as u64);
            self.output.finish();
            return Ok(Event::Finished);
        }

        self.input.set_need_data();
        Ok(Event::NeedData)
    }

    fn process(&mut self) -> Result<()> {
        if let Some(chunks) = self.chunks.front_mut() {
            let chunks = match chunks {
                DataSource::AggIndex(data) => {
                    let agg_index_reader = self.index_reader.as_ref().as_ref().unwrap();
                    let block = agg_index_reader.deserialize(data)?;
                    self.output_data = Some(block);
                    return self.finish_process();
                }
                DataSource::Normal(data) => data,
            };

            // this means it's empty projection
            if chunks.is_empty() && !self.inited {
                return self.finish_process_with_empty_block();
            }

            // Init array_iters and array_skip_pages to read pages in subsequent processes.
            if !self.inited {
                let fuse_part = FusePartInfo::from_part(&self.parts[0])?;
                if let Some(range) = fuse_part.range() {
                    self.offset_in_part = fuse_part.page_size() * range.start;
                }

                if let Some((_top_k, sorter, _index)) = self.top_k.as_mut() {
                    if let Some(sort_min_max) = &fuse_part.sort_min_max {
                        if sorter.never_match(sort_min_max) {
                            return self.finish_process();
                        }
                    }
                }

                let mut has_default_value = false;
                self.inited = true;
                for (index, column_node) in
                    self.block_reader.project_column_nodes.iter().enumerate()
                {
                    let readers = chunks.remove(&index).unwrap();
                    if !readers.is_empty() {
                        let leaves = self.column_leaves.get(index).unwrap().clone();
                        let array_iter = Self::build_array_iter(column_node, leaves, readers)?;
                        self.array_iters.insert(index, array_iter);
                        self.array_skip_pages.insert(index, 0);
                    } else {
                        has_default_value = true;
                    }
                }
                if let Some(ref virtual_columns_meta) = fuse_part.virtual_columns_meta {
                    // Add optional virtual column array_iter
                    for (name, virtual_column_meta) in virtual_columns_meta.iter() {
                        let virtual_index = virtual_column_meta.index
                            + self.block_reader.project_column_nodes.len();
                        if let Some(readers) = chunks.remove(&virtual_index) {
                            let array_iter = Self::build_virtual_array_iter(
                                name.clone(),
                                virtual_column_meta.desc.clone(),
                                readers,
                            )?;
                            let index = self.src_schema.index_of(name)?;
                            self.array_iters.insert(index, array_iter);
                            self.array_skip_pages.insert(index, 0);
                        }
                    }
                }

                if has_default_value {
                    // Check if the default value matches the top-k or filter,
                    // if not, return empty block.
                    if self.check_default_values()? {
                        return self.finish_process();
                    }
                }
                // No columns need to read, return default value directly.
                if self.array_iters.is_empty() {
                    return self.finish_process_with_default_values();
                }
            }

            let mut need_to_fill_data = false;
            self.read_columns.clear();
            let mut arrays = Vec::with_capacity(self.array_iters.len());

            // Step 1: Check TOP_K, if prewhere_columns contains not only TOP_K, we can check if TOP_K column can satisfy the heap.
            if self.prewhere_columns.len() > 1 {
                if let Some((top_k, sorter, index)) = self.top_k.as_mut() {
                    if let Some(mut array_iter) = self.array_iters.remove(index) {
                        match array_iter.next() {
                            Some(array) => {
                                let array = array?;
                                self.read_columns.push(*index);
                                let data_type = top_k.order_by.data_type().into();
                                let col = Column::from_arrow(array.as_ref(), &data_type);

                                arrays.push((*index, array));
                                self.array_iters.insert(*index, array_iter);
                                if sorter.never_match_any(&col) {
                                    self.offset_in_part += col.len();
                                    return self.finish_process_skip_page();
                                }
                            }
                            None => {
                                return self.finish_process();
                            }
                        }
                    }
                }
            }

            // Step 2: Read Prewhere columns and get the filter
            let mut prewhere_default_val_indices = HashSet::new();
            for index in self.prewhere_columns.iter() {
                if self.read_columns.contains(index) {
                    continue;
                }
                if let Some(mut array_iter) = self.array_iters.remove(index) {
                    let skip_pages = self.array_skip_pages.get(index).unwrap();

                    match array_iter.nth(*skip_pages) {
                        Some(array) => {
                            self.read_columns.push(*index);
                            arrays.push((*index, array?));
                            self.array_iters.insert(*index, array_iter);
                            self.array_skip_pages.insert(*index, 0);
                        }
                        None => {
                            return self.finish_process();
                        }
                    }
                } else {
                    prewhere_default_val_indices.insert(*index);
                    need_to_fill_data = true;
                }
            }

            let filter = match self.prewhere_filter.as_ref() {
                Some(filter) => {
                    // Arrays are empty means all prewhere columns are default values,
                    // the filter have checked in the first process, don't need check again.
                    if arrays.is_empty() {
                        None
                    } else {
                        let mut prewhere_block = if arrays.len() < self.prewhere_columns.len() {
                            self.block_reader
                                .build_block(arrays.clone(), Some(prewhere_default_val_indices))?
                        } else {
                            self.block_reader.build_block(arrays.clone(), None)?
                        };
                        // Add optional virtual columns for prewhere
                        self.add_virtual_columns(
                            arrays.clone(),
                            &self.prewhere_schema,
                            &self.prewhere_virtual_columns,
                            &mut prewhere_block,
                        )?;

                        let evaluator =
                            Evaluator::new(&prewhere_block, &self.func_ctx, &BUILTIN_FUNCTIONS);
                        let filter = evaluator
                            .run(filter)
                            .map_err(|e| e.add_message("eval prewhere filter failed:"))?
                            .try_downcast::<BooleanType>()
                            .unwrap();

                        // Step 3: Apply the filter, if it's all filtered, we can skip the remain columns.
                        if FilterHelpers::is_all_unset(&filter) {
                            self.offset_in_part += prewhere_block.num_rows();
                            return self.finish_process_skip_page();
                        }

                        // Step 4: Apply the filter to topk and update the bitmap, this will filter more results
                        let filter = if let Some((_, sorter, index)) = &mut self.top_k {
                            let index_prewhere = self
                                .prewhere_columns
                                .iter()
                                .position(|x| x == index)
                                .unwrap();
                            let top_k_column = prewhere_block
                                .get_by_offset(index_prewhere)
                                .value
                                .as_column()
                                .unwrap();

                            let mut bitmap =
                                FilterHelpers::filter_to_bitmap(filter, prewhere_block.num_rows());
                            sorter.push_column(top_k_column, &mut bitmap);
                            Value::Column(bitmap.into())
                        } else {
                            filter
                        };

                        if FilterHelpers::is_all_unset(&filter) {
                            self.offset_in_part += prewhere_block.num_rows();
                            return self.finish_process_skip_page();
                        }
                        Some(filter)
                    }
                }
                None => None,
            };

            // Step 5: read remain columns and filter block if needed.
            for index in self.remain_columns.iter() {
                if let Some(mut array_iter) = self.array_iters.remove(index) {
                    let skip_pages = self.array_skip_pages.get(index).unwrap();

                    match array_iter.nth(*skip_pages) {
                        Some(array) => {
                            self.read_columns.push(*index);
                            arrays.push((*index, array?));
                            self.array_iters.insert(*index, array_iter);
                            self.array_skip_pages.insert(*index, 0);
                        }
                        None => {
                            return self.finish_process();
                        }
                    }
                } else {
                    need_to_fill_data = true;
                }
            }

            let block = self.block_reader.build_block(arrays.clone(), None)?;
            let origin_num_rows = block.num_rows();
            let block = if let Some(filter) = &filter {
                block.filter_boolean_value(filter)?
            } else {
                block
            };

            // Step 6: fill missing field default value if need
            let mut block = if need_to_fill_data {
                self.block_reader
                    .fill_missing_native_column_values(block, &self.parts)?
            } else {
                block
            };

            // Step 7: Add optional virtual columns
            self.add_virtual_columns(arrays, &self.src_schema, &self.virtual_columns, &mut block)?;

            // Step 8: Fill `InternalColumnMeta` as `DataBlock.meta` if query internal columns,
            // `FillInternalColumnProcessor` will generate internal columns using `InternalColumnMeta` in next pipeline.
            let mut block = block.resort(&self.src_schema, &self.output_schema)?;
            if self.block_reader.query_internal_columns() {
                let offsets = if let Some(Value::Column(bitmap)) = filter.as_ref() {
                    (self.offset_in_part..self.offset_in_part + origin_num_rows)
                        .filter(|i| unsafe { bitmap.get_bit_unchecked(i - self.offset_in_part) })
                        .collect()
                } else {
                    (self.offset_in_part..self.offset_in_part + origin_num_rows).collect()
                };

                let fuse_part = FusePartInfo::from_part(&self.parts[0])?;
                block = fill_internal_column_meta(block, fuse_part, Some(offsets))?;
            };

            // Step 9: Add the block to output data
            self.offset_in_part += origin_num_rows;
            self.add_block(block)?;
        }

        Ok(())
    }
}<|MERGE_RESOLUTION|>--- conflicted
+++ resolved
@@ -106,13 +106,10 @@
     array_iters: BTreeMap<usize, ArrayIter<'static>>,
     // The Page numbers of each ArrayIter can skip.
     array_skip_pages: BTreeMap<usize, usize>,
-<<<<<<< HEAD
+
+    index_reader: Arc<Option<AggIndexReader>>,
     // The max block size.
     max_block_size: usize,
-=======
-
-    index_reader: Arc<Option<AggIndexReader>>,
->>>>>>> b3a3b35e
 }
 
 impl NativeDeserializeDataTransform {
@@ -240,12 +237,9 @@
                 array_iters: BTreeMap::new(),
                 array_skip_pages: BTreeMap::new(),
                 offset_in_part: 0,
-<<<<<<< HEAD
-                max_block_size,
-=======
 
                 index_reader,
->>>>>>> b3a3b35e
+                max_block_size
             },
         )))
     }
