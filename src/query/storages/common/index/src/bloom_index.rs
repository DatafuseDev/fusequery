// Copyright 2021 Datafuse Labs
//
// Licensed under the Apache License, Version 2.0 (the "License");
// you may not use this file except in compliance with the License.
// You may obtain a copy of the License at
//
//     http://www.apache.org/licenses/LICENSE-2.0
//
// Unless required by applicable law or agreed to in writing, software
// distributed under the License is distributed on an "AS IS" BASIS,
// WITHOUT WARRANTIES OR CONDITIONS OF ANY KIND, either express or implied.
// See the License for the specific language governing permissions and
// limitations under the License.

use std::collections::BTreeMap;
use std::collections::HashMap;
use std::collections::HashSet;
use std::ops::Deref;
use std::sync::Arc;

use databend_common_arrow::arrow::bitmap::Bitmap;
use databend_common_arrow::arrow::buffer::Buffer;
use databend_common_ast::Span;
use databend_common_exception::ErrorCode;
use databend_common_exception::Result;
use databend_common_expression::converts::datavalues::scalar_to_datavalue;
use databend_common_expression::eval_function;
use databend_common_expression::types::boolean::BooleanDomain;
use databend_common_expression::types::nullable::NullableDomain;
use databend_common_expression::types::AnyType;
use databend_common_expression::types::DataType;
use databend_common_expression::types::MapType;
use databend_common_expression::types::NullableType;
use databend_common_expression::types::Number;
use databend_common_expression::types::NumberDataType;
use databend_common_expression::types::UInt64Type;
use databend_common_expression::types::ValueType;
use databend_common_expression::BlockEntry;
use databend_common_expression::Column;
use databend_common_expression::ColumnBuilder;
use databend_common_expression::ConstantFolder;
use databend_common_expression::DataBlock;
use databend_common_expression::Domain;
use databend_common_expression::Expr;
use databend_common_expression::FieldIndex;
use databend_common_expression::FunctionContext;
use databend_common_expression::Scalar;
use databend_common_expression::ScalarRef;
use databend_common_expression::TableDataType;
use databend_common_expression::TableField;
use databend_common_expression::TableSchema;
use databend_common_expression::TableSchemaRef;
use databend_common_expression::Value;
use databend_common_functions::BUILTIN_FUNCTIONS;
use databend_storages_common_table_meta::meta::SingleColumnMeta;
use databend_storages_common_table_meta::meta::StatisticsOfColumns;
use databend_storages_common_table_meta::meta::Versioned;
use parquet::format::FileMetaData;

use crate::filters::BlockBloomFilterIndexVersion;
use crate::filters::Filter;
use crate::filters::FilterBuilder;
use crate::filters::V2BloomBlock;
use crate::filters::Xor8Builder;
use crate::filters::Xor8Filter;
use crate::Index;

#[derive(Clone)]
pub struct BloomIndexMeta {
    pub columns: Vec<(String, SingleColumnMeta)>,
}

impl TryFrom<FileMetaData> for BloomIndexMeta {
    type Error = databend_common_exception::ErrorCode;

    fn try_from(mut meta: FileMetaData) -> std::result::Result<Self, Self::Error> {
        let rg = meta.row_groups.remove(0);
        let mut col_metas = Vec::with_capacity(rg.columns.len());
        for x in &rg.columns {
            match &x.meta_data {
                Some(chunk_meta) => {
                    let col_start =
                        if let Some(dict_page_offset) = chunk_meta.dictionary_page_offset {
                            dict_page_offset
                        } else {
                            chunk_meta.data_page_offset
                        };
                    let col_len = chunk_meta.total_compressed_size;
                    assert!(
                        col_start >= 0 && col_len >= 0,
                        "column start and length should not be negative"
                    );
                    let num_values = chunk_meta.num_values as u64;
                    let res = SingleColumnMeta {
                        offset: col_start as u64,
                        len: col_len as u64,
                        num_values,
                    };
                    let column_name = chunk_meta.path_in_schema[0].to_owned();
                    col_metas.push((column_name, res));
                }
                None => {
                    panic!(
                        "expecting chunk meta data while converting ThriftFileMetaData to BloomIndexMeta"
                    )
                }
            }
        }
        col_metas.shrink_to_fit();
        Ok(Self { columns: col_metas })
    }
}

/// BlockFilter represents multiple per-column filters(bloom filter or xor filter etc) for data block.
///
/// By default we create a filter per column for a parquet data file. For columns whose data_type
/// are not applicable for a filter, we skip the creation.
/// That is to say, it is legal to have a BlockFilter with zero columns.
///
/// For example, for the source data block as follows:
/// ```
///         +---name--+--age--+
///         | "Alice" |  20   |
///         | "Bob"   |  30   |
///         +---------+-------+
/// ```
/// We will create table of filters as follows:
/// ```
///         +---Bloom(name)--+--Bloom(age)--+
///         |  123456789abcd |  ac2345bcd   |
///         +----------------+--------------+
/// ```
pub struct BloomIndex {
    pub func_ctx: FunctionContext,

    /// The schema of the filter block.
    ///
    /// It is a sub set of the source table's schema.
    pub filter_schema: TableSchemaRef,

    pub version: u64,

    ///  filters.
    pub filters: Vec<Arc<Xor8Filter>>,

    /// Approximate distinct count of columns generated by xor hash function.
    pub column_distinct_count: HashMap<FieldIndex, usize>,
}

/// FilterExprEvalResult represents the evaluation result of an expression by a filter.
///
/// For example, expression of 'age = 12' should return false is the filter are sure
/// of the nonexistent of value '12' in column 'age'. Otherwise should return 'Uncertain'.
///
/// If the column is not applicable for a filter, like TypeID::struct, Uncertain is used.
#[derive(Debug, Clone, Copy, PartialEq, Eq)]
pub enum FilterEvalResult {
    MustFalse,
    Uncertain,
}

impl BloomIndex {
    /// Load a filter directly from the source table's schema and the corresponding filter parquet file.
    #[minitrace::trace]
    pub fn from_filter_block(
        func_ctx: FunctionContext,
        filter_schema: TableSchemaRef,
        filters: Vec<Arc<Xor8Filter>>,
        version: u64,
    ) -> Result<Self> {
        Ok(Self {
            version,
            func_ctx,
            filter_schema,
            filters,
            column_distinct_count: HashMap::new(),
        })
    }

    /// Create a filter block from source data.
    ///
    /// All input blocks should belong to a Parquet file, e.g. the block array represents the parquet file in memory.
    pub fn try_create(
        func_ctx: FunctionContext,
        version: u64,
        data_blocks_tobe_indexed: &[&DataBlock],
        bloom_columns_map: BTreeMap<FieldIndex, TableField>,
    ) -> Result<Option<Self>> {
        if data_blocks_tobe_indexed.is_empty() {
            return Err(ErrorCode::BadArguments("block is empty"));
        }

        if data_blocks_tobe_indexed[0].num_columns() == 0 {
            return Ok(None);
        }

        let mut filter_fields = vec![];
        let mut filters = vec![];
        let mut column_distinct_count = HashMap::<usize, usize>::new();
        for (index, field) in bloom_columns_map.into_iter() {
            let field_type = &data_blocks_tobe_indexed[0].get_by_offset(index).data_type;
            if !Xor8Filter::supported_type(field_type) {
                continue;
            }

            let (column, data_type) = match field_type.remove_nullable() {
                DataType::Map(box inner_ty) => {
                    // Add bloom filter for the value of map type
                    let source_columns_iter = data_blocks_tobe_indexed.iter().map(|block| {
                        let value = &block.get_by_offset(index).value;
                        let column = value.convert_to_full_column(field_type, block.num_rows());
                        let map_column = if field_type.is_nullable() {
                            let nullable_column =
                                NullableType::<MapType<AnyType, AnyType>>::try_downcast_column(
                                    &column,
                                )
                                .unwrap();
                            nullable_column.column
                        } else {
                            MapType::<AnyType, AnyType>::try_downcast_column(&column).unwrap()
                        };
                        map_column.values.values
                    });
                    let column = Column::concat_columns(source_columns_iter)?;

                    let val_type = match inner_ty {
                        DataType::Tuple(kv_tys) => kv_tys[1].clone(),
                        _ => unreachable!(),
                    };
                    // Extract JSON value of string type to create bloom index,
                    // other types of JSON value will be ignored.
                    if val_type.remove_nullable() == DataType::Variant {
                        let mut builder = ColumnBuilder::with_capacity(
                            &DataType::Nullable(Box::new(DataType::String)),
                            column.len(),
                        );
                        for val in column.iter() {
                            if let ScalarRef::Variant(v) = val {
                                if let Ok(str_val) = jsonb::to_str(v) {
                                    builder.push(ScalarRef::String(str_val.as_str()));
                                    continue;
                                }
                            }
                            builder.push_default();
                        }
                        let str_column = builder.build();
                        if Self::check_large_string(&str_column) {
                            continue;
                        }
                        let str_type = DataType::Nullable(Box::new(DataType::String));
                        (str_column, str_type)
                    } else {
                        if Self::check_large_string(&column) {
                            continue;
                        }
                        (column, val_type)
                    }
                }
                _ => {
                    let source_columns_iter = data_blocks_tobe_indexed.iter().map(|block| {
                        let value = &block.get_by_offset(index).value;
                        value.convert_to_full_column(field_type, block.num_rows())
                    });
                    let column = Column::concat_columns(source_columns_iter)?;

                    if Self::check_large_string(&column) {
                        continue;
                    }

                    (column, field_type.clone())
                }
            };

            let (column, validity) =
                Self::calculate_nullable_column_digest(&func_ctx, &column, &data_type)?;

            // create filter per column
            let mut filter_builder = Xor8Builder::create();
            if validity.as_ref().map(|v| v.unset_bits()).unwrap_or(0) > 0 {
                let validity = validity.unwrap();
                let it = column.deref().iter().zip(validity.iter()).map(
                    |(v, b)| {
                        if !b { &0 } else { v }
                    },
                );
                filter_builder.add_digests(it);
            } else {
                filter_builder.add_digests(column.deref());
            }
            let filter = filter_builder.build()?;

            if let Some(len) = filter.len() {
                match field.data_type() {
                    TableDataType::Map(_) => {}
                    _ => {
                        column_distinct_count.insert(index, len);
                    }
                }
            }

            let filter_name = Self::build_filter_column_name(version, &field)?;
            filter_fields.push(TableField::new(&filter_name, TableDataType::Binary));
            filters.push(Arc::new(filter));
        }

        if filter_fields.is_empty() {
            return Ok(None);
        }

        let filter_schema = Arc::new(TableSchema::new(filter_fields));

        Ok(Some(Self {
            func_ctx,
            version,
            filter_schema,
            filters,
            column_distinct_count,
        }))
    }

    pub fn serialize_to_data_block(&self) -> Result<DataBlock> {
        let fields = self.filter_schema.fields();
        let mut filter_columns = Vec::with_capacity(fields.len());
        for filter in &self.filters {
            let serialized_bytes = filter.to_bytes()?;
            let filter_value = Value::Scalar(Scalar::Binary(serialized_bytes));
            filter_columns.push(BlockEntry::new(DataType::Binary, filter_value));
        }
        Ok(DataBlock::new(filter_columns, 1))
    }

    /// Apply the predicate expression, return the result.
    /// If we are sure of skipping the scan, return false, e.g. the expression must be false.
    /// This happens when the data doesn't show up in the filter.
    ///
    /// Otherwise return `Uncertain`.
    #[minitrace::trace]
    pub fn apply(
        &self,
        mut expr: Expr<String>,
        scalar_map: &HashMap<Scalar, u64>,
        column_stats: &StatisticsOfColumns,
        data_schema: TableSchemaRef,
        invalid_keys: &mut HashSet<String>,
    ) -> Result<FilterEvalResult> {
        let mut new_col_id = 1;
        let mut domains = ConstantFolder::full_input_domains(&expr);

        visit_expr_column_eq_constant(
            &mut expr,
            &mut |span, col_name, opt_key, scalar, ty, return_type| {
                let filter_column = &Self::build_filter_column_name(
                    self.version,
                    data_schema.field_with_name(col_name)?,
                )?;

                // If the column doesn't contain the constant,
                // we rewrite the expression to a new column with `false` domain.
                if self.find(filter_column, scalar, ty, scalar_map)? == FilterEvalResult::MustFalse
                {
                    let new_col_name = format!("__bloom_column_{}_{}", col_name, new_col_id);
                    new_col_id += 1;

                    let bool_domain = Domain::Boolean(BooleanDomain {
                        has_false: true,
                        has_true: false,
                    });
                    let new_domain = if return_type.is_nullable() {
                        // generate `has_null` based on the `null_count` in column statistics.
                        let has_null = match data_schema.column_id_of(col_name) {
                            Ok(col_id) => match column_stats.get(&col_id) {
                                Some(stat) => stat.null_count > 0,
                                None => true,
                            },
                            Err(_) => true,
                        };
                        Domain::Nullable(NullableDomain {
                            has_null,
                            value: Some(Box::new(bool_domain)),
                        })
                    } else {
                        bool_domain
                    };
                    domains.insert(new_col_name.clone(), new_domain);

                    Ok(Some(Expr::ColumnRef {
                        span,
                        id: new_col_name.clone(),
                        data_type: return_type.clone(),
                        display_name: new_col_name,
                    }))
                } else {
                    if self
                        .func_ctx
                        .bloom_filter_ignore_invalid_key_ratio
                        .is_some()
                    {
                        // If the result of a bloom filter is Uncertain, it means that the filter is invalid,
                        // and reading the bloom filter data will increase additional costs,
<<<<<<< HEAD
                        // so we can consider not using this bloom filter in the following queries.
                        let filter_key = build_filter_key(table_id, col_name, opt_key, scalar);
=======
                        // so we can consider not using this bloom filter in the next query.
                        let filter_key = build_filter_key(col_name, opt_key, scalar);
>>>>>>> fb9dcf32
                        invalid_keys.insert(filter_key);
                    }
                    Ok(None)
                }
            },
        )?;

        let (new_expr, _) =
            ConstantFolder::fold_with_domain(&expr, &domains, &self.func_ctx, &BUILTIN_FUNCTIONS);

        match new_expr {
            Expr::Constant {
                scalar: Scalar::Boolean(false),
                ..
            } => Ok(FilterEvalResult::MustFalse),
            _ => Ok(FilterEvalResult::Uncertain),
        }
    }

    /// calculate digest for column
    pub fn calculate_column_digest(
        func_ctx: &FunctionContext,
        column: &Column,
        data_type: &DataType,
        target_type: &DataType,
    ) -> Result<Column> {
        let (value, _) = eval_function(
            None,
            "siphash",
            [(Value::Column(column.clone()), data_type.clone())],
            func_ctx,
            column.len(),
            &BUILTIN_FUNCTIONS,
        )?;
        let column = value.convert_to_full_column(target_type, column.len());
        Ok(column)
    }

    /// calculate digest for column that may have null values
    ///
    /// returns (column, validity) where column is the digest of the column
    /// and validity is the optional bitmap of the null values
    pub fn calculate_nullable_column_digest(
        func_ctx: &FunctionContext,
        column: &Column,
        data_type: &DataType,
    ) -> Result<(Buffer<u64>, Option<Bitmap>)> {
        Ok(if data_type.is_nullable() {
            let col = Self::calculate_column_digest(
                func_ctx,
                column,
                data_type,
                &DataType::Nullable(Box::new(DataType::Number(NumberDataType::UInt64))),
            )?;
            let nullable_column = NullableType::<UInt64Type>::try_downcast_column(&col).unwrap();
            (nullable_column.column, Some(nullable_column.validity))
        } else {
            let col = Self::calculate_column_digest(
                func_ctx,
                column,
                data_type,
                &DataType::Number(NumberDataType::UInt64),
            )?;
            let column = UInt64Type::try_downcast_column(&col).unwrap();
            (column, None)
        })
    }

    /// calculate digest for constant scalar
    pub fn calculate_scalar_digest(
        func_ctx: &FunctionContext,
        scalar: &Scalar,
        data_type: &DataType,
    ) -> Result<u64> {
        let (value, _) = eval_function(
            None,
            "siphash",
            [(Value::Scalar(scalar.clone()), data_type.clone())],
            func_ctx,
            1,
            &BUILTIN_FUNCTIONS,
        )?;
        let number_scalar = value.into_scalar().unwrap().into_number().unwrap();
        let digest = u64::try_downcast_scalar(&number_scalar).unwrap();
        Ok(digest)
    }

    /// Find all columns that match the pattern of `col = <constant>` in the expression.
    pub fn find_eq_columns(
        expr: &Expr<String>,
        fields: Vec<TableField>,
    ) -> Result<Vec<(TableField, Scalar, DataType, String)>> {
        let mut cols = Vec::new();
        visit_expr_column_eq_constant(
            &mut expr.clone(),
            &mut |_, col_name, opt_key, scalar, ty, _| {
                if let Some(v) = fields.iter().find(|f: &&TableField| f.name() == col_name) {
                    if Xor8Filter::supported_type(ty) && !scalar.is_null() {
                        let filter_key = build_filter_key(col_name, opt_key, scalar);
                        cols.push((v.clone(), scalar.clone(), ty.clone(), filter_key));
                    }
                }
                Ok(None)
            },
        )?;
        Ok(cols)
    }

    /// For every applicable column, we will create a filter.
    /// The filter will be stored with field name 'Bloom(column_name)'
    pub fn build_filter_column_name(version: u64, field: &TableField) -> Result<String> {
        let index_version = BlockBloomFilterIndexVersion::try_from(version)?;
        match index_version {
            BlockBloomFilterIndexVersion::V0(_) => Err(ErrorCode::DeprecatedIndexFormat(
                "bloom filter index version(v0) is deprecated",
            )),
            BlockBloomFilterIndexVersion::V2(_) | BlockBloomFilterIndexVersion::V3(_) => {
                Ok(format!("Bloom({})", field.name()))
            }
            BlockBloomFilterIndexVersion::V4(_) => Ok(format!("Bloom({})", field.column_id())),
        }
    }

    fn find(
        &self,
        filter_column: &str,
        target: &Scalar,
        ty: &DataType,
        scalar_map: &HashMap<Scalar, u64>,
    ) -> Result<FilterEvalResult> {
        if !self.filter_schema.has_field(filter_column)
            || !Xor8Filter::supported_type(ty)
            || target.is_null()
        {
            // The column doesn't have a filter.
            return Ok(FilterEvalResult::Uncertain);
        }

        let idx = self.filter_schema.index_of(filter_column)?;
        let filter = &self.filters[idx];

        let contains = if self.version == V2BloomBlock::VERSION {
            let data_value = scalar_to_datavalue(target);
            filter.contains(&data_value)
        } else {
            scalar_map
                .get(target)
                .map_or(true, |digest| filter.contains_digest(*digest))
        };

        if contains {
            Ok(FilterEvalResult::Uncertain)
        } else {
            Ok(FilterEvalResult::MustFalse)
        }
    }

    pub fn supported_type(data_type: &TableDataType) -> bool {
        let data_type = DataType::from(data_type);
        Xor8Filter::supported_type(&data_type)
    }

    /// Checks if the average length of a string column exceeds 256 bytes.
    /// If it does, the bloom index for the column will not be established.
    fn check_large_string(column: &Column) -> bool {
        if let Column::String(v) = &column {
            let bytes_per_row = v.data().len() / v.len().max(1);
            if bytes_per_row > 256 {
                return true;
            }
        }
        false
    }
}

fn visit_expr_column_eq_constant(
    expr: &mut Expr<String>,
    visitor: &mut impl FnMut(
        Span,
        &str,
        Option<&Scalar>,
        &Scalar,
        &DataType,
        &DataType,
    ) -> Result<Option<Expr<String>>>,
) -> Result<()> {
    // Find patterns like `Column = <constant>`, `<constant> = Column`,
    // or `MapColumn[<key>] = <constant>`, `<constant> = MapColumn[<key>]`
    match expr {
        Expr::FunctionCall {
            span,
            id,
            args,
            return_type,
            ..
        } if id.name() == "eq" => match args.as_slice() {
            [
                Expr::ColumnRef {
                    id,
                    data_type: column_type,
                    ..
                },
                Expr::Constant {
                    scalar,
                    data_type: scalar_type,
                    ..
                },
            ]
            | [
                Expr::Constant {
                    scalar,
                    data_type: scalar_type,
                    ..
                },
                Expr::ColumnRef {
                    id,
                    data_type: column_type,
                    ..
                },
            ] => {
                debug_assert_eq!(scalar_type, column_type);
                // If the visitor returns a new expression, then replace with the current expression.
                if let Some(new_expr) = visitor(*span, id, None, scalar, column_type, return_type)?
                {
                    *expr = new_expr;
                    return Ok(());
                }
            }
            [
                Expr::FunctionCall { id, args, .. },
                Expr::Constant {
                    scalar,
                    data_type: scalar_type,
                    ..
                },
            ]
            | [
                Expr::Constant {
                    scalar,
                    data_type: scalar_type,
                    ..
                },
                Expr::FunctionCall { id, args, .. },
            ] => {
                if id.name() == "get" {
                    if let Some(new_expr) =
                        visit_map_column(*span, args, scalar, scalar_type, return_type, visitor)?
                    {
                        *expr = new_expr;
                        return Ok(());
                    }
                }
            }
            [
                Expr::Cast {
                    expr:
                        box Expr::FunctionCall {
                            id,
                            args,
                            return_type,
                            ..
                        },
                    dest_type,
                    ..
                },
                Expr::Constant {
                    scalar,
                    data_type: scalar_type,
                    ..
                },
            ]
            | [
                Expr::Constant {
                    scalar,
                    data_type: scalar_type,
                    ..
                },
                Expr::Cast {
                    expr:
                        box Expr::FunctionCall {
                            id,
                            args,
                            return_type,
                            ..
                        },
                    dest_type,
                    ..
                },
            ] => {
                if id.name() == "get" {
                    // Only support cast variant value in map to string value
                    if return_type.remove_nullable() != DataType::Variant
                        || dest_type.remove_nullable() != DataType::String
                    {
                        return Ok(());
                    }
                    if let Some(new_expr) =
                        visit_map_column(*span, args, scalar, scalar_type, return_type, visitor)?
                    {
                        *expr = new_expr;
                        return Ok(());
                    }
                }
            }
            _ => (),
        },
        _ => (),
    }

    // Otherwise, rewrite sub expressions.
    match expr {
        Expr::Cast { expr, .. } => {
            visit_expr_column_eq_constant(expr, visitor)?;
        }
        Expr::FunctionCall { args, .. } => {
            for arg in args.iter_mut() {
                visit_expr_column_eq_constant(arg, visitor)?;
            }
        }
        _ => (),
    }

    Ok(())
}

fn visit_map_column(
    span: Span,
    args: &[Expr<String>],
    scalar: &Scalar,
    scalar_type: &DataType,
    return_type: &DataType,
    visitor: &mut impl FnMut(
        Span,
        &str,
        Option<&Scalar>,
        &Scalar,
        &DataType,
        &DataType,
    ) -> Result<Option<Expr<String>>>,
) -> Result<Option<Expr<String>>> {
    match &args[0] {
        Expr::ColumnRef { id, data_type, .. }
        | Expr::Cast {
            expr: box Expr::ColumnRef { id, data_type, .. },
            ..
        } => {
            if let DataType::Map(box inner_ty) = data_type.remove_nullable() {
                let val_type = match inner_ty {
                    DataType::Tuple(kv_tys) => kv_tys[1].clone(),
                    _ => unreachable!(),
                };
                // Only JSON value of string type have bloom index.
                if val_type.remove_nullable() == DataType::Variant {
                    if scalar_type.remove_nullable() != DataType::String {
                        return Ok(None);
                    }
                } else if val_type.remove_nullable() != scalar_type.remove_nullable() {
                    return Ok(None);
                }
                if let Expr::Constant { scalar: key, .. } = &args[1] {
                    return visitor(span, id, Some(key), scalar, scalar_type, return_type);
                } else {
                    return Ok(None);
                }
            }
        }
        _ => {}
    }
    Ok(None)
}

// The filter key consists of column name and point query value,
// if the field is a map, the map's field key is also included.
// Filter key can be stored in the cache to ignore bloom filters that always return Uncertain.
fn build_filter_key(col_name: &str, opt_key: Option<&Scalar>, value: &Scalar) -> String {
    if let Some(key) = opt_key {
        format!("{}[{}]={}", col_name, key, value)
    } else {
        format!("{}={}", col_name, value)
    }
}<|MERGE_RESOLUTION|>--- conflicted
+++ resolved
@@ -397,13 +397,8 @@
                     {
                         // If the result of a bloom filter is Uncertain, it means that the filter is invalid,
                         // and reading the bloom filter data will increase additional costs,
-<<<<<<< HEAD
                         // so we can consider not using this bloom filter in the following queries.
-                        let filter_key = build_filter_key(table_id, col_name, opt_key, scalar);
-=======
-                        // so we can consider not using this bloom filter in the next query.
                         let filter_key = build_filter_key(col_name, opt_key, scalar);
->>>>>>> fb9dcf32
                         invalid_keys.insert(filter_key);
                     }
                     Ok(None)
