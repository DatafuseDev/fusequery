--- conflicted
+++ resolved
@@ -2979,7 +2979,12 @@
     pub spill_local_disk_max_bytes: u64,
 }
 
-<<<<<<< HEAD
+impl Default for SpillConfig {
+    fn default() -> Self {
+        inner::SpillConfig::default().into()
+    }
+}
+
 #[derive(Clone, Debug, PartialEq, Eq, Serialize, Deserialize, Args, Default)]
 #[serde(default, deny_unknown_fields)]
 pub struct ResourcesManagementConfig {
@@ -2989,12 +2994,6 @@
 
     #[clap(long, value_name = "VALUE")]
     pub resource_group: Option<String>,
-=======
-impl Default for SpillConfig {
-    fn default() -> Self {
-        inner::SpillConfig::default().into()
-    }
->>>>>>> ff783442
 }
 
 mod cache_config_converters {
