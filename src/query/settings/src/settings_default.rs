// Copyright 2021 Datafuse Labs
//
// Licensed under the Apache License, Version 2.0 (the "License");
// you may not use this file except in compliance with the License.
// You may obtain a copy of the License at
//
//     http://www.apache.org/licenses/LICENSE-2.0
//
// Unless required by applicable law or agreed to in writing, software
// distributed under the License is distributed on an "AS IS" BASIS,
// WITHOUT WARRANTIES OR CONDITIONS OF ANY KIND, either express or implied.
// See the License for the specific language governing permissions and
// limitations under the License.

use std::collections::HashMap;
use std::sync::Arc;

use common_config::GlobalConfig;
use common_exception::ErrorCode;
use common_exception::Result;
use common_meta_app::principal::UserSettingValue;
use once_cell::sync::OnceCell;

static DEFAULT_SETTINGS: OnceCell<Arc<DefaultSettings>> = OnceCell::new();

#[derive(Clone, Debug)]
pub struct DefaultSettingValue {
    pub(crate) value: UserSettingValue,
    pub(crate) desc: &'static str,
    pub(crate) possible_values: Option<Vec<&'static str>>,
    pub(crate) display_in_show_settings: bool,
}

#[derive(Clone)]
pub struct DefaultSettings {
    pub(crate) settings: HashMap<String, DefaultSettingValue>,
}

impl DefaultSettings {
    pub fn instance() -> Result<Arc<DefaultSettings>> {
        Ok(Arc::clone(DEFAULT_SETTINGS.get_or_try_init(|| -> Result<Arc<DefaultSettings>> {
            let num_cpus = Self::num_cpus();
            let max_memory_usage = Self::max_memory_usage()?;
            let default_max_storage_io_requests = Self::storage_io_requests(num_cpus);

            let default_settings = HashMap::from([
                ("max_block_size", DefaultSettingValue {
                    value: UserSettingValue::UInt64(65536),
                    desc: "Sets the maximum byte size of a single data block that can be read.",
                    possible_values: None,
                    display_in_show_settings: true,
                }),
                ("max_threads", DefaultSettingValue {
                    value: UserSettingValue::UInt64(num_cpus),
                    desc: "Sets the maximum number of threads to execute a request.",
                    possible_values: None,
                    display_in_show_settings: true,
                }),
                ("max_memory_usage", DefaultSettingValue {
                    value: UserSettingValue::UInt64(max_memory_usage),
                    desc: "Sets the maximum memory usage in bytes for processing a single query.",
                    possible_values: None,
                    display_in_show_settings: true,
                }),
                ("retention_period", DefaultSettingValue {
                    // unit of retention_period is hour
                    value: UserSettingValue::UInt64(12),
                    desc: "Sets the retention period in hours.",
                    possible_values: None,
                    display_in_show_settings: true,
                }),
                ("max_storage_io_requests", DefaultSettingValue {
                    value: UserSettingValue::UInt64(default_max_storage_io_requests),
                    desc: "Sets the maximum number of concurrent I/O requests.",
                    possible_values: None,
                    display_in_show_settings: true,
                }),
                ("storage_io_min_bytes_for_seek", DefaultSettingValue {
                    value: UserSettingValue::UInt64(48),
                    desc: "Sets the minimum byte size of data that must be read from storage in a single I/O operation \
                when seeking a new location in the data file.",
                    possible_values: None,
                    display_in_show_settings: true,
                }),
                ("storage_io_max_page_bytes_for_read", DefaultSettingValue {
                    value: UserSettingValue::UInt64(512 * 1024),
                    desc: "Sets the maximum byte size of data pages that can be read from storage in a single I/O operation.",
                    possible_values: None,
                    display_in_show_settings: true,
                }),
                ("flight_client_timeout", DefaultSettingValue {
                    value: UserSettingValue::UInt64(60),
                    desc: "Sets the maximum time in seconds that a flight client request can be processed.",
                    possible_values: None,
                    display_in_show_settings: true,
                }),
                ("storage_read_buffer_size", DefaultSettingValue {
                    value: UserSettingValue::UInt64(1024 * 1024),
                    desc: "Sets the byte size of the buffer used for reading data into memory.",
                    possible_values: None,
                    display_in_show_settings: true,
                }),
                ("input_read_buffer_size", DefaultSettingValue {
                    value: UserSettingValue::UInt64(1024 * 1024),
                    desc: "Sets the memory size in bytes allocated to the buffer used by the buffered reader to read data from storage.",
                    possible_values: None,
                    display_in_show_settings: true,
                }),
                ("timezone", DefaultSettingValue {
                    value: UserSettingValue::String("UTC".to_owned()),
                    desc: "Sets the timezone.",
                    possible_values: None,
                    display_in_show_settings: true,
                }),
                ("group_by_two_level_threshold", DefaultSettingValue {
                    value: UserSettingValue::UInt64(20000),
                    desc: "Sets the number of keys in a GROUP BY operation that will trigger a two-level aggregation.",
                    possible_values: None,
                    display_in_show_settings: true,
                }),
                ("max_inlist_to_or", DefaultSettingValue {
                    value: UserSettingValue::UInt64(3),
                    desc: "Sets the maximum number of values that can be included in an IN expression to be converted to an OR operator.",
                    possible_values: None,
                    display_in_show_settings: true,
                }),
                ("unquoted_ident_case_sensitive", DefaultSettingValue {
                    value: UserSettingValue::UInt64(0),
                    desc: "Determines whether Databend treats unquoted identifiers as case-sensitive.",
                    possible_values: None,
                    display_in_show_settings: true,
                }),
                ("quoted_ident_case_sensitive", DefaultSettingValue {
                    value: UserSettingValue::UInt64(1),
                    desc: "Determines whether Databend treats quoted identifiers as case-sensitive.",
                    possible_values: None,
                    display_in_show_settings: true,
                }),
                ("sql_dialect", DefaultSettingValue {
                    value: UserSettingValue::String("PostgreSQL".to_owned()),
                    desc: "Sets the SQL dialect. Available values include \"PostgreSQL\", \"MySQL\", and \"Hive\".",
                    possible_values: Some(vec!["PostgreSQL", "MySQL", "Hive"]),
                    display_in_show_settings: true,
                }),
                ("enable_dphyp", DefaultSettingValue {
                    value: UserSettingValue::UInt64(1),
                    desc: "Enables dphyp join order algorithm.",
                    possible_values: None,
                    display_in_show_settings: true,
                }),
                ("enable_cbo", DefaultSettingValue {
                    value: UserSettingValue::UInt64(1),
                    desc: "Enables cost-based optimization.",
                    possible_values: None,
                    display_in_show_settings: true,
                }),
                ("enable_runtime_filter", DefaultSettingValue {
                    value: UserSettingValue::UInt64(0),
                    desc: "Enables runtime filter optimization for JOIN.",
                    possible_values: None,
                    display_in_show_settings: true,
                }),
                ("max_execute_time_in_seconds", DefaultSettingValue {
                    value: UserSettingValue::UInt64(0),
                    desc: "Sets the maximum query execution time in seconds. Setting it to 0 means no limit.",
                    possible_values: None,
                    display_in_show_settings: true,
                }),
                ("collation", DefaultSettingValue {
                    value: UserSettingValue::String("binary".to_owned()),
                    desc: "Sets the character collation. Available values include \"binary\" and \"utf8\".",
                    possible_values: Some(vec!["binary", "utf8"]),
                    display_in_show_settings: true,
                }),
                ("max_result_rows", DefaultSettingValue {
                    value: UserSettingValue::UInt64(0),
                    desc: "Sets the maximum number of rows that can be returned in a query result when no specific row count is specified. Setting it to 0 means no limit.",
                    possible_values: None,
                    display_in_show_settings: true,
                }),
                ("prefer_broadcast_join", DefaultSettingValue {
                    value: UserSettingValue::UInt64(1),
                    desc: "Enables broadcast join.",
                    possible_values: None,
                    display_in_show_settings: true,
                }),
                ("storage_fetch_part_num", DefaultSettingValue {
                    value: UserSettingValue::UInt64(2),
                    desc: "Sets the number of partitions that are fetched in parallel from storage during query execution.",
                    possible_values: None,
                    display_in_show_settings: true,
                }),
                ("load_file_metadata_expire_hours", DefaultSettingValue {
                    value: UserSettingValue::UInt64(24 * 7),
                    desc: "Sets the hours that the metadata of files you load data from with COPY INTO will expire in.",
                    possible_values: None,
                    display_in_show_settings: true,
                }),
                ("hide_options_in_show_create_table", DefaultSettingValue {
                    value: UserSettingValue::UInt64(1),
                    desc: "Hides table-relevant information, such as SNAPSHOT_LOCATION and STORAGE_FORMAT, at the end of the result of SHOW TABLE CREATE.",
                    possible_values: None,
                    display_in_show_settings: true,
                }),
                ("sandbox_tenant", DefaultSettingValue {
                    value: UserSettingValue::String("".to_string()),
                    desc: "Injects a custom 'sandbox_tenant' into this session. This is only for testing purposes and will take effect only when 'internal_enable_sandbox_tenant' is turned on.",
                    possible_values: None,
                    display_in_show_settings: true,
                }),
                ("parquet_uncompressed_buffer_size", DefaultSettingValue {
                    value: UserSettingValue::UInt64(2 * 1024 * 1024),
                    desc: "Sets the byte size of the buffer used for reading Parquet files.",
                    possible_values: None,
                    display_in_show_settings: true,
                }),
                ("enable_bushy_join", DefaultSettingValue {
                    value: UserSettingValue::UInt64(0),
                    desc: "Enables generating a bushy join plan with the optimizer.",
                    possible_values: None,
                    display_in_show_settings: true,
                }),
                ("enable_query_result_cache", DefaultSettingValue {
                    value: UserSettingValue::UInt64(0),
                    desc: "Enables caching query results to improve performance for identical queries.",
                    possible_values: None,
                    display_in_show_settings: true,
                }),
                ("query_result_cache_max_bytes", DefaultSettingValue {
                    value: UserSettingValue::UInt64(1048576), // 1MB
                    desc: "Sets the maximum byte size of cache for a single query result.",
                    possible_values: None,
                    display_in_show_settings: true,
                }),
                ("query_result_cache_ttl_secs", DefaultSettingValue {
                    value: UserSettingValue::UInt64(300), // seconds
                    desc: "Sets the time-to-live (TTL) in seconds for cached query results. \
                Once the TTL for a cached result has expired, the result is considered stale and will not be used for new queries.",
                    possible_values: None,
                    display_in_show_settings: true,
                }),
                ("query_result_cache_allow_inconsistent", DefaultSettingValue {
                    value: UserSettingValue::UInt64(0),
                    desc: "Determines whether Databend will return cached query results that are inconsistent with the underlying data.",
                    possible_values: None,
                    display_in_show_settings: true,
                }),
                    #[cfg(feature = "hive")]
                ("enable_hive_parquet_predict_pushdown", DefaultSettingValue {
                    value: UserSettingValue::UInt64(1),
                    desc: "Enable hive parquet predict pushdown  by setting this variable to 1, default value: 1",
                    possible_values: None,
                    display_in_show_settings: true,
                }),
                    #[cfg(feature = "hive")]
                ("hive_parquet_chunk_size", DefaultSettingValue {
                    value: UserSettingValue::UInt64(16384),
                    desc: "the max number of rows each read from parquet to databend processor",
                    possible_values: None,
                    display_in_show_settings: true,
                }),
                ("spilling_bytes_threshold_per_proc", DefaultSettingValue {
                    value: UserSettingValue::UInt64(0),
                    desc: "Sets the maximum amount of memory in bytes that an aggregator can use before spilling data to storage during query execution.",
                    possible_values: None,
                    display_in_show_settings: true,
                }),
                ("spilling_memory_ratio", DefaultSettingValue {
                    value: UserSettingValue::UInt64(100),
                    desc: "Sets the maximum memory ratio in bytes that an aggregator can use before spilling data to storage during query execution.",
                    possible_values: None,
                    display_in_show_settings: true,
                }),
                ("group_by_shuffle_mode", DefaultSettingValue {
                    value: UserSettingValue::String(String::from("before_merge")),
                    desc: "Group by shuffle mode, 'before_partial' is more balanced, but more data needs to exchange.",
                    possible_values: Some(vec!["before_partial", "before_merge"]),
                    display_in_show_settings: true,
                }),
                ("efficiently_memory_group_by", DefaultSettingValue {
                    value: UserSettingValue::UInt64(0),
                    desc: "Memory is used efficiently, but this may cause performance degradation.",
                    possible_values: None,
                    display_in_show_settings: true,
                }),
                ("lazy_read_threshold", DefaultSettingValue {
                    value: UserSettingValue::UInt64(1000),
                    desc: "Sets the maximum LIMIT in a query to enable lazy read optimization. Setting it to 0 disables the optimization.",
                    possible_values: None,
                    display_in_show_settings: true,
                }),
                ("parquet_fast_read_bytes", DefaultSettingValue {
                    value: UserSettingValue::UInt64(0),
                    desc: "Parquet file with smaller size will be read as a whole file, instead of column by column.",
                    possible_values: None,
                    display_in_show_settings: true,
                }),

                // enterprise license related settings
                ("enterprise_license", DefaultSettingValue {
                    value: UserSettingValue::String("".to_owned()),
                    desc: "License key for use enterprise features",
                    possible_values: None,
                    // license key should not be reported
                    display_in_show_settings: false,
                }),
                ("enable_table_lock", DefaultSettingValue {
                    value: UserSettingValue::UInt64(1),
                    desc: "Enables table lock if necessary (enabled by default).",
                    possible_values: None,
                    display_in_show_settings: true,
                }),
                ("table_lock_expire_secs", DefaultSettingValue {
                    value: UserSettingValue::UInt64(5),
                    desc: "Sets the seconds that the table lock will expire in.",
                    possible_values: None,
                    display_in_show_settings: true,
                }),
                ("deduplicate_label", DefaultSettingValue {
                    value: UserSettingValue::String("".to_owned()),
                    desc: "Sql duplicate label for deduplication.",
                    possible_values: None,
                    display_in_show_settings: false,
                }),
                ("enable_distributed_copy_into", DefaultSettingValue {
                    value: UserSettingValue::UInt64(0),
                    desc: "Enable distributed execution of copy into.",
                    possible_values: None,
                    display_in_show_settings: true,
                }),
                ("enable_aggregating_index_scan", DefaultSettingValue {
                    value: UserSettingValue::UInt64(1),
                    desc: "Enable scanning aggregating index data while querying.",
                    possible_values: None,
                    display_in_show_settings: true,
                }),
                ("enable_auto_reclustering", DefaultSettingValue {
                    value: UserSettingValue::UInt64(1),
                    desc: "Enables auto re-clustering.",
                    possible_values: None,
                    display_in_show_settings: true,
                }),
<<<<<<< HEAD
                ("enable_replace_into_partitioning", DefaultSettingValue {
                    value: UserSettingValue::UInt64(1),
                    desc: "Enables partitioning for replace-into statement (if table has cluster keys).",
=======
                ("use_parquet2", DefaultSettingValue {
                    value: UserSettingValue::UInt64(1),
                    desc: "Use parquet2 instead of parquet_rs when infer_schema().",
>>>>>>> f5701273
                    possible_values: None,
                    display_in_show_settings: true,
                }),
            ]);

            Ok(Arc::new(DefaultSettings {
                settings: default_settings.into_iter().map(|(k, v)| (k.to_string(), v))
                    .collect()
            }))
        })?))
    }

    fn storage_io_requests(num_cpus: u64) -> u64 {
        match GlobalConfig::try_get_instance() {
            None => std::cmp::min(num_cpus, 64),
            Some(conf) => match conf.storage.params.is_fs() {
                true => 48,
                false => std::cmp::min(num_cpus, 64),
            },
        }
    }

    fn num_cpus() -> u64 {
        match GlobalConfig::try_get_instance() {
            None => num_cpus::get() as u64,
            Some(conf) => {
                let mut num_cpus = num_cpus::get() as u64;

                if conf.storage.params.is_fs() {
                    if let Ok(n) = std::thread::available_parallelism() {
                        num_cpus = n.get() as u64;
                    }

                    // Most of x86_64 CPUs have 2-way Hyper-Threading
                    #[cfg(target_arch = "x86_64")]
                    {
                        if num_cpus >= 32 {
                            num_cpus /= 2;
                        }
                    }
                    // Detect CGROUPS ?
                }

                if conf.query.num_cpus != 0 {
                    num_cpus = conf.query.num_cpus;
                }

                num_cpus.clamp(1, 96)
            }
        }
    }

    fn max_memory_usage() -> Result<u64> {
        let memory_info = sys_info::mem_info().map_err(ErrorCode::from_std_error)?;

        Ok(match GlobalConfig::try_get_instance() {
            None => 1024 * memory_info.total * 80 / 100,
            Some(conf) => match conf.query.max_server_memory_usage {
                0 => 1024 * memory_info.total * 80 / 100,
                max_server_memory_usage => max_server_memory_usage,
            },
        })
    }

    pub fn has_setting(key: &str) -> Result<bool> {
        Ok(Self::instance()?.settings.contains_key(key))
    }

    pub fn convert_value(k: String, v: String) -> Result<(String, Option<UserSettingValue>)> {
        let default_settings = DefaultSettings::instance()?;

        match default_settings.settings.get(&k) {
            None => Ok((k, None)),
            Some(setting_value) => match setting_value.value {
                UserSettingValue::UInt64(_) => {
                    // decimal 10 * 1.5 to string may result in string like "15.0"
                    let val = if let Some(p) = v.find('.') {
                        if v[(p + 1)..].chars().all(|x| x == '0') {
                            &v[..p]
                        } else {
                            return Err(ErrorCode::BadArguments("not a integer"));
                        }
                    } else {
                        &v[..]
                    };

                    let u64_val = val.parse::<u64>()?;
                    Ok((k, Some(UserSettingValue::UInt64(u64_val))))
                }
                UserSettingValue::String(_) => Ok((k, Some(UserSettingValue::String(v)))),
            },
        }
    }

    pub fn try_get_u64(key: &str) -> Result<u64> {
        match DefaultSettings::instance()?.settings.get(key) {
            Some(v) => v.value.as_u64(),
            None => Err(ErrorCode::UnknownVariable(format!(
                "Unknown variable: {:?}",
                key
            ))),
        }
    }

    pub fn try_get_string(key: &str) -> Result<String> {
        match DefaultSettings::instance()?.settings.get(key) {
            Some(v) => v.value.as_string(),
            None => Err(ErrorCode::UnknownVariable(format!(
                "Unknown variable: {:?}",
                key
            ))),
        }
    }
}<|MERGE_RESOLUTION|>--- conflicted
+++ resolved
@@ -340,15 +340,15 @@
                     possible_values: None,
                     display_in_show_settings: true,
                 }),
-<<<<<<< HEAD
+                ("use_parquet2", DefaultSettingValue {
+                    value: UserSettingValue::UInt64(1),
+                    desc: "Use parquet2 instead of parquet_rs when infer_schema().",
+                    possible_values: None,
+                    display_in_show_settings: true,
+                }),
                 ("enable_replace_into_partitioning", DefaultSettingValue {
                     value: UserSettingValue::UInt64(1),
                     desc: "Enables partitioning for replace-into statement (if table has cluster keys).",
-=======
-                ("use_parquet2", DefaultSettingValue {
-                    value: UserSettingValue::UInt64(1),
-                    desc: "Use parquet2 instead of parquet_rs when infer_schema().",
->>>>>>> f5701273
                     possible_values: None,
                     display_in_show_settings: true,
                 }),
