--- conflicted
+++ resolved
@@ -460,15 +460,12 @@
                     mode: SettingMode::Both,
                     range: Some(SettingRange::Numeric(0..=100)),
                 }),
-<<<<<<< HEAD
                 ("window_partition_spilling_to_disk_bytes_limit", DefaultSettingValue {
                     value: UserSettingValue::UInt64(10<<30),
                     desc: "Sets the maximum amount of local disk in bytes that each window partitioner can use before spilling data to storage during query execution.",
                     mode: SettingMode::Both,
                     range: Some(SettingRange::Numeric(0..=u64::MAX)),
                 }),
-
-=======
                 ("window_num_partitions", DefaultSettingValue {
                     value: UserSettingValue::UInt64(256),
                     desc: "Sets the number of partitions for window operator.",
@@ -487,7 +484,6 @@
                     mode: SettingMode::Both,
                     range: Some(SettingRange::Numeric(0..=u64::MAX)),
                 }),
->>>>>>> 047f081b
                 ("sort_spilling_bytes_threshold_per_proc", DefaultSettingValue {
                     value: UserSettingValue::UInt64(0),
                     desc: "Sets the maximum amount of memory in bytes that a sorter can use before spilling data to storage during query execution.",
