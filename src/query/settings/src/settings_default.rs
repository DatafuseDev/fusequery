--- conflicted
+++ resolved
@@ -952,14 +952,12 @@
                     mode: SettingMode::Both,
                     range: Some(SettingRange::Numeric(0..=1)),
                 }),
-<<<<<<< HEAD
                 ("enable_prune_pipeline", DefaultSettingValue {
                     value: UserSettingValue::UInt64(1),
                     desc: "Enable pruning pipeline",
                     mode: SettingMode::Both,
                     range: Some(SettingRange::Numeric(0..=1)),
-                })
-=======
+                }),
                 ("persist_materialized_cte", DefaultSettingValue {
                     value: UserSettingValue::UInt64(0), // 0 for in-memory, 1 for disk
                     desc: "Decides if materialized CTEs should be persisted to disk.",
@@ -978,7 +976,6 @@
                     mode: SettingMode::Both,
                     range: Some(SettingRange::Numeric(0..=30)),
                 }),
->>>>>>> 70c7768e
             ]);
 
             Ok(Arc::new(DefaultSettings {
