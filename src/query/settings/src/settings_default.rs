// Copyright 2021 Datafuse Labs
//
// Licensed under the Apache License, Version 2.0 (the "License");
// you may not use this file except in compliance with the License.
// You may obtain a copy of the License at
//
//     http://www.apache.org/licenses/LICENSE-2.0
//
// Unless required by applicable law or agreed to in writing, software
// distributed under the License is distributed on an "AS IS" BASIS,
// WITHOUT WARRANTIES OR CONDITIONS OF ANY KIND, either express or implied.
// See the License for the specific language governing permissions and
// limitations under the License.

use std::collections::HashMap;
use std::fmt::Display;
use std::ops::RangeInclusive;
use std::sync::Arc;

use databend_common_config::GlobalConfig;
use databend_common_exception::ErrorCode;
use databend_common_exception::Result;
use databend_common_meta_app::principal::UserSettingValue;
use once_cell::sync::OnceCell;

use super::settings_getter_setter::SpillFileFormat;

static DEFAULT_SETTINGS: OnceCell<Arc<DefaultSettings>> = OnceCell::new();

// Default value of cost factor settings
#[allow(dead_code)]
static COST_FACTOR_COMPUTE_PER_ROW: u64 = 1;
static COST_FACTOR_HASH_TABLE_PER_ROW: u64 = 10;
static COST_FACTOR_AGGREGATE_PER_ROW: u64 = 5;
static COST_FACTOR_NETWORK_PER_ROW: u64 = 50;

// Settings for readability and writability of tags.
// we will not be able to safely get its value when set to only write.
// we will not be able to safely set its value when set to only read.
#[derive(Copy, Clone, Debug)]
pub enum SettingMode {
    // they can be set, unset, or select
    Both,
    // they only can be select
    Read,
    // they only can be set or unset
    Write,
}

#[derive(Copy, Clone, Debug)]
pub enum SettingScope {
    // they can be set for global and session
    Both,
    // they only can be set for global
    Global,
    // they only can be set for session
    Session,
}

#[derive(Clone, Debug)]
pub enum SettingRange {
    Numeric(RangeInclusive<u64>),
    String(Vec<String>),
}

impl Display for SettingRange {
    fn fmt(&self, f: &mut std::fmt::Formatter) -> std::fmt::Result {
        match self {
            SettingRange::Numeric(range) => write!(f, "[{}, {}]", range.start(), range.end()),
            SettingRange::String(values) => write!(f, "{:?}", values),
        }
    }
}

impl SettingRange {
    /// Checks if an integer value is within the numeric range.
    pub fn is_within_numeric_range(&self, value: u64) -> Result<()> {
        match self {
            SettingRange::Numeric(range) => {
                if range.contains(&value) {
                    Ok(())
                } else {
                    Err(ErrorCode::WrongValueForVariable(format!(
                        "Value {} is not within the range {}",
                        value, self
                    )))
                }
            }
            _ => Err(ErrorCode::BadArguments(
                "Expected numeric range".to_string(),
            )),
        }
    }

    /// Checks if a string value is within the string range.
    pub fn is_within_string_range(&self, value: &str) -> Result<String> {
        match self {
            SettingRange::String(values) => {
                match values.iter().find(|&s| s.eq_ignore_ascii_case(value)) {
                    Some(s) => Ok(s.to_string()),
                    None => Err(ErrorCode::WrongValueForVariable(format!(
                        "Value {} is not within the allowed values {:}",
                        value, self
                    ))),
                }
            }
            _ => Err(ErrorCode::BadArguments("Expected string range".to_string())),
        }
    }
}

#[derive(Clone, Debug)]
pub struct DefaultSettingValue {
    pub(crate) value: UserSettingValue,
    pub(crate) desc: &'static str,
    pub(crate) mode: SettingMode,
    pub(crate) scope: SettingScope,
    pub(crate) range: Option<SettingRange>,
}

#[derive(Clone)]
pub struct DefaultSettings {
    pub(crate) settings: HashMap<String, DefaultSettingValue>,
}

impl DefaultSettings {
    pub fn instance() -> Result<Arc<DefaultSettings>> {
        Ok(Arc::clone(DEFAULT_SETTINGS.get_or_try_init(|| -> Result<Arc<DefaultSettings>> {
            let num_cpus = Self::num_cpus();
            let max_memory_usage = Self::max_memory_usage()?;
            let recluster_block_size = Self::recluster_block_size(max_memory_usage);
            let default_max_spill_io_requests = Self::spill_io_requests(num_cpus);
            let default_max_storage_io_requests = Self::storage_io_requests(num_cpus);
            let data_retention_time_in_days_max = Self::data_retention_time_in_days_max();
            let global_conf = GlobalConfig::try_get_instance();
            let all_timezones: Vec<String> = chrono_tz::TZ_VARIANTS.iter().map(|tz| tz.to_string()).collect();

            let default_settings = HashMap::from([
                ("enable_clickhouse_handler", DefaultSettingValue {
                    value: UserSettingValue::UInt64(0),
                    desc: "Enables clickhouse handler.",
                    mode: SettingMode::Both,
                    scope: SettingScope::Both,
                    range: Some(SettingRange::Numeric(0..=1)),
                }),
                ("max_block_size", DefaultSettingValue {
                    value: UserSettingValue::UInt64(65536),
                    desc: "Sets the maximum byte size of a single data block that can be read.",
                    mode: SettingMode::Both,
                    scope: SettingScope::Both,
                    range: Some(SettingRange::Numeric(1..=u64::MAX)),
                }),
                ("parquet_max_block_size", DefaultSettingValue {
                    value: UserSettingValue::UInt64(8192),
                    desc: "Max block size for parquet reader",
                    mode: SettingMode::Both,
                    scope: SettingScope::Both,
                    range: Some(SettingRange::Numeric(1..=u64::MAX)),
                }),
                ("max_threads", DefaultSettingValue {
                    value: UserSettingValue::UInt64(num_cpus),
                    desc: "Sets the maximum number of threads to execute a request.",
                    mode: SettingMode::Both,
                    scope: SettingScope::Both,
                    range: Some(SettingRange::Numeric(1..=1024)),
                }),
                ("max_memory_usage", DefaultSettingValue {
                    value: UserSettingValue::UInt64(max_memory_usage),
                    desc: "Sets the maximum memory usage in bytes for processing a single query.",
                    mode: SettingMode::Both,
                    scope: SettingScope::Both,
                    range: Some(SettingRange::Numeric(0..=u64::MAX)),
                }),
                ("data_retention_time_in_days", DefaultSettingValue {
                    // unit of retention_period is day
                    value: UserSettingValue::UInt64(1),
                    desc: "Sets the data retention time in days.",
                    mode: SettingMode::Both,
                    scope: SettingScope::Both,
                    range: Some(SettingRange::Numeric(0..=data_retention_time_in_days_max)),
                }),
                ("max_spill_io_requests", DefaultSettingValue {
                    value: UserSettingValue::UInt64(default_max_spill_io_requests),
                    desc: "Sets the maximum number of concurrent spill I/O requests.",
                    mode: SettingMode::Both,
                    scope: SettingScope::Both,
                    range: Some(SettingRange::Numeric(1..=1024)),
                }),
                ("max_storage_io_requests", DefaultSettingValue {
                    value: UserSettingValue::UInt64(default_max_storage_io_requests),
                    desc: "Sets the maximum number of concurrent storage I/O requests.",
                    mode: SettingMode::Both,
                    scope: SettingScope::Both,
                    range: Some(SettingRange::Numeric(1..=1024)),
                }),
                ("storage_io_min_bytes_for_seek", DefaultSettingValue {
                    value: UserSettingValue::UInt64(48),
                    desc: "Sets the minimum byte size of data that must be read from storage in a single I/O operation \
                when seeking a new location in the data file.",
                    mode: SettingMode::Both,
                    scope: SettingScope::Both,
                    range: Some(SettingRange::Numeric(0..=u64::MAX)),
                }),
                ("storage_io_max_page_bytes_for_read", DefaultSettingValue {
                    value: UserSettingValue::UInt64(512 * 1024),
                    desc: "Sets the maximum byte size of data pages that can be read from storage in a single I/O operation.",
                    mode: SettingMode::Both,
                    scope: SettingScope::Both,
                    range: Some(SettingRange::Numeric(0..=u64::MAX)),
                }),
                ("flight_client_timeout", DefaultSettingValue {
                    value: UserSettingValue::UInt64(60),
                    desc: "Sets the maximum time in seconds that a flight client request can be processed.",
                    mode: SettingMode::Both,
                    scope: SettingScope::Both,
                    range: Some(SettingRange::Numeric(0..=u64::MAX)),
                }),
                ("http_handler_result_timeout_secs", DefaultSettingValue {
                    value: {
                        let result_timeout_secs = global_conf.map(|conf| conf.query.http_handler_result_timeout_secs)
                            .unwrap_or(60);
                        UserSettingValue::UInt64(result_timeout_secs)
                    },
                    desc: "Set the timeout in seconds that a http query session expires without any polls.",
                    mode: SettingMode::Both,
                    scope: SettingScope::Both,
                    range: Some(SettingRange::Numeric(0..=u64::MAX)),
                }),
                ("storage_read_buffer_size", DefaultSettingValue {
                    value: UserSettingValue::UInt64(1024 * 1024),
                    desc: "Sets the byte size of the buffer used for reading data into memory.",
                    mode: SettingMode::Both,
                    scope: SettingScope::Both,
                    range: Some(SettingRange::Numeric(0..=u64::MAX)),
                }),
                ("input_read_buffer_size", DefaultSettingValue {
                    value: UserSettingValue::UInt64(4 * 1024 * 1024),
                    desc: "Sets the memory size in bytes allocated to the buffer used by the buffered reader to read data from storage.",
                    mode: SettingMode::Both,
                    scope: SettingScope::Both,
                    range: Some(SettingRange::Numeric(0..=u64::MAX)),
                }),
                ("enable_new_copy_for_text_formats", DefaultSettingValue {
                    value: UserSettingValue::UInt64(1),
                    desc: "Use new implementation for loading CSV files.",
                    mode: SettingMode::Both,
                    scope: SettingScope::Both,
                    range: Some(SettingRange::Numeric(0..=1)),
                }),
                ("purge_duplicated_files_in_copy", DefaultSettingValue {
                    value: UserSettingValue::UInt64(0),
                    desc: "Purge duplicated files detected during execution of copy into table.",
                    mode: SettingMode::Both,
                    scope: SettingScope::Both,
                    range: Some(SettingRange::Numeric(0..=1)),
                }),
                ("timezone", DefaultSettingValue {
                    value: UserSettingValue::String("UTC".to_owned()),
                    desc: "Sets the timezone.",
                    mode: SettingMode::Both,
                    scope: SettingScope::Both,
                    range: Some(SettingRange::String(all_timezones)),
                }),
                ("group_by_two_level_threshold", DefaultSettingValue {
                    value: UserSettingValue::UInt64(20000),
                    desc: "Sets the number of keys in a GROUP BY operation that will trigger a two-level aggregation.",
                    mode: SettingMode::Both,
                    scope: SettingScope::Both,
                    range: Some(SettingRange::Numeric(0..=u64::MAX)),
                }),
                ("max_inlist_to_or", DefaultSettingValue {
                    value: UserSettingValue::UInt64(3),
                    desc: "Sets the maximum number of values that can be included in an IN expression to be converted to an OR operator.",
                    mode: SettingMode::Both,
                    scope: SettingScope::Both,
                    range: Some(SettingRange::Numeric(0..=u64::MAX)),
                }),
                ("unquoted_ident_case_sensitive", DefaultSettingValue {
                    value: UserSettingValue::UInt64(0),
                    desc: "Set to 1 to make unquoted names (like table or column names) case-sensitive, or 0 for case-insensitive.",
                    mode: SettingMode::Both,
                    scope: SettingScope::Both,
                    range: Some(SettingRange::Numeric(0..=1)),
                }),
                ("quoted_ident_case_sensitive", DefaultSettingValue {
                    value: UserSettingValue::UInt64(1),
                    desc: "Set to 1 for case-sensitive treatment of quoted names (like \"TableName\"), or 0 for case-insensitive.",
                    mode: SettingMode::Both,
                    scope: SettingScope::Both,
                    range: Some(SettingRange::Numeric(0..=1)),
                }),
                ("sql_dialect", DefaultSettingValue {
                    value: UserSettingValue::String("PostgreSQL".to_owned()),
                    desc: "Sets the SQL dialect. Available values include \"PostgreSQL\", \"MySQL\",  \"Experimental\", \"Prql\", and \"Hive\".",
                    mode: SettingMode::Both,
                    scope: SettingScope::Both,
                    range: Some(SettingRange::String(vec!["PostgreSQL".into(), "MySQL".into(), "Experimental".into(), "Hive".into(), "Prql".into()])),
                }),
                ("enable_dphyp", DefaultSettingValue {
                    value: UserSettingValue::UInt64(1),
                    desc: "Enables dphyp join order algorithm.",
                    mode: SettingMode::Both,
                    scope: SettingScope::Both,
                    range: Some(SettingRange::Numeric(0..=1)),
                }),
                ("enable_cbo", DefaultSettingValue {
                    value: UserSettingValue::UInt64(1),
                    desc: "Enables cost-based optimization.",
                    mode: SettingMode::Both,
                    scope: SettingScope::Both,
                    range: Some(SettingRange::Numeric(0..=1)),
                }),
                ("enable_dio", DefaultSettingValue {
                    value: UserSettingValue::UInt64(1),
                    desc: "Enables Direct IO.",
                    mode: SettingMode::Both,
                    scope: SettingScope::Both,
                    range: Some(SettingRange::Numeric(0..=1)),
                }),
                ("disable_join_reorder", DefaultSettingValue {
                    value: UserSettingValue::UInt64(0),
                    desc: "Disable join reorder optimization.",
                    mode: SettingMode::Both,
                    scope: SettingScope::Both,
                    range: Some(SettingRange::Numeric(0..=1)),
                }),
                ("join_spilling_memory_ratio", DefaultSettingValue {
                    value: UserSettingValue::UInt64(60),
                    desc: "Sets the maximum memory ratio in bytes that hash join can use before spilling data to storage during query execution, 0 is unlimited",
                    mode: SettingMode::Both,
                    scope: SettingScope::Both,
                    range: Some(SettingRange::Numeric(0..=100)),
                }),
                ("join_spilling_bytes_threshold_per_proc", DefaultSettingValue {
                    value: UserSettingValue::UInt64(0),
                    desc: "Sets the maximum amount of memory in bytes that one join processor can use before spilling data to storage during query execution, 0 is unlimited.",
                    mode: SettingMode::Both,
                    scope: SettingScope::Both,
                    range: Some(SettingRange::Numeric(0..=u64::MAX)),
                }),
                ("join_spilling_partition_bits", DefaultSettingValue {
                    value: UserSettingValue::UInt64(4),
                    desc: "Set the number of partitions for join spilling. Default value is 4, it means 2^4 partitions.",
                    mode: SettingMode::Both,
                    scope: SettingScope::Both,
                    range: Some(SettingRange::Numeric(0..=u64::MAX)),
                }),
                ("join_spilling_buffer_threshold_per_proc_mb", DefaultSettingValue {
                    value: UserSettingValue::UInt64(512),
                    desc: "Set the spilling buffer threshold (MB) for each join processor.",
                    mode: SettingMode::Both,
                    scope: SettingScope::Both,
                    range: Some(SettingRange::Numeric(0..=u64::MAX)),
                }),
                ("spilling_file_format", DefaultSettingValue {
                    value: UserSettingValue::String("parquet".to_string()),
                    desc: "Set the storage file format for spilling.",
                    mode: SettingMode::Both,
                    scope: SettingScope::Both,
                    range: Some(SettingRange::String(SpillFileFormat::range())),
                }),
                ("spilling_to_disk_vacuum_unknown_temp_dirs_limit", DefaultSettingValue {
                    value: UserSettingValue::UInt64(u64::MAX),
                    desc: "Set the maximum number of directories to clean up. If there are some temporary dirs when another query is unexpectedly interrupted, which needs to be cleaned up after this query.",
                    mode: SettingMode::Both,
                    scope: SettingScope::Both,
                    range: Some(SettingRange::Numeric(0..=u64::MAX)),
                }),
                ("enable_merge_into_row_fetch", DefaultSettingValue {
                    value: UserSettingValue::UInt64(1),
                    desc: "Enable merge into row fetch optimization.",
                    mode: SettingMode::Both,
                    scope: SettingScope::Both,
                    range: Some(SettingRange::Numeric(0..=1)),
                }),
                ("max_cte_recursive_depth", DefaultSettingValue {
                    value: UserSettingValue::UInt64(1000),
                    desc: "Max recursive depth for recursive cte",
                    mode: SettingMode::Both,
                    scope: SettingScope::Both,
                    range: Some(SettingRange::Numeric(0..=u64::MAX)),
                }),
                ("enable_materialized_cte", DefaultSettingValue {
                    value: UserSettingValue::UInt64(1),
                    desc: "Enable materialized common table expression.",
                    mode: SettingMode::Both,
                    scope: SettingScope::Both,
                    range: Some(SettingRange::Numeric(0..=1)),
                }),
                ("inlist_to_join_threshold", DefaultSettingValue {
                    value: UserSettingValue::UInt64(1024),
                    desc: "Set the threshold for converting IN list to JOIN.",
                    mode: SettingMode::Both,
                    scope: SettingScope::Both,
                    range: Some(SettingRange::Numeric(0..=u64::MAX)),
                }),
                ("enable_bloom_runtime_filter", DefaultSettingValue {
                    value: UserSettingValue::UInt64(1),
                    desc: "Enables runtime filter optimization for JOIN.",
                    mode: SettingMode::Both,
                    scope: SettingScope::Both,
                    range: Some(SettingRange::Numeric(0..=1)),
                }),
                ("max_execute_time_in_seconds", DefaultSettingValue {
                    value: UserSettingValue::UInt64(0),
                    desc: "Sets the maximum query execution time in seconds. Setting it to 0 means no limit.",
                    mode: SettingMode::Both,
                    scope: SettingScope::Both,
                    range: Some(SettingRange::Numeric(0..=u64::MAX)),
                }),
                ("collation", DefaultSettingValue {
                    value: UserSettingValue::String("utf8".to_owned()),
                    desc: "Sets the character collation. Available values include \"utf8\".",
                    mode: SettingMode::Both,
                    scope: SettingScope::Both,
                    range: Some(SettingRange::String(vec!["utf8".into()])),
                }),
                ("max_result_rows", DefaultSettingValue {
                    value: UserSettingValue::UInt64(0),
                    desc: "Sets the maximum number of rows that can be returned in a query result when no specific row count is specified. Setting it to 0 means no limit.",
                    mode: SettingMode::Both,
                    scope: SettingScope::Both,
                    range: Some(SettingRange::Numeric(0..=u64::MAX)),
                }),
                ("prefer_broadcast_join", DefaultSettingValue {
                    value: UserSettingValue::UInt64(1),
                    desc: "Enables broadcast join.",
                    mode: SettingMode::Both,
                    scope: SettingScope::Both,
                    range: Some(SettingRange::Numeric(0..=1)),
                }),
                ("enforce_broadcast_join", DefaultSettingValue {
                    value: UserSettingValue::UInt64(0),
                    desc: "Enforce broadcast join.",
                    mode: SettingMode::Both,
                    scope: SettingScope::Both,
                    range: Some(SettingRange::Numeric(0..=1)),
                }),
                ("enforce_shuffle_join", DefaultSettingValue {
                    value: UserSettingValue::UInt64(0),
                    desc: "Enforce shuffle join.",
                    mode: SettingMode::Both,
                    scope: SettingScope::Both,
                    range: Some(SettingRange::Numeric(0..=1)),
                }),
                ("storage_fetch_part_num", DefaultSettingValue {
                    value: UserSettingValue::UInt64(2),
                    desc: "Sets the number of partitions that are fetched in parallel from storage during query execution.",
                    mode: SettingMode::Both,
                    scope: SettingScope::Both,
                    range: Some(SettingRange::Numeric(0..=u64::MAX)),
                }),
                ("load_file_metadata_expire_hours", DefaultSettingValue {
                    value: UserSettingValue::UInt64(24),
                    desc: "Sets the hours that the metadata of files you load data from with COPY INTO will expire in.",
                    mode: SettingMode::Both,
                    scope: SettingScope::Both,
                    range: Some(SettingRange::Numeric(0..=u64::MAX)),
                }),
                ("hide_options_in_show_create_table", DefaultSettingValue {
                    value: UserSettingValue::UInt64(1),
                    desc: "Hides table-relevant information, such as SNAPSHOT_LOCATION and STORAGE_FORMAT, at the end of the result of SHOW TABLE CREATE.",
                    mode: SettingMode::Both,
                    scope: SettingScope::Both,
                    range: Some(SettingRange::Numeric(0..=1)),
                }),
                ("sandbox_tenant", DefaultSettingValue {
                    value: UserSettingValue::String("".to_string()),
                    desc: "Injects a custom 'sandbox_tenant' into this session. This is only for testing purposes and will take effect only when 'internal_enable_sandbox_tenant' is turned on.",
                    mode: SettingMode::Both,
                    scope: SettingScope::Both,
                    range: None,
                }),
                ("enable_planner_cache", DefaultSettingValue {
                    value: UserSettingValue::UInt64(1),
                    desc: "Enables caching logic plan from same query.",
                    mode: SettingMode::Both,
                    scope: SettingScope::Both,
                    range: Some(SettingRange::Numeric(0..=1)),
                }),
                ("enable_query_result_cache", DefaultSettingValue {
                    value: UserSettingValue::UInt64(0),
                    desc: "Enables caching query results to improve performance for identical queries.",
                    mode: SettingMode::Both,
                    scope: SettingScope::Both,
                    range: Some(SettingRange::Numeric(0..=1)),
                }),
                ("query_result_cache_max_bytes", DefaultSettingValue {
                    value: UserSettingValue::UInt64(1048576), // 1MB
                    desc: "Sets the maximum byte size of cache for a single query result.",
                    mode: SettingMode::Both,
                    scope: SettingScope::Both,
                    range: Some(SettingRange::Numeric(0..=u64::MAX)),
                }),
                ("query_result_cache_min_execute_secs", DefaultSettingValue {
                    value: UserSettingValue::UInt64(1),
                    desc: "For a query to be cached, it must take at least this many seconds to fetch the first block. It helps to avoid caching queries that are too fast to execute or queries with streaming scan.",
                    mode: SettingMode::Both,
                    scope: SettingScope::Both,
                    range: Some(SettingRange::Numeric(0..=u64::MAX)),
                }),
                ("query_result_cache_ttl_secs", DefaultSettingValue {
                    value: UserSettingValue::UInt64(300), // seconds
                    desc: "Sets the time-to-live (TTL) in seconds for cached query results. \
                Once the TTL for a cached result has expired, the result is considered stale and will not be used for new queries.",
                    mode: SettingMode::Both,
                    scope: SettingScope::Both,
                    range: Some(SettingRange::Numeric(0..=u64::MAX)),
                }),
                ("query_result_cache_allow_inconsistent", DefaultSettingValue {
                    value: UserSettingValue::UInt64(0),
                    desc: "Determines whether Databend will return cached query results that are inconsistent with the underlying data.",
                    mode: SettingMode::Both,
                    scope: SettingScope::Both,
                    range: Some(SettingRange::Numeric(0..=1)),
                }),
                ("enable_hive_parquet_predict_pushdown", DefaultSettingValue {
                    value: UserSettingValue::UInt64(1),
                    desc: "Enables hive parquet predict pushdown  by setting this variable to 1, default value: 1",
                    mode: SettingMode::Both,
                    scope: SettingScope::Both,
                    range: Some(SettingRange::Numeric(0..=1)),
                }),
                ("hive_parquet_chunk_size", DefaultSettingValue {
                    value: UserSettingValue::UInt64(16384),
                    desc: "The max number of rows each read from parquet to databend processor",
                    mode: SettingMode::Both,
                    scope: SettingScope::Both,
                    range: Some(SettingRange::Numeric(0..=u64::MAX)),
                }),
                ("aggregate_spilling_bytes_threshold_per_proc", DefaultSettingValue {
                    value: UserSettingValue::UInt64(0),
                    desc: "Sets the maximum amount of memory in bytes that an aggregator can use before spilling data to storage during query execution.",
                    mode: SettingMode::Both,
                    scope: SettingScope::Both,
                    range: Some(SettingRange::Numeric(0..=u64::MAX)),
                }),
                ("aggregate_spilling_memory_ratio", DefaultSettingValue {
                    value: UserSettingValue::UInt64(60),
                    desc: "Sets the maximum memory ratio in bytes that an aggregator can use before spilling data to storage during query execution.",
                    mode: SettingMode::Both,
                    scope: SettingScope::Both,
                    range: Some(SettingRange::Numeric(0..=100)),
                }),
                ("window_partition_spilling_bytes_threshold_per_proc", DefaultSettingValue {
                    value: UserSettingValue::UInt64(0),
                    desc: "Sets the maximum amount of memory in bytes that a window partitioner can use before spilling data to storage during query execution.",
                    mode: SettingMode::Both,
                    scope: SettingScope::Both,
                    range: Some(SettingRange::Numeric(0..=u64::MAX)),
                }),
                ("window_partition_spilling_memory_ratio", DefaultSettingValue {
                    value: UserSettingValue::UInt64(60),
                    desc: "Sets the maximum memory ratio in bytes that a window partitioner can use before spilling data to storage during query execution.",
                    mode: SettingMode::Both,
                    scope: SettingScope::Both,
                    range: Some(SettingRange::Numeric(0..=100)),
                }),
                ("window_partition_spilling_to_disk_bytes_limit", DefaultSettingValue {
                    value: UserSettingValue::UInt64(0),
                    desc: "Sets the maximum amount of local disk in bytes that each window partitioner can use before spilling data to storage during query execution.",
                    mode: SettingMode::Both,
                    scope: SettingScope::Both,
                    range: Some(SettingRange::Numeric(0..=u64::MAX)),
                }),
                ("window_num_partitions", DefaultSettingValue {
                    value: UserSettingValue::UInt64(256),
                    desc: "Sets the number of partitions for window operator.",
                    mode: SettingMode::Both,
                    scope: SettingScope::Both,
                    range: Some(SettingRange::Numeric(0..=u64::MAX)),
                }),
                ("window_spill_unit_size_mb", DefaultSettingValue {
                    value: UserSettingValue::UInt64(256),
                    desc: "Sets the spill unit size (MB) for window operator.",
                    mode: SettingMode::Both,
                    scope: SettingScope::Both,
                    range: Some(SettingRange::Numeric(0..=u64::MAX)),
                }),
                ("window_partition_sort_block_size", DefaultSettingValue {
                    value: UserSettingValue::UInt64(65536),
                    desc: "Sets the block size of data blocks to be sorted in window partition.",
                    mode: SettingMode::Both,
                    scope: SettingScope::Both,
                    range: Some(SettingRange::Numeric(0..=u64::MAX)),
                }),
                ("sort_spilling_bytes_threshold_per_proc", DefaultSettingValue {
                    value: UserSettingValue::UInt64(0),
                    desc: "Sets the maximum amount of memory in bytes that a sorter can use before spilling data to storage during query execution.",
                    mode: SettingMode::Both,
                    scope: SettingScope::Both,
                    range: Some(SettingRange::Numeric(0..=u64::MAX)),
                }),
                ("sort_spilling_memory_ratio", DefaultSettingValue {
                    value: UserSettingValue::UInt64(60),
                    desc: "Sets the maximum memory ratio in bytes that a sorter can use before spilling data to storage during query execution.",
                    mode: SettingMode::Both,
                    scope: SettingScope::Both,
                    range: Some(SettingRange::Numeric(0..=100)),
                }),
                ("sort_spilling_batch_bytes", DefaultSettingValue {
                    value: UserSettingValue::UInt64(8 * 1024 * 1024),
                    desc: "Sets the uncompressed size that merge sorter will spill to storage",
                    mode: SettingMode::Both,
                    scope: SettingScope::Both,
                    range: Some(SettingRange::Numeric(4 * 1024..=u64::MAX)),
                }),
                ("enable_experimental_stream_sort_spilling", DefaultSettingValue {
                    value: UserSettingValue::UInt64(1),
                    desc: "Enable experimental stream sort spilling",
                    mode: SettingMode::Both,
                    scope: SettingScope::Both,
                    range: Some(SettingRange::Numeric(0..=1)),
                }),
                ("group_by_shuffle_mode", DefaultSettingValue {
                    value: UserSettingValue::String(String::from("before_merge")),
                    desc: "Group by shuffle mode, 'before_partial' is more balanced, but more data needs to exchange.",
                    mode: SettingMode::Both,
                    scope: SettingScope::Both,
                    range: Some(SettingRange::String(vec!["before_partial".into(), "before_merge".into()])),
                }),
                ("efficiently_memory_group_by", DefaultSettingValue {
                    value: UserSettingValue::UInt64(0),
                    desc: "Memory is used efficiently, but this may cause performance degradation.",
                    mode: SettingMode::Both,
                    scope: SettingScope::Both,
                    range: Some(SettingRange::Numeric(0..=1)),
                }),
                ("lazy_read_threshold", DefaultSettingValue {
                    value: UserSettingValue::UInt64(1000),
                    desc: "Sets the maximum LIMIT in a query to enable lazy read optimization. Setting it to 0 disables the optimization.",
                    mode: SettingMode::Both,
                    scope: SettingScope::Both,
                    range: Some(SettingRange::Numeric(0..=u64::MAX)),
                }),
                ("parquet_fast_read_bytes", DefaultSettingValue {
                    value: UserSettingValue::UInt64(16 * 1024 * 1024),
                    desc: "Parquet file with smaller size will be read as a whole file, instead of column by column. Default value: 16MB",
                    mode: SettingMode::Both,
                    scope: SettingScope::Both,
                    range: Some(SettingRange::Numeric(0..=u64::MAX)),
                }),

                // enterprise license related settings
                ("enterprise_license", DefaultSettingValue {
                    value: UserSettingValue::String("".to_owned()),
                    desc: "License key for use enterprise features",
                    // license key should not be reported
                    mode: SettingMode::Write,
                    scope: SettingScope::Global,
                    range: None,
                }),
                ("enable_table_lock", DefaultSettingValue {
                    value: UserSettingValue::UInt64(1),
                    desc: "Enables table lock if necessary (enabled by default).",
                    mode: SettingMode::Both,
                    scope: SettingScope::Both,
                    range: Some(SettingRange::Numeric(0..=1)),
                }),
                ("table_lock_expire_secs", DefaultSettingValue {
                    value: UserSettingValue::UInt64(30),
                    desc: "Sets the seconds that the table lock will expire in.",
                    mode: SettingMode::Both,
                    scope: SettingScope::Both,
                    range: Some(SettingRange::Numeric(0..=u64::MAX)),
                }),
                ("acquire_lock_timeout", DefaultSettingValue {
                    value: UserSettingValue::UInt64(30),
                    desc: "Sets the maximum timeout in seconds for acquire a lock.",
                    mode: SettingMode::Both,
                    scope: SettingScope::Both,
                    range: Some(SettingRange::Numeric(0..=u64::MAX)),
                }),
                ("deduplicate_label", DefaultSettingValue {
                    value: UserSettingValue::String("".to_owned()),
                    desc: "Sql duplicate label for deduplication.",
                    mode: SettingMode::Write,
                    scope: SettingScope::Both,
                    range: None,
                }),
                ("enable_distributed_copy_into", DefaultSettingValue {
                    value: UserSettingValue::UInt64(1),
                    desc: "Enables distributed execution for the 'COPY INTO'.",
                    mode: SettingMode::Both,
                    scope: SettingScope::Both,
                    range: Some(SettingRange::Numeric(0..=1)),
                }),
                ("enable_experimental_merge_into", DefaultSettingValue {
                    value: UserSettingValue::UInt64(1),
                    desc: "Enables the experimental feature for 'MERGE INTO'.",
                    mode: SettingMode::Both,
                    scope: SettingScope::Both,
                    range: Some(SettingRange::Numeric(0..=1)),
                }),
                ("enable_experimental_procedure", DefaultSettingValue {
                    value: UserSettingValue::UInt64(0),
                    desc: "Enables the experimental feature for 'PROCEDURE'. In default disable the experimental feature",
                    mode: SettingMode::Both,
                    scope: SettingScope::Both,
                    range: Some(SettingRange::Numeric(0..=1)),
                }),
                ("enable_distributed_merge_into", DefaultSettingValue {
                    value: UserSettingValue::UInt64(1),
                    desc: "Enables distributed execution for 'MERGE INTO'.",
                    mode: SettingMode::Both,
                    scope: SettingScope::Both,
                    range: Some(SettingRange::Numeric(0..=1)),
                }),
                ("enable_distributed_replace_into", DefaultSettingValue {
                    value: UserSettingValue::UInt64(0),
                    desc: "Enables distributed execution of 'REPLACE INTO'.",
                    mode: SettingMode::Both,
                    scope: SettingScope::Both,
                    range: Some(SettingRange::Numeric(0..=1)),
                }),
                ("enable_distributed_compact", DefaultSettingValue {
                    value: UserSettingValue::UInt64(0),
                    desc: "Enables distributed execution of table compaction.",
                    mode: SettingMode::Both,
                    scope: SettingScope::Both,
                    range: Some(SettingRange::Numeric(0..=1)),
                }),
                ("enable_analyze_histogram", DefaultSettingValue {
                    value: UserSettingValue::UInt64(0),
                    desc: "Enables analyze histogram for query optimization during analyzing table.",
                    mode: SettingMode::Both,
                    scope: SettingScope::Both,
                    range: Some(SettingRange::Numeric(0..=1)),
                }),
                ("enable_aggregating_index_scan", DefaultSettingValue {
                    value: UserSettingValue::UInt64(1),
                    desc: "Enables scanning aggregating index data while querying.",
                    mode: SettingMode::Both,
                    scope: SettingScope::Both,
                    range: Some(SettingRange::Numeric(0..=1)),
                }),
                ("enable_compact_after_write", DefaultSettingValue {
                    value: UserSettingValue::UInt64(1),
                    desc: "Enables compact after write(copy/insert/replace-into/merge-into), need more memory.",
                    mode: SettingMode::Both,
                    scope: SettingScope::Both,
                    range: Some(SettingRange::Numeric(0..=1)),
                }),
                ("enable_compact_after_multi_table_insert", DefaultSettingValue {
                    value: UserSettingValue::UInt64(0),
                    desc: "Enables recluster and compact after multi-table insert.",
                    mode: SettingMode::Both,
                    scope: SettingScope::Both,
                    range: Some(SettingRange::Numeric(0..=1)),
                }),
                ("auto_compaction_imperfect_blocks_threshold", DefaultSettingValue {
                    value: UserSettingValue::UInt64(25),
                    desc: "Threshold for triggering auto compaction. This occurs when the number of imperfect blocks in a snapshot exceeds this value after write operations.",
                    mode: SettingMode::Both,
                    scope: SettingScope::Both,
                    range: Some(SettingRange::Numeric(0..=u64::MAX)),
                }),
                ("auto_compaction_segments_limit", DefaultSettingValue {
                    value: UserSettingValue::UInt64(3),
                    desc: "The maximum number of segments that can be compacted automatically triggered after write(replace-into/merge-into).",
                    mode: SettingMode::Both,
                    scope: SettingScope::Both,
                    range: Some(SettingRange::Numeric(2..=u64::MAX)),
                }),
                ("use_parquet2", DefaultSettingValue {
                    value: UserSettingValue::UInt64(0),
                    desc: "This setting is deprecated",
                    mode: SettingMode::Both,
                    scope: SettingScope::Both,
                    range: Some(SettingRange::Numeric(0..=1)),
                }),
                ("enable_replace_into_partitioning", DefaultSettingValue {
                    value: UserSettingValue::UInt64(1),
                    desc: "Enables partitioning for replace-into statement (if table has cluster keys).",
                    mode: SettingMode::Both,
                    scope: SettingScope::Both,
                    range: Some(SettingRange::Numeric(0..=1)),
                }),
                ("replace_into_bloom_pruning_max_column_number", DefaultSettingValue {
                    value: UserSettingValue::UInt64(4),
                    desc: "Max number of columns used by bloom pruning for replace-into statement.",
                    mode: SettingMode::Both,
                    scope: SettingScope::Both,
                    range: Some(SettingRange::Numeric(0..=u64::MAX)),
                }),
                ("replace_into_shuffle_strategy", DefaultSettingValue {
                    value: UserSettingValue::UInt64(0),
                    desc: "Choose shuffle strategy: 0 for Block, 1 for Segment level.",
                    mode: SettingMode::Both,
                    scope: SettingScope::Both,
                    range: Some(SettingRange::Numeric(0..=1)),
                }),
                ("recluster_timeout_secs", DefaultSettingValue {
                    value: UserSettingValue::UInt64(12 * 60 * 60),
                    desc: "Sets the seconds that recluster final will be timeout.",
                    mode: SettingMode::Both,
                    scope: SettingScope::Both,
                    range: Some(SettingRange::Numeric(0..=u64::MAX)),
                }),
                ("default_order_by_null", DefaultSettingValue {
                    value: UserSettingValue::String("nulls_last".to_string()),
                    desc: "Set numeric default_order_by_null mode",
                    mode: SettingMode::Both,
                    scope: SettingScope::Both,
                    range: Some(SettingRange::String(vec![
                        "nulls_first".into(), "nulls_last".into(),
                        "nulls_first_on_asc_last_on_desc".into(), "nulls_last_on_asc_first_on_desc".into(),
                    ])),
                }),
                ("ddl_column_type_nullable", DefaultSettingValue {
                    value: UserSettingValue::UInt64(1),
                    desc: "Sets new columns to be nullable (1) or not (0) by default in table operations.",
                    mode: SettingMode::Both,
                    scope: SettingScope::Both,
                    range: Some(SettingRange::Numeric(0..=1)),
                }),
                ("recluster_block_size", DefaultSettingValue {
                    value: UserSettingValue::UInt64(recluster_block_size),
                    desc: "Sets the maximum byte size of blocks for recluster",
                    mode: SettingMode::Both,
                    scope: SettingScope::Both,
                    range: Some(SettingRange::Numeric(0..=u64::MAX)),
                }),
                ("compact_max_block_selection", DefaultSettingValue {
                    value: UserSettingValue::UInt64(10000),
                    desc: "Limits the maximum number of blocks that can be selected during a compact operation.",
                    mode: SettingMode::Both,
                    scope: SettingScope::Both,
                    range: Some(SettingRange::Numeric(2..=u64::MAX)),
                }),
                ("enable_distributed_recluster", DefaultSettingValue {
                    value: UserSettingValue::UInt64(0),
                    desc: "Enable distributed execution of table recluster.",
                    mode: SettingMode::Both,
                    scope: SettingScope::Both,
                    range: Some(SettingRange::Numeric(0..=1)),
                }),
                ("enable_parquet_page_index", DefaultSettingValue {
                    value: UserSettingValue::UInt64(1),
                    desc: "Enables parquet page index",
                    mode: SettingMode::Both,
                    scope: SettingScope::Both,
                    range: Some(SettingRange::Numeric(0..=1)),
                }),
                ("enable_parquet_rowgroup_pruning", DefaultSettingValue {
                    value: UserSettingValue::UInt64(1),
                    desc: "Enables parquet rowgroup pruning",
                    mode: SettingMode::Both,
                    scope: SettingScope::Both,
                    range: Some(SettingRange::Numeric(0..=1)),
                }),
                ("external_server_connect_timeout_secs", DefaultSettingValue {
                    value: UserSettingValue::UInt64(10),
                    desc: "Connection timeout to external server",
                    mode: SettingMode::Both,
                    scope: SettingScope::Both,
                    range: Some(SettingRange::Numeric(0..=u64::MAX)),
                }),
                ("external_server_request_timeout_secs", DefaultSettingValue {
                    value: UserSettingValue::UInt64(180),
                    desc: "Request timeout to external server",
                    mode: SettingMode::Both,
                    scope: SettingScope::Both,
                    range: Some(SettingRange::Numeric(0..=u64::MAX)),
                }),
                ("external_server_request_batch_rows", DefaultSettingValue {
                    value: UserSettingValue::UInt64(65536),
                    desc: "Request batch rows to external server",
                    mode: SettingMode::Both,
                    scope: SettingScope::Both,
                    range: Some(SettingRange::Numeric(1..=u64::MAX)),
                }),
                ("external_server_request_max_threads", DefaultSettingValue {
                    value: UserSettingValue::UInt64(256),
                    desc: "Request maximum number of threads to external server",
                    mode: SettingMode::Both,
                    scope: SettingScope::Both,
                    range: Some(SettingRange::Numeric(1..=u64::MAX)),
                }),
                ("external_server_request_retry_times", DefaultSettingValue {
                    value: UserSettingValue::UInt64(8),
                    desc: "Request max retry times to external server",
                    mode: SettingMode::Both,
                    scope: SettingScope::Both,
                    range: Some(SettingRange::Numeric(0..=256)),
                }),
                ("enable_parquet_prewhere", DefaultSettingValue {
                    value: UserSettingValue::UInt64(0),
                    desc: "Enables parquet prewhere",
                    mode: SettingMode::Both,
                    scope: SettingScope::Both,
                    range: Some(SettingRange::Numeric(0..=1)),
                }),
                ("enable_experimental_aggregate_hashtable", DefaultSettingValue {
                    value: UserSettingValue::UInt64(1),
                    desc: "Enables experimental aggregate hashtable",
                    mode: SettingMode::Both,
                    scope: SettingScope::Both,
                    range: Some(SettingRange::Numeric(0..=1)),
                }),
                ("numeric_cast_option", DefaultSettingValue {
                    value: UserSettingValue::String("rounding".to_string()),
                    desc: "Set numeric cast mode as \"rounding\" or \"truncating\".",
                    mode: SettingMode::Both,
                    scope: SettingScope::Both,
                    range: Some(SettingRange::String(vec!["rounding".into(), "truncating".into()])),
                }),
                ("enable_experimental_rbac_check", DefaultSettingValue {
                    value: UserSettingValue::UInt64(1),
                    desc: "experiment setting disables stage and udf privilege check(enable by default).",
                    mode: SettingMode::Both,
                    scope: SettingScope::Both,
                    range: Some(SettingRange::Numeric(0..=1)),
                }),
                ("create_query_flight_client_with_current_rt", DefaultSettingValue {
                    value: UserSettingValue::UInt64(1),
                    desc: "Turns on (1) or off (0) the use of the current runtime for query operations.",
                    mode: SettingMode::Both,
                    scope: SettingScope::Both,
                    range: Some(SettingRange::Numeric(0..=1)),
                }),
                ("query_flight_compression", DefaultSettingValue {
                    value: UserSettingValue::String(String::from("LZ4")),
                    desc: "flight compression method",
                    mode: SettingMode::Both,
                    scope: SettingScope::Both,
                    range: Some(SettingRange::String(vec!["None".into(), "LZ4".into(), "ZSTD".into()])),
                }),
                ("enable_refresh_virtual_column_after_write", DefaultSettingValue {
                    value: UserSettingValue::UInt64(1),
                    desc: "Refresh virtual column after new data written",
                    mode: SettingMode::Both,
                    scope: SettingScope::Both,
                    range: Some(SettingRange::Numeric(0..=1)),
                }),
                ("enable_refresh_aggregating_index_after_write", DefaultSettingValue {
                    value: UserSettingValue::UInt64(1),
                    desc: "Refresh aggregating index after new data written",
                    mode: SettingMode::Both,
                    scope: SettingScope::Both,
                    range: Some(SettingRange::Numeric(0..=1)),
                }),
                ("parse_datetime_ignore_remainder", DefaultSettingValue {
                    value: UserSettingValue::UInt64(1),
                    desc: "Ignore trailing chars when parse string to datetime",
                    mode: SettingMode::Both,
                    scope: SettingScope::Both,
                    range: Some(SettingRange::Numeric(0..=1)),
                }),
                ("enable_dst_hour_fix", DefaultSettingValue {
                    value: UserSettingValue::UInt64(0),
                    desc: "Time conversion handles invalid DST by adding an hour. Accuracy not guaranteed.(disable by default)",
                    mode: SettingMode::Both,
                    scope: SettingScope::Both,
                    range: Some(SettingRange::Numeric(0..=1)),
                }),
                ("enable_strict_datetime_parser", DefaultSettingValue {
                    value: UserSettingValue::UInt64(1),
                    desc: "Strict datetime parser. Only support ISO 8601 as Default format.The best practice is to turn this parameter on.(enable by default)",
                    mode: SettingMode::Both,
                    scope: SettingScope::Both,
                    range: Some(SettingRange::Numeric(0..=1)),
                }),
                ("disable_variant_check", DefaultSettingValue {
                    value: UserSettingValue::UInt64(0),
                    desc: "Disable variant check to allow insert invalid JSON values",
                    mode: SettingMode::Both,
                    scope: SettingScope::Both,
                    range: Some(SettingRange::Numeric(0..=1)),
                }),
                ("cost_factor_hash_table_per_row", DefaultSettingValue {
                    value: UserSettingValue::UInt64(COST_FACTOR_HASH_TABLE_PER_ROW),
                    desc: "Cost factor of building hash table for a data row",
                    mode: SettingMode::Both,
                    scope: SettingScope::Both,
                    range: Some(SettingRange::Numeric(0..=u64::MAX)),
                }),
                ("cost_factor_aggregate_per_row", DefaultSettingValue {
                    value: UserSettingValue::UInt64(COST_FACTOR_AGGREGATE_PER_ROW),
                    desc: "Cost factor of grouping operation for a data row",
                    mode: SettingMode::Both,
                    scope: SettingScope::Both,
                    range: Some(SettingRange::Numeric(0..=u64::MAX)),
                }),
                ("cost_factor_network_per_row", DefaultSettingValue {
                    value: UserSettingValue::UInt64(COST_FACTOR_NETWORK_PER_ROW),
                    desc: "Cost factor of transmit via network for a data row",
                    mode: SettingMode::Both,
                    scope: SettingScope::Both,
                    range: Some(SettingRange::Numeric(0..=u64::MAX)),
                }),
                // this setting will be removed when geometry type stable.
                ("enable_geo_create_table", DefaultSettingValue {
                    value: UserSettingValue::UInt64(0),
                    desc: "Create and alter table with geometry/geography type",
                    mode: SettingMode::Both,
                    scope: SettingScope::Both,
                    range: Some(SettingRange::Numeric(0..=1)),
                }),
                ("idle_transaction_timeout_secs", DefaultSettingValue {
                    value: UserSettingValue::UInt64(4 * 60 * 60),
                    desc: "Set the timeout in seconds for active session without any query",
                    mode: SettingMode::Both,
                    scope: SettingScope::Both,
                    range: Some(SettingRange::Numeric(1..=u64::MAX)),
                }),
                ("enable_experimental_queries_executor", DefaultSettingValue {
                    value: UserSettingValue::UInt64(0),
                    desc: "Enables experimental new executor",
                    mode: SettingMode::Both,
                    scope: SettingScope::Both,
                    range: Some(SettingRange::Numeric(0..=1)),
                }),
                ("statement_queued_timeout_in_seconds", DefaultSettingValue {
                    value: UserSettingValue::UInt64(0),
                    desc: "The maximum waiting seconds in the queue. The default value is 0(no limit).",
                    mode: SettingMode::Both,
                    scope: SettingScope::Both,
                    range: Some(SettingRange::Numeric(0..=u64::MAX)),
                }),
                ("geometry_output_format", DefaultSettingValue {
                    value: UserSettingValue::String("GeoJSON".to_owned()),
                    desc: "Display format for GEOMETRY values.",
                    mode: SettingMode::Both,
                    scope: SettingScope::Both,
                    range: Some(SettingRange::String(vec!["WKT".into(), "WKB".into(), "EWKT".into(), "EWKB".into(), "GeoJSON".into()])),
                }),
                ("script_max_steps", DefaultSettingValue {
                    value: UserSettingValue::UInt64(10000),
                    desc: "The maximum steps allowed in a single execution of script.",
                    mode: SettingMode::Both,
                    scope: SettingScope::Both,
                    range: Some(SettingRange::Numeric(0..=u64::MAX)),
                }),
                ("enable_auto_fix_missing_bloom_index", DefaultSettingValue {
                    value: UserSettingValue::UInt64(0),
                    desc: "Enables auto fix missing bloom index",
                    mode: SettingMode::Both,
                    scope: SettingScope::Both,
                    range: Some(SettingRange::Numeric(0..=1)),
                }),
                ("max_vacuum_temp_files_after_query", DefaultSettingValue {
                    value: UserSettingValue::UInt64(u64::MAX),
                    desc: "The maximum temp files will be removed after query. please enable vacuum feature. disable if 0",
                    mode: SettingMode::Both,
                    scope: SettingScope::Both,
                    range: Some(SettingRange::Numeric(0..=u64::MAX)),
                }),
                ("max_set_operator_count", DefaultSettingValue {
                    value: UserSettingValue::UInt64(u64::MAX),
                    desc: "The maximum count of set operator in a query. If your query stack overflow, you can reduce this value.",
                    mode: SettingMode::Both,
                    scope: SettingScope::Both,
                    range: Some(SettingRange::Numeric(0..=u64::MAX)),
                }),
                ("enable_loser_tree_merge_sort", DefaultSettingValue {
                    value: UserSettingValue::UInt64(1),
                    desc: "Enables loser tree merge sort",
                    mode: SettingMode::Both,
                    scope: SettingScope::Both,
                    range: Some(SettingRange::Numeric(0..=1)),
                }),
                ("enable_parallel_multi_merge_sort", DefaultSettingValue {
                    value: UserSettingValue::UInt64(1),
                    desc: "Enables parallel multi merge sort",
                    mode: SettingMode::Both,
                    scope: SettingScope::Both,
                    range: Some(SettingRange::Numeric(0..=1)),
                }),
                ("enable_last_snapshot_location_hint", DefaultSettingValue {
                    value: UserSettingValue::UInt64(1),
                    desc: "Enables writing last_snapshot_location_hint object",
                    mode: SettingMode::Both,
                    scope: SettingScope::Both,
                    range: Some(SettingRange::Numeric(0..=1)),
                }),
                ("format_null_as_str", DefaultSettingValue {
                    value: UserSettingValue::UInt64(1),
                    desc: "Format NULL as str in query api response",
                    mode: SettingMode::Both,
                    scope: SettingScope::Both,
                    range: Some(SettingRange::Numeric(0..=1)),
                }),
                ("random_function_seed", DefaultSettingValue {
                    value: UserSettingValue::UInt64(0),
                    desc: "Seed for random function",
                    mode: SettingMode::Both,
                    scope: SettingScope::Both,
                    range: Some(SettingRange::Numeric(0..=1)),
                }),
                ("dynamic_sample_time_budget_ms", DefaultSettingValue {
                    value: UserSettingValue::UInt64(0),
                    desc: "Time budget for dynamic sample in milliseconds",
                    mode: SettingMode::Both,
                    scope: SettingScope::Both,
                    range: Some(SettingRange::Numeric(0..=u64::MAX)),
                }),
                ("short_sql_max_length", DefaultSettingValue {
                    value: UserSettingValue::UInt64(128),
                    desc: "Sets the maximum length for truncating SQL queries in short_sql function.",
                    mode: SettingMode::Both,
                    scope: SettingScope::Both,
                    range: Some(SettingRange::Numeric(1..=1024 * 1024)),
                }),
                ("enable_distributed_pruning", DefaultSettingValue {
                    value: UserSettingValue::UInt64(1),
                    desc: "Enable distributed index pruning, as it is very necessary and should remain enabled in the vast majority of cases.",
                    mode: SettingMode::Both,
                    scope: SettingScope::Both,
                    range: Some(SettingRange::Numeric(0..=1)),
                }),
                ("enable_prune_pipeline", DefaultSettingValue {
                    value: UserSettingValue::UInt64(1),
                    desc: "Enable pruning pipeline",
                    mode: SettingMode::Both,
                    scope: SettingScope::Both,
                    range: Some(SettingRange::Numeric(0..=1)),
                }),
                ("persist_materialized_cte", DefaultSettingValue {
                    value: UserSettingValue::UInt64(0), // 0 for in-memory, 1 for disk
                    desc: "Decides if materialized CTEs should be persisted to disk.",
                    mode: SettingMode::Both,
                    scope: SettingScope::Both,
                    range: Some(SettingRange::Numeric(0..=1)),
                }),
                ("flight_connection_max_retry_times", DefaultSettingValue {
                    value: UserSettingValue::UInt64(0),
                    desc: "The maximum retry count for cluster flight. Disable if 0.",
                    mode: SettingMode::Both,
                    scope: SettingScope::Both,
                    range: Some(SettingRange::Numeric(0..=10)),
                }),
                ("flight_connection_retry_interval", DefaultSettingValue {
                    value: UserSettingValue::UInt64(1),
                    desc: "The retry interval of cluster flight is in seconds.",
                    mode: SettingMode::Both,
                    scope: SettingScope::Both,
                    range: Some(SettingRange::Numeric(0..=10)),
                }),
                ("network_policy", DefaultSettingValue {
                    value: UserSettingValue::String("".to_owned()),
                    desc: "Network policy for all users in the tenant",
                    mode: SettingMode::Both,
                    scope: SettingScope::Global,
                    range: None,
                }),
                ("stream_consume_batch_size_hint", DefaultSettingValue {
                    value: UserSettingValue::UInt64(0),
                    desc: "Hint for batch size during stream consumption. Set it to 0 to disable it. Larger values may improve throughput but could impose greater pressure on stream consumers.",
                    mode: SettingMode::Both,
                    scope: SettingScope::Both,
                    range: Some(SettingRange::Numeric(0..=u64::MAX)),
                }),
<<<<<<< HEAD
                ("warehouse", DefaultSettingValue {
                    value: UserSettingValue::String("".to_string()),
                    desc: "Please use the <use warehouse> statement to set the warehouse, this settings is only used to synchronize the warehouse status between the client and the server.",
                    mode: SettingMode::Read,
                    scope: SettingScope::Session,
                    range: None,
=======
                ("premise_deploy_danger_amend_accept_invalid_cert", DefaultSettingValue {
                    value: UserSettingValue::UInt64(0),
                    desc: "Setting this to a non-zero value will allow `fuse_amend` to accept invalid TLS certificates. For diagnostic purposes only, Be very cautious before setting this to a non-zero value. If you're unsure, leave it unchanged.",
                    mode: SettingMode::Both,
                    scope: SettingScope::Both,
                    range: Some(SettingRange::Numeric(0..=1)),
                }),
                ("premise_deploy_amend_force_path_style", DefaultSettingValue {
                    value: UserSettingValue::UInt64(1),
                    desc: "Setting this to a non-zero value will let `fuse_amend` use path style uri while accessing s3-compatible storage service.",
                    mode: SettingMode::Both,
                    scope: SettingScope::Both,
                    range: Some(SettingRange::Numeric(0..=1)),
>>>>>>> 13c79d9a
                }),
            ]);

            Ok(Arc::new(DefaultSettings {
                settings: default_settings.into_iter().map(|(k, v)| (k.to_string(), v))
                    .collect()
            }))
        })?))
    }

    fn storage_io_requests(num_cpus: u64) -> u64 {
        match GlobalConfig::try_get_instance() {
            None => std::cmp::min(num_cpus, 64),
            Some(conf) => match conf.storage.params.is_fs() {
                true => 48,
                // This value is chosen based on the performance test of pruning phase on cloud platform.
                false => 64,
            },
        }
    }

    fn spill_io_requests(num_cpus: u64) -> u64 {
        match GlobalConfig::try_get_instance() {
            None => std::cmp::min(num_cpus, 64),
            Some(conf) => match conf.storage.params.is_fs() {
                true => 48,
                false => std::cmp::min(num_cpus, 64),
            },
        }
    }

    /// The maximum number of days that data can be retained.
    /// The max is read from the global config:data_retention_time_in_days_max
    /// If the global config is not set, the default value is 90 days.
    pub(crate) fn data_retention_time_in_days_max() -> u64 {
        match GlobalConfig::try_get_instance() {
            None => 90,
            Some(conf) => conf.query.data_retention_time_in_days_max,
        }
    }

    fn num_cpus() -> u64 {
        match GlobalConfig::try_get_instance() {
            None => num_cpus::get() as u64,
            Some(conf) => {
                let mut num_cpus = num_cpus::get() as u64;

                if conf.storage.params.is_fs() {
                    if let Ok(n) = std::thread::available_parallelism() {
                        num_cpus = n.get() as u64;
                    }

                    // Most of x86_64 CPUs have 2-way Hyper-Threading
                    #[cfg(target_arch = "x86_64")]
                    {
                        if num_cpus >= 32 {
                            num_cpus /= 2;
                        }
                    }
                    // Detect CGROUPS ?
                }

                if conf.query.num_cpus != 0 {
                    num_cpus = conf.query.num_cpus;
                }

                num_cpus.clamp(1, 96)
            }
        }
    }

    fn max_memory_usage() -> Result<u64> {
        let memory_info = sys_info::mem_info().map_err(ErrorCode::from_std_error)?;

        Ok(match GlobalConfig::try_get_instance() {
            None => 1024 * memory_info.total * 80 / 100,
            Some(conf) => match conf.query.max_server_memory_usage {
                0 => 1024 * memory_info.total * 80 / 100,
                max_server_memory_usage => max_server_memory_usage,
            },
        })
    }

    fn recluster_block_size(max_memory_usage: u64) -> u64 {
        // The sort merge consumes more than twice as much memory,
        // so the block size is set relatively conservatively here.
        std::cmp::min(max_memory_usage * 30 / 100, 80 * 1024 * 1024 * 1024)
    }

    /// Converts and validates a setting value based on its key.
    pub fn convert_value(k: String, v: String) -> Result<(String, UserSettingValue)> {
        // Retrieve the default settings instance
        let default_settings = DefaultSettings::instance()?;

        let setting_value = default_settings
            .settings
            .get(&k)
            .ok_or_else(|| ErrorCode::UnknownVariable(format!("Unknown variable: {:?}", k)))?;

        match &setting_value.range {
            None => {
                match setting_value.value {
                    // Numeric value.
                    UserSettingValue::UInt64(_) => {
                        let u64_val = Self::parse_to_u64(&v)?;
                        Ok((k, UserSettingValue::UInt64(u64_val)))
                    }
                    // String value.
                    UserSettingValue::String(_) => Ok((k, UserSettingValue::String(v))),
                }
            }
            Some(range) => {
                match range {
                    // Numeric range.
                    SettingRange::Numeric(_) => {
                        let u64_val = Self::parse_to_u64(&v)?;
                        range.is_within_numeric_range(u64_val)?;

                        Ok((k, UserSettingValue::UInt64(u64_val)))
                    }
                    // String range.
                    SettingRange::String(_) => {
                        // value is the standard value of the setting.
                        let value = range.is_within_string_range(&v)?;
                        Ok((k, UserSettingValue::String(value)))
                    }
                }
            }
        }
    }

    /// Parses a string value to u64.
    /// If the value is not a valid u64, it will be parsed as f64.
    /// Used for:
    /// set max_memory_usage = 1024*1024*1024*1.5;
    fn parse_to_u64(v: &str) -> Result<u64> {
        match v.parse::<u64>() {
            Ok(val) => Ok(val),
            Err(_) => {
                // If not a valid u64, try parsing as f64
                match v.parse::<f64>() {
                    Ok(f) if f.fract() == 0.0 && f >= 0.0 && f <= u64::MAX as f64 => {
                        Ok(f.trunc() as u64) // Convert to u64 if no fractional part, non-negative, and within u64 range
                    }
                    _ => Err(ErrorCode::WrongValueForVariable(format!(
                        "{} is not a valid integer value",
                        v
                    ))),
                }
            }
        }
    }

    pub fn try_get_u64(key: &str) -> Result<u64> {
        match DefaultSettings::instance()?.settings.get(key) {
            Some(v) => v.value.as_u64(),
            None => Err(ErrorCode::UnknownVariable(format!(
                "Unknown variable: {:?}",
                key
            ))),
        }
    }

    pub fn try_get_string(key: &str) -> Result<String> {
        match DefaultSettings::instance()?.settings.get(key) {
            Some(v) => Ok(v.value.as_string()),
            None => Err(ErrorCode::UnknownVariable(format!(
                "Unknown variable: {:?}",
                key
            ))),
        }
    }

    pub fn check_setting_mode(key: &str, expect: SettingMode) -> Result<()> {
        let default_settings = DefaultSettings::instance()?;
        let setting_mode = default_settings
            .settings
            .get(key)
            .map(|x| x.mode)
            .ok_or_else(|| ErrorCode::UnknownVariable(format!("Unknown variable: {:?}", key)))?;

        let matched_mode = match expect {
            SettingMode::Both => matches!(setting_mode, SettingMode::Both),
            SettingMode::Read => matches!(setting_mode, SettingMode::Both | SettingMode::Read),
            SettingMode::Write => matches!(setting_mode, SettingMode::Both | SettingMode::Write),
        };

        match matched_mode {
            true => Ok(()),
            false => Err(ErrorCode::Internal(format!(
                "Variable mode mismatch, expect: {:?}, actual: {:?}",
                expect, setting_mode
            ))),
        }
    }

    pub fn check_setting_scope(key: &str, expect: SettingScope) -> Result<()> {
        let default_settings = DefaultSettings::instance()?;
        let setting_scope = default_settings
            .settings
            .get(key)
            .map(|x| x.scope)
            .ok_or_else(|| ErrorCode::UnknownVariable(format!("Unknown variable: {:?}", key)))?;

        let matched_scope = match expect {
            SettingScope::Both => matches!(setting_scope, SettingScope::Both),
            SettingScope::Global => {
                matches!(setting_scope, SettingScope::Both | SettingScope::Global)
            }
            SettingScope::Session => {
                matches!(setting_scope, SettingScope::Both | SettingScope::Session)
            }
        };

        match matched_scope {
            true => Ok(()),
            false => Err(ErrorCode::Internal(format!(
                "Variable scope mismatch, expect: {:?}, actual: {:?}",
                expect, setting_scope
            ))),
        }
    }
}

pub enum ReplaceIntoShuffleStrategy {
    SegmentLevelShuffling,
    BlockLevelShuffling,
}

impl TryFrom<u64> for ReplaceIntoShuffleStrategy {
    type Error = ErrorCode;

    fn try_from(value: u64) -> std::result::Result<Self, Self::Error> {
        match value {
            0 => Ok(ReplaceIntoShuffleStrategy::BlockLevelShuffling),
            1 => Ok(ReplaceIntoShuffleStrategy::SegmentLevelShuffling),
            _ => Err(ErrorCode::InvalidConfig(
                "value of replace_into_shuffle_strategy should be one of {0,1}, 0 for block level shuffling, 1 for segment level shuffling",
            )),
        }
    }
}<|MERGE_RESOLUTION|>--- conflicted
+++ resolved
@@ -1151,14 +1151,13 @@
                     scope: SettingScope::Both,
                     range: Some(SettingRange::Numeric(0..=u64::MAX)),
                 }),
-<<<<<<< HEAD
                 ("warehouse", DefaultSettingValue {
                     value: UserSettingValue::String("".to_string()),
                     desc: "Please use the <use warehouse> statement to set the warehouse, this settings is only used to synchronize the warehouse status between the client and the server.",
                     mode: SettingMode::Read,
                     scope: SettingScope::Session,
                     range: None,
-=======
+                }),
                 ("premise_deploy_danger_amend_accept_invalid_cert", DefaultSettingValue {
                     value: UserSettingValue::UInt64(0),
                     desc: "Setting this to a non-zero value will allow `fuse_amend` to accept invalid TLS certificates. For diagnostic purposes only, Be very cautious before setting this to a non-zero value. If you're unsure, leave it unchanged.",
@@ -1172,7 +1171,6 @@
                     mode: SettingMode::Both,
                     scope: SettingScope::Both,
                     range: Some(SettingRange::Numeric(0..=1)),
->>>>>>> 13c79d9a
                 }),
             ]);
 
