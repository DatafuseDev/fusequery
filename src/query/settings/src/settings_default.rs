--- conflicted
+++ resolved
@@ -238,11 +238,11 @@
                     desc: "Group by shuffle mode, 'before_partial' is more balanced, but more data needs to exchange.",
                     possible_values: Some(vec!["before_partial", "before_merge"]),
                 }),
-<<<<<<< HEAD
                 ("efficiently_memory_group_by", DefaultSettingValue {
                     value: UserSettingValue::UInt64(0),
                     desc: "Memory is used efficiently, but this may cause performance degradation.",
-=======
+                    possible_values: None,
+                }),
                 ("lazy_topn_threshold", DefaultSettingValue {
                     value: UserSettingValue::UInt64(0),
                     desc: "Enable lazy materialization and set the limit threshold of Top-N queries. Set the value to 0 to disable this setting.",
@@ -251,7 +251,6 @@
                 ("parquet_fast_read_bytes", DefaultSettingValue {
                     value: UserSettingValue::UInt64(0),
                     desc: "Parquet file with smaller size will be read as a whole file, instead of column by column.",
->>>>>>> 3f1f87cf
                     possible_values: None,
                 }),
             ]);
