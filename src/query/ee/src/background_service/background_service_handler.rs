--- conflicted
+++ resolved
@@ -16,9 +16,10 @@
 
 use arrow_array::RecordBatch;
 use background_service::background_service::BackgroundServiceHandlerWrapper;
-use background_service::{BackgroundServiceHandler, };
+use background_service::BackgroundServiceHandler;
 use common_base::base::tokio::sync::mpsc::Sender;
 use common_base::base::tokio::sync::Mutex;
+use common_base::base::uuid::Uuid;
 use common_base::base::GlobalInstance;
 use common_config::InnerConfig;
 use common_exception::ErrorCode;
@@ -26,11 +27,13 @@
 use common_license::license::Feature;
 use common_license::license_manager::get_license_manager;
 use common_meta_api::BackgroundApi;
-use common_meta_app::background::{BackgroundJobIdent, ManualTriggerParams};
+use common_meta_app::background::BackgroundJobIdent;
 use common_meta_app::background::BackgroundJobInfo;
+use common_meta_app::background::BackgroundJobParams;
 use common_meta_app::background::BackgroundJobState;
 use common_meta_app::background::CreateBackgroundJobReq;
 use common_meta_app::background::GetBackgroundJobReq;
+use common_meta_app::background::ManualTriggerParams;
 use common_meta_app::background::UpdateBackgroundJobParamsReq;
 use common_meta_app::background::UpdateBackgroundJobStatusReq;
 use common_meta_app::principal::UserIdentity;
@@ -38,18 +41,15 @@
 use common_meta_store::MetaStore;
 use common_users::UserApiProvider;
 use common_users::BUILTIN_ROLE_ACCOUNT_ADMIN;
-use databend_query::sessions::{ Session};
+use databend_query::procedures::admins::suggested_background_tasks::SuggestedBackgroundTasksProcedure;
+use databend_query::sessions::Session;
 use databend_query::sessions::SessionManager;
 use databend_query::sessions::SessionType;
 use tracing::info;
-<<<<<<< HEAD
-use databend_query::procedures::admins::suggested_background_tasks::SuggestedBackgroundTasksProcedure;
-=======
-use common_base::base::uuid::Uuid;
->>>>>>> 33fe6f16
+use tracing::warn;
 
 use crate::background_service::session::create_session;
-use crate::background_service::{CompactionJob, };
+use crate::background_service::CompactionJob;
 use crate::background_service::JobScheduler;
 
 pub struct RealBackgroundService {
@@ -68,11 +68,34 @@
     }
 
     #[async_backtrace::framed]
-    async fn execute_scheduled_job(&self, tenant: String, user: UserIdentity, name: String) -> Result<()> {
+    async fn execute_scheduled_job(
+        &self,
+        tenant: String,
+        user: UserIdentity,
+        name: String,
+    ) -> Result<()> {
         self.check_license().await?;
+        // register the trigger to background job on meta store
+        // the consistency level is final consistency, which means that
+        // when many execute scheduled job requests are sent to the meta store,
+        // only one of them will be executed and the others will be ignored.
+        let name = BackgroundJobIdent { tenant, name };
+        let info = self
+            .meta_api
+            .get_background_job(GetBackgroundJobReq { name: name.clone() })
+            .await?;
+        let mut params = info.info.job_params.clone().unwrap_or_default();
+        let id = Uuid::new_v4().to_string();
+        let trigger = user;
+        params.manual_trigger_params = Some(ManualTriggerParams::new(id, trigger));
+        self.meta_api
+            .update_background_job_params(UpdateBackgroundJobParamsReq {
+                job_name: name.clone(),
+                params,
+            })
+            .await?;
         if self.conf.background.enable {
-            return if let Some(job) = self.scheduler.get_scheduled_job(name.as_str()) {
-
+            return if let Some(job) = self.scheduler.get_scheduled_job(name.name.as_str()) {
                 JobScheduler::check_and_run_job(job, true).await
             } else {
                 Err(ErrorCode::UnknownBackgroundJob(format!(
@@ -81,33 +104,16 @@
                 )))
             };
         } else {
-            // regist the trigger to background job on meta store
-            // the consistency level is final consistency, which means that
-            // when many execute scheduled job requests are sent to the meta store,
-            // only one of them will be executed and the others will be ignored.
-            let name = BackgroundJobIdent {
-                tenant,
-                name,
-            };
-            let info = self.meta_api.get_background_job(GetBackgroundJobReq {
-                name: name.clone(),
-            }).await?;
-            let mut params = info.info.job_params.clone().unwrap_or_default();
-            let id = Uuid::new_v4().to_string();
-            let trigger = user;
-            params.manual_trigger_params = Some(ManualTriggerParams::new(id, trigger));
-            self.meta_api.update_background_job_params(UpdateBackgroundJobParamsReq {
-                job_name: name,
-                params,
-            }).await?;
             Ok(())
         }
-
     }
     #[async_backtrace::framed]
     async fn start(&self) -> Result<()> {
         if let Err(e) = self.check_license().await {
-            panic!("Background service is only available in enterprise edition. error: {}", e);
+            warn!(
+                "Background service is only available in enterprise edition. error: {}",
+                e
+            );
         }
 
         let scheduler = self.scheduler.clone();
@@ -119,10 +125,7 @@
 
 impl RealBackgroundService {
     pub async fn new(conf: &InnerConfig) -> Result<Option<Self>> {
-        if !conf.background.enable {
-            return Ok(None);
-        }
-        let session = create_session().await?;
+        let meta_api = UserApiProvider::instance().get_meta_store_client();
         let user = UserInfo::new_no_auth(
             format!(
                 "{}-{}-background-svc",
@@ -132,12 +135,24 @@
             .as_str(),
             "0.0.0.0",
         );
+        if !conf.background.enable {
+            // register default jobs if not exists
+            Self::create_compactor_job(
+                meta_api.clone(),
+                conf,
+                BackgroundJobParams::new_one_shot_job(),
+                user.identity(),
+            )
+            .await?;
+            return Ok(None);
+        }
+
+        let session = create_session().await?;
         session
             .set_authed_user(user.clone(), Some(BUILTIN_ROLE_ACCOUNT_ADMIN.to_string()))
             .await?;
         let meta_api = UserApiProvider::instance().get_meta_store_client();
         let mut scheduler = JobScheduler::new();
-<<<<<<< HEAD
         if conf.background.compaction.enable {
             let compactor_job = RealBackgroundService::get_compactor_job(
                 meta_api.clone(),
@@ -147,19 +162,8 @@
                 scheduler.finish_tx.clone(),
             )
             .await?;
-            scheduler.add_job(compactor_job)?;
-        }
-=======
-
-        let compactor_job = RealBackgroundService::get_compactor_job(
-            meta_api.clone(),
-            conf,
-            &user.identity(),
-            scheduler.finish_tx.clone(),
-        )
-        .await?;
-        scheduler.add_job(compactor_job).await?;
->>>>>>> 33fe6f16
+            scheduler.add_job(compactor_job).await?;
+        }
 
         let rm = RealBackgroundService {
             conf: conf.clone(),
@@ -169,36 +173,49 @@
         };
         Ok(Some(rm))
     }
-
-    async fn get_compactor_job(
+    pub fn get_compactor_job_name(tenant: String) -> String {
+        let name = format!("{}-compactor-job", tenant);
+        name
+    }
+    pub async fn create_compactor_job(
         meta: Arc<MetaStore>,
         conf: &InnerConfig,
-        creator: &UserIdentity,
-        session: Arc<Session>,
-        finish_tx: Arc<Mutex<Sender<u64>>>,
-    ) -> Result<CompactionJob> {
-        // background compactor job
-        let name = format!(
-            "{}-{}-compactor-job",
-            conf.query.tenant_id, conf.query.cluster_id
-        );
-        let params = conf.background.compaction.params.clone();
-        let info = BackgroundJobInfo::new_compactor_job(params.clone(), creator.clone());
-
+        params: BackgroundJobParams,
+        creator: UserIdentity,
+    ) -> Result<BackgroundJobIdent> {
+        let name = RealBackgroundService::get_compactor_job_name(conf.query.tenant_id.clone());
         let id = BackgroundJobIdent {
             tenant: conf.query.tenant_id.clone(),
-            name: name.clone(),
+            name,
         };
+        let info = BackgroundJobInfo::new_compactor_job(params, creator);
         meta.create_background_job(CreateBackgroundJobReq {
             if_not_exists: true,
             job_name: id.clone(),
             job_info: info,
         })
         .await?;
+        Ok(id)
+    }
+
+    async fn get_compactor_job(
+        meta: Arc<MetaStore>,
+        conf: &InnerConfig,
+        creator: &UserIdentity,
+        session: Arc<Session>,
+        finish_tx: Arc<Mutex<Sender<u64>>>,
+    ) -> Result<CompactionJob> {
+        let id = RealBackgroundService::create_compactor_job(
+            meta.clone(),
+            conf,
+            conf.background.compaction.params.clone(),
+            creator.clone(),
+        )
+        .await?;
         Self::update_compaction_job_params(meta.clone(), &id, conf).await?;
-        let info = Self::suspend_job(meta.clone(), &id, false).await?;
-
-        let job = CompactionJob::create(conf, name, info, session, finish_tx).await;
+        Self::suspend_job(meta.clone(), &id, false).await?;
+
+        let job = CompactionJob::create(conf, id.name, session, finish_tx).await;
         Ok(job)
     }
 
