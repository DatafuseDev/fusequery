--- conflicted
+++ resolved
@@ -836,11 +836,19 @@
     UnknownDatamask(#[from] UnknownDatamask),
 
     #[error(transparent)]
-<<<<<<< HEAD
     BackgroundJobAlreadyExists(#[from] BackgroundJobAlreadyExists),
 
     #[error(transparent)]
     UnknownBackgroundJob(#[from] UnknownBackgroundJob),
+
+    #[error(transparent)]
+    UnmatchColumnDataType(#[from] UnmatchColumnDataType),
+
+    #[error(transparent)]
+    VirtualColumnNotFound(#[from] VirtualColumnNotFound),
+
+    #[error(transparent)]
+    VirtualColumnAlreadyExists(#[from] VirtualColumnAlreadyExists),
 }
 
 impl AppErrorMessage for UnknownBackgroundJob {
@@ -853,15 +861,7 @@
     fn message(&self) -> String {
         format!("Background job '{}' already exists", self.name)
     }
-=======
-    UnmatchColumnDataType(#[from] UnmatchColumnDataType),
-
-    #[error(transparent)]
-    VirtualColumnNotFound(#[from] VirtualColumnNotFound),
-
-    #[error(transparent)]
-    VirtualColumnAlreadyExists(#[from] VirtualColumnAlreadyExists),
->>>>>>> dfd8f03b
+
 }
 
 impl AppErrorMessage for UnknownDatabase {
@@ -1193,17 +1193,14 @@
             AppError::DropIndexWithDropTime(err) => ErrorCode::DropIndexWithDropTime(err.message()),
             AppError::DatamaskAlreadyExists(err) => ErrorCode::DatamaskAlreadyExists(err.message()),
             AppError::UnknownDatamask(err) => ErrorCode::UnknownDatamask(err.message()),
-<<<<<<< HEAD
 
             AppError::BackgroundJobAlreadyExists(err) => ErrorCode::BackgroundJobAlreadyExists(err.message()),
             AppError::UnknownBackgroundJob(err) => ErrorCode::UnknownBackgroundJob(err.message()),
-=======
             AppError::UnmatchColumnDataType(err) => ErrorCode::UnmatchColumnDataType(err.message()),
             AppError::VirtualColumnNotFound(err) => ErrorCode::VirtualColumnNotFound(err.message()),
             AppError::VirtualColumnAlreadyExists(err) => {
                 ErrorCode::VirtualColumnAlreadyExists(err.message())
             }
->>>>>>> dfd8f03b
         }
     }
 }