--- conflicted
+++ resolved
@@ -68,15 +68,15 @@
         }
     }
 
-<<<<<<< HEAD
     pub fn data_mask_id() -> Self {
         Self {
             resource: ID_GEN_DATA_MASK.to_string(),
-=======
+        }
+    }
+
     pub fn table_lock_id() -> Self {
         Self {
             resource: ID_GEN_TABLE_LOCK.to_string(),
->>>>>>> d3a40d91
         }
     }
 }
@@ -160,18 +160,20 @@
             assert_eq!(g1, g2);
         }
 
-<<<<<<< HEAD
         // Data mask id generator
         {
             let g1 = IdGenerator::data_mask_id();
             let k = g1.to_string_key();
             assert_eq!("__fd_id_gen/data_mask_id", k);
-=======
+
+            let g2 = IdGenerator::from_str_key(&k)?;
+            assert_eq!(g1, g2);
+        }
+
         {
             let g1 = IdGenerator::table_lock_id();
             let k = g1.to_string_key();
             assert_eq!("__fd_id_gen/table_lock_id", k);
->>>>>>> d3a40d91
 
             let g2 = IdGenerator::from_str_key(&k)?;
             assert_eq!(g1, g2);
