// Copyright 2021 Datafuse Labs
//
// Licensed under the Apache License, Version 2.0 (the "License");
// you may not use this file except in compliance with the License.
// You may obtain a copy of the License at
//
//     http://www.apache.org/licenses/LICENSE-2.0
//
// Unless required by applicable law or agreed to in writing, software
// distributed under the License is distributed on an "AS IS" BASIS,
// WITHOUT WARRANTIES OR CONDITIONS OF ANY KIND, either express or implied.
// See the License for the specific language governing permissions and
// limitations under the License.

use crate::Incompatible;

/// Describes metadata changes.
///
/// This is a list of every `VER` and the corresponding change it introduces.
///
/// ## For developers
///
/// Every time fields are added/removed into/from data types in this crate:
/// - Add a new line to this list to describe what changed.
/// - Add a test case to ensure protobuf message serialized by this version can be loaded,
///   similar to: test_user_stage_fs_v6() in tests/it/user_stage.rs;
///
/// `VER` is the current metadata version and is automatically set to the last version.
/// `MIN_READER_VER` is the oldest compatible version.
#[rustfmt::skip]
const META_CHANGE_LOG: &[(u64, &str)] = &[
    //
    (1, "----------: Initial", ),
    (2, "2022-07-13: Add: share.proto", ),
    (3, "2022-07-29: Add: user.proto/UserOption::default_role", ),
    (4, "2022-08-22: Add: config.proto/GcsStorageConfig", ),
    (5, "2022-08-25: Add: ShareMetaV1::share_from_db_ids; DatabaseMeta::from_share", ),
    (6, "2022-09-08: Add: users.proto/CopyOptions::purge", ),
    (7, "2022-09-09: Add: table.proto/{TableCopiedFileInfo,TableCopiedFileLock} type", ),
    (8, "2022-09-16: Add: users.proto/StageFile::entity_tag", ),
    (9, "2022-09-20: Add: config.proto/S3StorageConfig::security_token", ),
    (10, "2022-09-23: Add: table.proto/TableMeta::catalog", ),
    (11, "2022-09-29: Add: users.proto/CopyOptions::single and CopyOptions::max_file_size", ),
    (12, "2022-09-29: Add: table.proto/TableMeta::storage_params", ),
    (13, "2022-10-09: Add: config.proto/OssStorageConfig and user.proto/StageStorage::oss", ),
    (14, "2022-10-11: Add: role_arn and external_id in config.proto/OssStorageConfig, Remove role_arn and oidc_token from config.proto/OssStorageConfig", ),
    (15, "2022-10-12: Remove: precision in TimestampType", ),
    (16, "2022-09-29: Add: CopyOptions::split_size", ),
    (17, "2022-10-28: Add: StageType::LegacyInternal", ),
    (18, "2022-10-28: Add: FILEFormatOptions::escape", ),
    (19, "2022-10-31: Add: StageType::UserStage", ),
    (20, "2022-11-02: Add: users.proto/FileFormatOptions::row_tag", ),
    (21, "2022-11-24: Add: users.proto/FileFormatOptions::nan_display", ),
    (22, "2022-12-13: Add: users.proto/FileFormatOptions::quote", ),
    (23, "2022-12-28: Add: table.proto/TableMeta::part_prefix", ),
    (24, "2023-01-07: Add: new-schema pb::DataType to/from TableDataType", ),
    (25, "2023-01-05: Add: user.proto/OnErrorMode::AbortNum", ),
    (26, "2023-01-16: Add: metadata.proto/DataSchema::next_column_id", ),
    (27, "2023-02-10: Add: metadata.proto/DataType Decimal types", ),
    (28, "2023-02-13: Add: user.proto/UserDefinedFileFormat", ),
    (29, "2023-02-23: Add: metadata.proto/DataType EmptyMap types", ),
    (30, "2023-02-21: Add: config.proto/WebhdfsStorageConfig; Modify: user.proto/UserStageInfo::StageStorage", ),
    (31, "2023-02-21: Add: CopyOptions::max_files", ),
    (32, "2023-04-05: Add: file_format.proto/FileFormatParams", ),
    (33, "2023-04-13: Update: add `shared_by` field into TableMeta", ),
    (34, "2023-04-23: Add: metadata.proto/DataType Bitmap type", ),
    (35, "2023-05-08: Add: CopyOptions::disable_variant_check", ),
    (36, "2023-05-12: Add: metadata.proto/ComputedExpr (reverted)", ),
    (37, "2023-05-05: Add: index.proto", ),
    (38, "2023-05-19: Rename: table.proto/TableCopiedFileLock to EmptyProto", ),
    (39, "2023-05-22: Add: data_mask.proto", ),
    (40, "2023-05-26: Add: TableMeta add column_mask_policy field", ),
    (41, "2023-05-29: Add: virtual_column.proto", ),
    (42, "2023-06-03: Add allow_anonymous in S3 Config", ),
    (43, "2023-06-05: Add fields `number_of_segments` and `number_of_blocks` to TableStatistics", ),
    (44, "2023-06-07: Add: metadata.proto/ComputedExpr", ),
    (45, "2023-06-06: Add: background_tasks.proto and background_jobs.proto", ),
    (46, "2023-06-28: Add: index.proto/IndexMeta::updated_on", ),
    (47, "2023-07-03: Add: catalog.proto/CatalogMeta", ),
    (48, "2023-07-04: Add: ManualTriggerParams on background_job", ),
    (49, "2023-07-14: Add: user.proto/NetworkPolicy", ),
    (50, "2023-07-20: Add: user.proto/UserOption::network_policy", ),
    (51, "2023-08-15: Add: config.proto/ObsStorageConfig add CosStorageConfig", ),
    (52, "2023-08-15: Add: catalog.proto/HiveCatalogConfig add storage params", ),
    (53, "2023-08-17: Add: user.proto/CsvFileFormatParams add field `null_display`", ),
    (54, "2023-08-17: Add: index.proto/IndexMeta::sync_creation", ),
    (55, "2023-07-31: Add: TableMeta and DatabaseMeta add Ownership", ),
    (56, "2023-08-31: (Depressed, see 65 below)Add: Least Visible Time", ),
    (57, "2023-09-05: Add: catalog.proto add hdfs config", ),
    (58, "2023-09-06: Add: udf.proto/UserDefinedFunction", ),
    (59, "2023-08-17: Add: user.proto/CsvFileFormatParams add field `allow_column_count_mismatch`", ),
    (60, "2023-08-17: Add: user.proto/CopyOptions add field `return_failed_only`", ),
    (61, "2023-10-19: Add: config.proto/OssStorageConfig add SSE options", ),
    (62, "2023-10-30: Add: lock.proto"),
    (63, "2023-10-30: Add: connection.proto"),
    (64, "2023-11-16: Add: user.proto/NDJsonFileFormatParams add field `missing_field_as` and `null_field_as`", ),
    (65, "2023-11-16: Retype: use Datetime<Utc> instead of u64 to in lvt.time", ),
    (66, "2023-12-15: Add: stage.proto/StageInfo::created_on", ),
    (67, "2023-12-19: Add: user.proto/PasswordPolicy and UserOption::password_policy", ),
    (68, "2023-12-19: Add: index.proto/IndexMeta add field `original_query` and `user_defined_block_name`"),
    (69, "2023-12-21: Add: user.proto/GrantTableIdObject and GrantDatabaseIdObject", ),
    (70, "2023-12-25: Add: datatype.proto Binary type", ),
    (71, "2024-01-02: Add: user.proto/password options", ),
    (72, "2024-01-09: Add: user.proto/CSVFileFormatParams add field `empty_field_as`", ),
    (73, "2024-01-11: Add: config.proto/StorageConfig add HuggingfaceConfig", ),
    (74, "2024-01-12: Remove: owner in DatabaseMeta and TableMeta", ),
    (75, "2024-01-15: ADD: user.proto/CsvFileFormatParams add field `binary_format` and `output_header`", ),
    (76, "2024-01-18: ADD: ownership.proto and role.proto", ),
    (77, "2024-01-22: Remove: allow_anonymous in S3 Config", ),
    (78, "2024-01-29: Refactor: GrantEntry::UserPrivilegeType and ShareGrantEntry::ShareGrantObjectPrivilege use from_bits_truncate deserialize", ),
    (79, "2024-01-31: Add: udf.proto/UserDefinedFunction add created_on field", ),
    (80, "2024-02-01: Add: datatype.proto/DataType Geometry type"),
    (81, "2024-03-04: Add: udf.udf_script"),
    (82, "2024-03-08: Add: table.inverted_index"),
    (83, "2024-03-14: Add: null_if in user.proto/NDJSONFileFormatParams"),
    (84, "2024-03-21: Rename: background.proto/BackgroundJobIdent to BackgroundTaskCreator"),
    (85, "2024-03-26: Add: table.inverted_index sync_creation"),
    (86, "2024-04-01: Add: table.inverted_index version, options"),
    (87, "2024-04-17: Add: UserOption::disabled"),
    (88, "2024-04-17: Add: SequenceMeta"),
    (89, "2024-04-19: Add: geometry_output_format settings"),
    (90, "2024-05-13: Refactor: After reader_check_msg success, RoleInfo::from_pb should not return err"),
    (91, "2024-05-28: Add: user/role.proto and User/RoleInfo add update/created_on field"),
    (92, "2024-06-03: Add: user.proto/OrcFileFormatParams", ),
    (93, "2024-06-06: Add: null_if in user.proto/ParquetFileFormatParams"),
    (94, "2024-06-21: Remove: catalog in table meta"),
    (95, "2024-07-01: Add: add credential into share endpoint meta"),
    (96, "2024-07-02: Add: add using_share_endpoint field into DatabaseMeta"),
    (97, "2024-07-04: Add: missing_field_as in user.proto/OrcFileFormatParams"),
    (98, "2024-07-04: Add: add iceberg catalog option in catalog option"),
    (99, "2024-07-08: Add: missing_field_as in user.proto/ParquetFileFormatParams"),
    (100, "2024-06-21: Add: tenant.proto/TenantQuota"),
    (101, "2024-07-06: Add: add from_share_db_id field into DatabaseMeta"),
    (102, "2024-07-11: Add: UserOption add must_change_password, AuthInfo.Password add need_change"),
    (103, "2024-07-31: Add: ShareMetaV2"),
    (104, "2024-08-02: Add: add share catalog into Catalog meta"),
<<<<<<< HEAD
    (105, "2024-08-08: Add: add QueryTokenInfo"),
=======
    (105, "2024-08-05: Add: add Dictionary meta"),
>>>>>>> a3a878b4
    // Dear developer:
    //      If you're gonna add a new metadata version, you'll have to add a test for it.
    //      You could just copy an existing test file(e.g., `../tests/it/v024_table_meta.rs`)
    //      and replace two of the variable `bytes` and `want`.
];

/// Attribute of both a reader and a message:
/// The version to write into a message and it is also the version of the message reader.
pub const VER: u64 = META_CHANGE_LOG.last().unwrap().0;

/// Attribute of a message:
/// The minimal reader version that can read message of version `VER`, i.e. `message.ver=VER`.
///
/// This is written to every message that needs to be serialized independently.
pub const MIN_READER_VER: u64 = 24;

/// Attribute of a reader:
/// The minimal message version(`message.ver`) that a reader can read.
pub const MIN_MSG_VER: u64 = 1;

pub fn reader_check_msg(msg_ver: u64, msg_min_reader_ver: u64) -> Result<(), Incompatible> {
    // The reader version must be big enough
    if VER < msg_min_reader_ver {
        return Err(Incompatible {
            reason: format!(
                "executable ver={} is smaller than the min reader version({}) that can read this message",
                VER, msg_min_reader_ver
            ),
        });
    }

    // The message version must be big enough
    if msg_ver < MIN_MSG_VER {
        return Err(Incompatible {
            reason: format!(
                "message ver={} is smaller than executable MIN_MSG_VER({}) that this program can read",
                msg_ver, MIN_MSG_VER
            ),
        });
    }
    Ok(())
}

pub fn missing(reason: impl ToString) -> impl FnOnce() -> Incompatible {
    let s = reason.to_string();
    move || Incompatible { reason: s }
}<|MERGE_RESOLUTION|>--- conflicted
+++ resolved
@@ -134,11 +134,8 @@
     (102, "2024-07-11: Add: UserOption add must_change_password, AuthInfo.Password add need_change"),
     (103, "2024-07-31: Add: ShareMetaV2"),
     (104, "2024-08-02: Add: add share catalog into Catalog meta"),
-<<<<<<< HEAD
-    (105, "2024-08-08: Add: add QueryTokenInfo"),
-=======
     (105, "2024-08-05: Add: add Dictionary meta"),
->>>>>>> a3a878b4
+    (106, "2024-08-08: Add: add QueryTokenInfo"),
     // Dear developer:
     //      If you're gonna add a new metadata version, you'll have to add a test for it.
     //      You could just copy an existing test file(e.g., `../tests/it/v024_table_meta.rs`)
