// Copyright 2021 Datafuse Labs.
//
// Licensed under the Apache License, Version 2.0 (the "License");
// you may not use this file except in compliance with the License.
// You may obtain a copy of the License at
//
//     http://www.apache.org/licenses/LICENSE-2.0
//
// Unless required by applicable law or agreed to in writing, software
// distributed under the License is distributed on an "AS IS" BASIS,
// WITHOUT WARRANTIES OR CONDITIONS OF ANY KIND, either express or implied.
// See the License for the specific language governing permissions and
// limitations under the License.

#![allow(clippy::uninlined_format_args)]

#[macro_use]
pub(crate) mod common;
pub(crate) mod proto_conv;
mod user_proto_conv;
mod user_stage;
mod v002_database_meta;
mod v002_share_account_meta;
mod v002_share_meta;
mod v002_table_meta;
mod v005_database_meta;
mod v005_share_meta;
mod v006_copied_file_info;
mod v010_table_meta;
mod v012_table_meta;
mod v023_table_meta;
mod v024_table_meta;
mod v025_user_stage;
mod v026_schema;
mod v027_schema;
mod v028_schema;
mod v029_schema;
mod v030_user_stage;
mod v031_copy_max_file;
mod v032_file_format_params;
mod v033_table_meta;
mod v034_schema;
mod v035_user_stage;
mod v037_index_meta;
<<<<<<< HEAD
mod v038_data_mask;
=======
mod v038_empty_proto;
>>>>>>> d3a40d91
<|MERGE_RESOLUTION|>--- conflicted
+++ resolved
@@ -42,8 +42,5 @@
 mod v034_schema;
 mod v035_user_stage;
 mod v037_index_meta;
-<<<<<<< HEAD
-mod v038_data_mask;
-=======
 mod v038_empty_proto;
->>>>>>> d3a40d91
+mod v039_data_mask;