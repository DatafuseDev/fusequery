// Copyright 2022 Datafuse Labs.
//
// Licensed under the Apache License, Version 2.0 (the "License");
// you may not use this file except in compliance with the License.
// You may obtain a copy of the License at
//
//     http://www.apache.org/licenses/LICENSE-2.0
//
// Unless required by applicable law or agreed to in writing, software
// distributed under the License is distributed on an "AS IS" BASIS,
// WITHOUT WARRANTIES OR CONDITIONS OF ANY KIND, either express or implied.
// See the License for the specific language governing permissions and
// limitations under the License.

//! This module provides data structures for build column indexes.
//! It's used by Fuse Engine and Parquet Engine.

use common_arrow::arrow::datatypes::DataType as ArrowType;
use common_arrow::arrow::datatypes::Field as ArrowField;
use common_arrow::arrow::datatypes::Schema as ArrowSchema;
use common_exception::ErrorCode;
use common_exception::Result;
use common_expression::ColumnId;
use common_expression::FieldIndex;
use common_expression::TableSchema;

#[derive(Debug, Clone)]
pub struct ColumnNodes {
    pub column_nodes: Vec<ColumnNode>,
}

impl ColumnNodes {
    pub fn new_from_schema(schema: &ArrowSchema, table_schema: Option<&TableSchema>) -> Self {
        let mut leaf_id = 0;
        let mut column_nodes = Vec::with_capacity(schema.fields.len());

        let leaf_column_ids = table_schema.map(|table_schema| table_schema.to_leaf_column_ids());
        for field in &schema.fields {
            let mut column_node = Self::traverse_fields_dfs(field, false, &mut leaf_id);
            if let Some(ref leaf_column_ids) = leaf_column_ids {
                column_node.build_leaf_column_ids(leaf_column_ids);
            }
            column_nodes.push(column_node);
        }

        Self { column_nodes }
    }

    /// Traverse the fields in DFS order to get [`ColumnNode`].
    ///
    /// If the data type is [`ArrowType::Struct`], we should expand its inner fields.
    ///
    /// If the data type is [`ArrowType::List`] or other nested types, we should also expand its inner field.
    /// It's because the inner field can also be [`ArrowType::Struct`] or other nested types.
    /// If we don't dfs into it, the inner columns information will be lost.
    /// and we can not construct the arrow-parquet reader correctly.
    fn traverse_fields_dfs(field: &ArrowField, is_nested: bool, leaf_id: &mut usize) -> ColumnNode {
        match &field.data_type {
            ArrowType::Struct(inner_fields) => {
                let mut child_column_nodes = Vec::with_capacity(inner_fields.len());
                let mut child_leaf_ids = Vec::with_capacity(inner_fields.len());
                for inner_field in inner_fields {
<<<<<<< HEAD
                    let child_column_node = Self::traverse_fields_dfs(inner_field, true, leaf_id);
                    child_leaf_ids.extend(child_column_node.leaf_ids.clone());
=======
                    let child_column_node = Self::traverse_fields_dfs(inner_field, leaf_id);
                    child_leaf_ids.extend(child_column_node.leaf_indices.clone());
>>>>>>> deaa2fac
                    child_column_nodes.push(child_column_node);
                }
                ColumnNode::new(
                    field.clone(),
                    true,
                    child_leaf_ids,
                    Some(child_column_nodes),
                )
            }
            ArrowType::List(inner_field)
            | ArrowType::LargeList(inner_field)
            | ArrowType::FixedSizeList(inner_field, _) => {
                let mut child_column_nodes = Vec::with_capacity(1);
                let mut child_leaf_ids = Vec::with_capacity(1);
<<<<<<< HEAD
                let child_column_node = Self::traverse_fields_dfs(inner_field, true, leaf_id);
                child_leaf_ids.extend(child_column_node.leaf_ids.clone());
=======
                let child_column_node = Self::traverse_fields_dfs(inner_field, leaf_id);
                child_leaf_ids.extend(child_column_node.leaf_indices.clone());
>>>>>>> deaa2fac
                child_column_nodes.push(child_column_node);
                ColumnNode::new(
                    field.clone(),
                    true,
                    child_leaf_ids,
                    Some(child_column_nodes),
                )
            }
            _ => {
                let column_node = ColumnNode::new(field.clone(), is_nested, vec![*leaf_id], None);
                *leaf_id += 1;
                column_node
            }
        }
    }

    pub fn traverse_path<'a>(
        column_nodes: &'a [ColumnNode],
        path: &'a [usize],
    ) -> Result<&'a ColumnNode> {
        let column_node = &column_nodes[path[0]];
        if path.len() > 1 {
            return match &column_node.children {
                Some(ref children) => Self::traverse_path(children, &path[1..]),
                None => Err(ErrorCode::Internal(format!(
                    "Cannot get column_node by path: {:?}",
                    path
                ))),
            };
        }
        Ok(column_node)
    }

    pub fn traverse_path_nested_aware<'a>(
        column_nodes: &'a [ColumnNode],
        path: &'a [usize],
        is_nested: bool,
    ) -> Result<(&'a ColumnNode, bool)> {
        let column_node = &column_nodes[path[0]];
        let is_nested = is_nested || column_node.children.is_some();
        if path.len() > 1 {
            return match &column_node.children {
                Some(ref children) => {
                    Self::traverse_path_nested_aware(children, &path[1..], is_nested)
                }
                None => Err(ErrorCode::Internal(format!(
                    "Cannot get column_node by path: {:?}",
                    path
                ))),
            };
        }
        Ok((column_node, is_nested))
    }
}

/// `ColumnNode` contains all the leaf column ids of the column.
/// For the nested types, it may contain more than one leaf column.
#[derive(Debug, Clone)]
pub struct ColumnNode {
    pub field: ArrowField,
<<<<<<< HEAD
    // Array/Struct column or inner column of nested data types.
    pub is_nested: bool,
    // `leaf_ids` is the indices of all the leaf columns in DFS order,
=======
    // `leaf_indices` is the indices of all the leaf columns in DFS order,
>>>>>>> deaa2fac
    // through which we can find the meta information of the leaf columns.
    pub leaf_indices: Vec<FieldIndex>,
    // Optional children column for nested types.
    pub children: Option<Vec<ColumnNode>>,
    pub leaf_column_ids: Vec<ColumnId>,
}

impl ColumnNode {
    pub fn new(
        field: ArrowField,
<<<<<<< HEAD
        is_nested: bool,
        leaf_ids: Vec<usize>,
=======
        leaf_indices: Vec<usize>,
>>>>>>> deaa2fac
        children: Option<Vec<ColumnNode>>,
    ) -> Self {
        Self {
            field,
<<<<<<< HEAD
            is_nested,
            leaf_ids,
=======
            leaf_indices,
>>>>>>> deaa2fac
            children,
            leaf_column_ids: vec![],
        }
    }

    pub fn has_children(&self) -> bool {
        self.children.is_some()
    }

    pub fn build_leaf_column_ids(&mut self, leaf_column_ids: &Vec<u32>) {
        let mut node_leaf_column_ids = Vec::with_capacity(self.leaf_indices.len());
        for index in &self.leaf_indices {
            node_leaf_column_ids.push(leaf_column_ids[*index]);
        }
        self.leaf_column_ids = node_leaf_column_ids;

        if let Some(ref children) = self.children {
            let mut new_children = Vec::with_capacity(children.len());
            for child in children {
                let mut new_child = child.clone();
                new_child.build_leaf_column_ids(leaf_column_ids);
                new_children.push(new_child);
            }

            self.children = Some(new_children);
        }
    }
}<|MERGE_RESOLUTION|>--- conflicted
+++ resolved
@@ -60,13 +60,8 @@
                 let mut child_column_nodes = Vec::with_capacity(inner_fields.len());
                 let mut child_leaf_ids = Vec::with_capacity(inner_fields.len());
                 for inner_field in inner_fields {
-<<<<<<< HEAD
                     let child_column_node = Self::traverse_fields_dfs(inner_field, true, leaf_id);
-                    child_leaf_ids.extend(child_column_node.leaf_ids.clone());
-=======
-                    let child_column_node = Self::traverse_fields_dfs(inner_field, leaf_id);
                     child_leaf_ids.extend(child_column_node.leaf_indices.clone());
->>>>>>> deaa2fac
                     child_column_nodes.push(child_column_node);
                 }
                 ColumnNode::new(
@@ -81,13 +76,8 @@
             | ArrowType::FixedSizeList(inner_field, _) => {
                 let mut child_column_nodes = Vec::with_capacity(1);
                 let mut child_leaf_ids = Vec::with_capacity(1);
-<<<<<<< HEAD
                 let child_column_node = Self::traverse_fields_dfs(inner_field, true, leaf_id);
-                child_leaf_ids.extend(child_column_node.leaf_ids.clone());
-=======
-                let child_column_node = Self::traverse_fields_dfs(inner_field, leaf_id);
                 child_leaf_ids.extend(child_column_node.leaf_indices.clone());
->>>>>>> deaa2fac
                 child_column_nodes.push(child_column_node);
                 ColumnNode::new(
                     field.clone(),
@@ -148,13 +138,9 @@
 #[derive(Debug, Clone)]
 pub struct ColumnNode {
     pub field: ArrowField,
-<<<<<<< HEAD
     // Array/Struct column or inner column of nested data types.
     pub is_nested: bool,
-    // `leaf_ids` is the indices of all the leaf columns in DFS order,
-=======
     // `leaf_indices` is the indices of all the leaf columns in DFS order,
->>>>>>> deaa2fac
     // through which we can find the meta information of the leaf columns.
     pub leaf_indices: Vec<FieldIndex>,
     // Optional children column for nested types.
@@ -165,22 +151,14 @@
 impl ColumnNode {
     pub fn new(
         field: ArrowField,
-<<<<<<< HEAD
         is_nested: bool,
-        leaf_ids: Vec<usize>,
-=======
         leaf_indices: Vec<usize>,
->>>>>>> deaa2fac
         children: Option<Vec<ColumnNode>>,
     ) -> Self {
         Self {
             field,
-<<<<<<< HEAD
             is_nested,
-            leaf_ids,
-=======
             leaf_indices,
->>>>>>> deaa2fac
             children,
             leaf_column_ids: vec![],
         }
