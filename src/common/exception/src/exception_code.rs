--- conflicted
+++ resolved
@@ -151,14 +151,11 @@
     UnknownCatalogType(1120),
     UnmatchMaskPolicyReturnType(1121),
     Timeout(1122),
-<<<<<<< HEAD
+    Outdated(1123),
     // sequence
-    UnknownSequence(1123),
     OutofSequenceRange(1124),
     WrongSequenceCount(1125),
-=======
-    Outdated(1123),
->>>>>>> a4fb4f79
+    UnknownSequence(1126),
 
     // Data Related Errors
 
