--- conflicted
+++ resolved
@@ -382,17 +382,15 @@
 
     // Share error codes(continue).
     ErrorShareEndpointCredential(3111),
-<<<<<<< HEAD
-
+  
+    WrongSharePrivileges(3112),
+  
     // dictionary
-    DictionaryAlreadyExists(3112),
-    UnknownDictionary(3113),
-    DropDictionaryWithDropTime(3114),
-    GetDictionaryWithDropTime(3115),
-    CreateDictionaryWithDropTime(3116),
-=======
-    WrongSharePrivileges(3112),
->>>>>>> a65013d7
+    DictionaryAlreadyExists(3113),
+    UnknownDictionary(3114),
+    DropDictionaryWithDropTime(3115),
+    GetDictionaryWithDropTime(3116),
+    CreateDictionaryWithDropTime(3117),
 }
 
 // Storage errors [3001, 4000].
