// Copyright 2020 Datafuse Labs.
//
// Licensed under the Apache License, Version 2.0 (the "License");
// you may not use this file except in compliance with the License.
// You may obtain a copy of the License at
//
//     http://www.apache.org/licenses/LICENSE-2.0
//
// Unless required by applicable law or agreed to in writing, software
// distributed under the License is distributed on an "AS IS" BASIS,
// WITHOUT WARRANTIES OR CONDITIONS OF ANY KIND, either express or implied.
// See the License for the specific language governing permissions and
// limitations under the License.

use common_meta_types::AuthType;
use common_planners::ExplainType;
use nom::bytes::complete::tag;
use nom::bytes::complete::take_till1;
use nom::character::complete::digit1;
use nom::character::complete::multispace0;
use nom::character::complete::multispace1;
use nom::IResult;
use sqlparser::ast::ColumnDef;
use sqlparser::ast::Expr;
use sqlparser::ast::Ident;
use sqlparser::ast::ObjectName;
use sqlparser::ast::SqlOption;
use sqlparser::ast::Statement as SQLStatement;

#[derive(Debug, Clone, PartialEq)]
pub enum DfShowTables {
    All,
    Like(Ident),
    Where(Expr),
    FromOrIn(ObjectName),
}

#[derive(Debug, Clone, PartialEq)]
pub struct DfShowDatabases {
    pub where_opt: Option<Expr>,
}

#[derive(Debug, Clone, PartialEq)]
pub struct DfShowSettings;

#[derive(Debug, Clone, PartialEq)]
pub struct DfShowProcessList;

#[derive(Debug, Clone, PartialEq)]
pub struct DfShowMetrics;

#[derive(Debug, Clone, PartialEq)]
pub struct DfExplain {
    pub typ: ExplainType,
    pub statement: Box<SQLStatement>,
}

#[derive(Debug, Clone, PartialEq)]
pub struct DfShowCreateTable {
    pub name: ObjectName,
}

#[derive(Debug, Clone, PartialEq)]
pub struct DfCreateTable {
    pub if_not_exists: bool,
    /// Table name
    pub name: ObjectName,
    pub columns: Vec<ColumnDef>,
    pub engine: String,
    pub options: Vec<SqlOption>,
}

#[derive(Debug, Clone, PartialEq)]
pub struct DfDescribeTable {
    pub name: ObjectName,
}

#[derive(Debug, Clone, PartialEq)]
pub struct DfDropTable {
    pub if_exists: bool,
    pub name: ObjectName,
}

#[derive(Debug, Clone, PartialEq)]
pub struct DfTruncateTable {
    pub name: ObjectName,
}

#[derive(Debug, Clone, PartialEq)]
pub struct DfCreateDatabase {
    pub if_not_exists: bool,
    pub name: ObjectName,
    pub options: Vec<SqlOption>,
}

#[derive(Debug, Clone, PartialEq)]
pub struct DfDropDatabase {
    pub if_exists: bool,
    pub name: ObjectName,
}

#[derive(Debug, Clone, PartialEq)]
pub struct DfUseDatabase {
    pub name: ObjectName,
}

#[derive(Debug, Clone, PartialEq)]
pub struct DfKillStatement {
    pub object_id: Ident,
}

#[derive(Debug, Clone, PartialEq)]
pub struct DfCreateUser {
    pub if_not_exists: bool,
    /// User name
    pub name: String,
    pub hostname: String,
    pub auth_type: AuthType,
    pub password: String,
}

<<<<<<< HEAD
// https://www.postgresql.org/docs/13/sql-copy.html
#[derive(Debug, Clone, PartialEq)]
pub struct DfCopy {
    pub name: ObjectName,
    pub columns: Vec<Ident>,
    pub location: String,
    pub format: String,
}
=======
#[derive(Debug, Clone, PartialEq)]
pub struct DfShowUsers;
>>>>>>> 510435e3

/// Tokens parsed by `DFParser` are converted into these values.
#[derive(Debug, Clone, PartialEq)]
pub enum DfStatement {
    // ANSI SQL AST node
    Statement(SQLStatement),
    Explain(DfExplain),

    // Databases.
    ShowDatabases(DfShowDatabases),
    CreateDatabase(DfCreateDatabase),
    DropDatabase(DfDropDatabase),
    UseDatabase(DfUseDatabase),

    // Tables.
    ShowTables(DfShowTables),
    ShowCreateTable(DfShowCreateTable),
    CreateTable(DfCreateTable),
    DescribeTable(DfDescribeTable),
    DropTable(DfDropTable),
    TruncateTable(DfTruncateTable),

    // COPY
    Copy(DfCopy),

    // Settings.
    ShowSettings(DfShowSettings),

    // ProcessList
    ShowProcessList(DfShowProcessList),

    // Metrics
    ShowMetrics(DfShowMetrics),

    // Kill
    KillQuery(DfKillStatement),
    KillConn(DfKillStatement),

    // User
    CreateUser(DfCreateUser),
    ShowUsers(DfShowUsers),
}

/// Comment hints from SQL.
/// It'll be enabled when using `--comment` in mysql client.
/// Eg: `SELECT * FROM system.number LIMIT 1; -- { ErrorCode 25 }`
#[derive(Debug, Clone, PartialEq)]
pub struct DfHint {
    pub error_code: Option<u16>,
    pub comment: String,
    pub prefix: String,
}

impl DfHint {
    pub fn create_from_comment(comment: &str, prefix: &str) -> Self {
        let error_code = match Self::parse_code(comment) {
            Ok((_, c)) => c,
            Err(_) => None,
        };

        Self {
            error_code,
            comment: comment.to_owned(),
            prefix: prefix.to_owned(),
        }
    }

    //  { ErrorCode 25 }
    pub fn parse_code(comment: &str) -> IResult<&str, Option<u16>> {
        let (comment, _) = take_till1(|c| c == '{')(comment)?;
        let (comment, _) = tag("{")(comment)?;
        let (comment, _) = multispace0(comment)?;
        let (comment, _) = tag("ErrorCode")(comment)?;
        let (comment, _) = multispace1(comment)?;
        let (comment, code) = digit1(comment)?;

        let code = code.parse::<u16>().ok();
        Ok((comment, code))
    }
}<|MERGE_RESOLUTION|>--- conflicted
+++ resolved
@@ -119,7 +119,6 @@
     pub password: String,
 }
 
-<<<<<<< HEAD
 // https://www.postgresql.org/docs/13/sql-copy.html
 #[derive(Debug, Clone, PartialEq)]
 pub struct DfCopy {
@@ -128,10 +127,8 @@
     pub location: String,
     pub format: String,
 }
-=======
 #[derive(Debug, Clone, PartialEq)]
 pub struct DfShowUsers;
->>>>>>> 510435e3
 
 /// Tokens parsed by `DFParser` are converted into these values.
 #[derive(Debug, Clone, PartialEq)]
