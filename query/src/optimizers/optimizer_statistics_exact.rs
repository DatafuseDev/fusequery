// Copyright 2020 Datafuse Labs.
//
// Licensed under the Apache License, Version 2.0 (the "License");
// you may not use this file except in compliance with the License.
// You may obtain a copy of the License at
//
//     http://www.apache.org/licenses/LICENSE-2.0
//
// Unless required by applicable law or agreed to in writing, software
// distributed under the License is distributed on an "AS IS" BASIS,
// WITHOUT WARRANTIES OR CONDITIONS OF ANY KIND, either express or implied.
// See the License for the specific language governing permissions and
// limitations under the License.

use std::sync::Arc;

use common_datavalues::DataValue;
use common_exception::Result;
use common_planners::AggregatorFinalPlan;
use common_planners::AggregatorPartialPlan;
use common_planners::Expression;
use common_planners::ExpressionPlan;
use common_planners::PlanBuilder;
use common_planners::PlanNode;
use common_planners::PlanRewriter;

use crate::catalogs::ToReadDataSourcePlan;
use crate::optimizers::Optimizer;
use crate::sessions::DatabendQueryContextRef;

struct StatisticsExactImpl<'a> {
    ctx: &'a DatabendQueryContextRef,
    rewritten: bool,
}

pub struct StatisticsExactOptimizer {
    ctx: DatabendQueryContextRef,
}

impl PlanRewriter for StatisticsExactImpl<'_> {
    fn rewrite_aggregate_partial(&mut self, plan: &AggregatorPartialPlan) -> Result<PlanNode> {
        let new_plan = match (
            &plan.group_expr[..],
            &plan.aggr_expr[..],
            plan.input.as_ref(),
        ) {
            (
                [],
                [Expression::AggregateFunction {
                    ref op,
                    distinct: false,
                    ref args,
                    ..
                }],
                PlanNode::Expression(ExpressionPlan { input, .. }),
            ) if op == "count" && args.len() == 1 => match (&args[0], input.as_ref()) {
                (Expression::Literal { .. }, PlanNode::ReadSource(read_source_plan))
                    if read_source_plan.statistics.is_exact =>
                {
                    let db_name = "system";
                    let table_name = "one";

<<<<<<< HEAD
                    let dummy_read_plan =
                        self.ctx.get_table(db_name, table_name).and_then(|table| {
                            let table_id = table.get_id();
                            let table_version = Some(table.get_table_info().ident.version);

                            let tbl_scan_info = TableScanInfo {
                                table_name,
                                table_id,
                                table_version,
                                table_schema: &table.schema(),
                                table_args: None,
                            };
                            PlanBuilder::scan(db_name, tbl_scan_info, None, None)
                                .and_then(|builder| builder.build())
                                .and_then(|dummy_scan_plan| match dummy_scan_plan {
                                    PlanNode::Scan(ref dummy_scan_plan) => {
                                        //
                                        let io_ctx = self.ctx.get_single_node_table_io_context()?;
                                        futures::executor::block_on(async move {
                                            table
                                                .read_plan(
                                                    Arc::new(io_ctx),
                                                    Some(dummy_scan_plan.push_downs.clone()),
                                                    Some(
                                                        self.ctx.get_settings().get_max_threads()?
                                                            as usize,
                                                    ),
                                                )
                                                .await
                                                .map(PlanNode::ReadSource)
                                        })
                                    }
                                    _unreachable_plan => {
                                        panic!("Logical error: cannot downcast to scan plan")
                                    }
                                })
                        })?;
                    let mut body: Vec<u8> = Vec::new();
                    body.write_uvarint(read_source_plan.statistics.read_rows as u64)?;
                    let expr = Expression::create_literal(DataValue::String(Some(body)));
=======
                    let table = self.ctx.get_table(db_name, table_name)?;

                    let source_plan = table.read_plan(self.ctx.clone(), None)?;
                    let dummy_read_plan = PlanNode::ReadSource(source_plan);

                    let expr = Expression::create_literal(DataValue::UInt64(Some(
                        read_source_plan.statistics.read_rows as u64,
                    )));

                    self.rewritten = true;
                    let alias_name = plan.aggr_expr[0].column_name();
>>>>>>> 18dbf54f
                    PlanBuilder::from(&dummy_read_plan)
                        .expression(&[expr.clone()], "Exact Statistics")?
                        .project(&[expr.alias(&alias_name)])?
                        .build()?
                }
                _ => PlanNode::AggregatorPartial(plan.clone()),
            },
            (_, _, _) => PlanNode::AggregatorPartial(plan.clone()),
        };
        Ok(new_plan)
    }

    fn rewrite_aggregate_final(&mut self, plan: &AggregatorFinalPlan) -> Result<PlanNode> {
        let input = self.rewrite_plan_node(plan.input.as_ref())?;

        if self.rewritten {
            self.rewritten = false;
            return Ok(input);
        }

        Ok(PlanNode::AggregatorFinal(AggregatorFinalPlan {
            schema: plan.schema.clone(),
            schema_before_group_by: plan.schema_before_group_by.clone(),
            aggr_expr: plan.aggr_expr.clone(),
            group_expr: plan.group_expr.clone(),
            input: Arc::new(input),
        }))
    }
}

impl Optimizer for StatisticsExactOptimizer {
    fn name(&self) -> &str {
        "StatisticsExact"
    }

    fn optimize(&mut self, plan: &PlanNode) -> Result<PlanNode> {
        /*
            TODO:
                SELECT COUNT(1), COUNT(1) FROM (
                    SELECT COUNT(1) FROM (
                        SELECT * FROM system.settings LIMIT 1
                    )
                )
        */
        let mut visitor = StatisticsExactImpl {
            ctx: &self.ctx,
            rewritten: false,
        };
        visitor.rewrite_plan_node(plan)
    }
}

impl StatisticsExactOptimizer {
    pub fn create(ctx: DatabendQueryContextRef) -> Self {
        StatisticsExactOptimizer { ctx }
    }
}<|MERGE_RESOLUTION|>--- conflicted
+++ resolved
@@ -60,64 +60,23 @@
                     let db_name = "system";
                     let table_name = "one";
 
-<<<<<<< HEAD
-                    let dummy_read_plan =
-                        self.ctx.get_table(db_name, table_name).and_then(|table| {
-                            let table_id = table.get_id();
-                            let table_version = Some(table.get_table_info().ident.version);
-
-                            let tbl_scan_info = TableScanInfo {
-                                table_name,
-                                table_id,
-                                table_version,
-                                table_schema: &table.schema(),
-                                table_args: None,
-                            };
-                            PlanBuilder::scan(db_name, tbl_scan_info, None, None)
-                                .and_then(|builder| builder.build())
-                                .and_then(|dummy_scan_plan| match dummy_scan_plan {
-                                    PlanNode::Scan(ref dummy_scan_plan) => {
-                                        //
-                                        let io_ctx = self.ctx.get_single_node_table_io_context()?;
-                                        futures::executor::block_on(async move {
-                                            table
-                                                .read_plan(
-                                                    Arc::new(io_ctx),
-                                                    Some(dummy_scan_plan.push_downs.clone()),
-                                                    Some(
-                                                        self.ctx.get_settings().get_max_threads()?
-                                                            as usize,
-                                                    ),
-                                                )
-                                                .await
-                                                .map(PlanNode::ReadSource)
-                                        })
-                                    }
-                                    _unreachable_plan => {
-                                        panic!("Logical error: cannot downcast to scan plan")
-                                    }
-                                })
-                        })?;
-                    let mut body: Vec<u8> = Vec::new();
-                    body.write_uvarint(read_source_plan.statistics.read_rows as u64)?;
-                    let expr = Expression::create_literal(DataValue::String(Some(body)));
-=======
                     let table = self.ctx.get_table(db_name, table_name)?;
 
-                    let source_plan = table.read_plan(self.ctx.clone(), None)?;
-                    let dummy_read_plan = PlanNode::ReadSource(source_plan);
+                    futures::executor::block_on(async move {
+                        let source_plan = table.read_plan(self.ctx.clone(), None).await?;
+                        let dummy_read_plan = PlanNode::ReadSource(source_plan);
 
-                    let expr = Expression::create_literal(DataValue::UInt64(Some(
-                        read_source_plan.statistics.read_rows as u64,
-                    )));
+                        let expr = Expression::create_literal(DataValue::UInt64(Some(
+                            read_source_plan.statistics.read_rows as u64,
+                        )));
 
-                    self.rewritten = true;
-                    let alias_name = plan.aggr_expr[0].column_name();
->>>>>>> 18dbf54f
-                    PlanBuilder::from(&dummy_read_plan)
-                        .expression(&[expr.clone()], "Exact Statistics")?
-                        .project(&[expr.alias(&alias_name)])?
-                        .build()?
+                        self.rewritten = true;
+                        let alias_name = plan.aggr_expr[0].column_name();
+                        PlanBuilder::from(&dummy_read_plan)
+                            .expression(&[expr.clone()], "Exact Statistics")?
+                            .project(&[expr.alias(&alias_name)])?
+                            .build()?
+                    })
                 }
                 _ => PlanNode::AggregatorPartial(plan.clone()),
             },
