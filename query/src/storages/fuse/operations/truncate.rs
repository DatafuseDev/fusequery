--- conflicted
+++ resolved
@@ -25,11 +25,7 @@
 use crate::sessions::QueryContext;
 use crate::storages::fuse::meta::TableSnapshot;
 use crate::storages::fuse::FuseTable;
-<<<<<<< HEAD
-use crate::storages::fuse::TBL_OPT_SNAPSHOT_LOC;
-=======
 use crate::storages::fuse::FUSE_OPT_KEY_SNAPSHOT_LOC;
->>>>>>> f76e4756
 
 impl FuseTable {
     #[inline]
@@ -63,11 +59,7 @@
             ctx.get_catalog()
                 .upsert_table_option(UpsertTableOptionReq::new(
                     &self.table_info.ident,
-<<<<<<< HEAD
-                    TBL_OPT_SNAPSHOT_LOC,
-=======
                     FUSE_OPT_KEY_SNAPSHOT_LOC,
->>>>>>> f76e4756
                     new_snapshot_loc,
                 ))
                 .await?;
