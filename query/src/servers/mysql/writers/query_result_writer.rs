--- conflicted
+++ resolved
@@ -121,65 +121,6 @@
                 let mut row_writer = dataset_writer.start(&columns)?;
 
                 for block in &blocks {
-<<<<<<< HEAD
-                    let serializers = block.get_serializers()?;
-                    let rows_size = block.column(0).len();
-                    for row_index in 0..rows_size {
-                        for (col_index, serializer) in serializers.iter().enumerate() {
-                            let val = block.column(col_index).get_checked(row_index)?;
-                            if val.is_null() {
-                                row_writer.write_col(None::<u8>)?;
-                                continue;
-                            }
-                            let data_type =
-                                remove_nullable(block.schema().fields()[col_index].data_type());
-
-                            match (data_type.data_type_id(), val.clone()) {
-                                (TypeID::Boolean, DataValue::Boolean(v)) => {
-                                    row_writer.write_col(v as i8)?
-                                }
-                                (TypeID::Date, DataValue::Int64(v)) => {
-                                    let v = v as i32;
-                                    row_writer.write_col(v.to_date(&tz).naive_local())?
-                                }
-                                (TypeID::Timestamp, DataValue::Int64(v)) => {
-                                    let data_type: TimestampType = data_type.try_into()?;
-
-                                    row_writer.write_col(
-                                        v.to_timestamp(&tz)
-                                            .naive_local()
-                                            .format(data_type.format_string().as_str())
-                                            .to_string(),
-                                    )?
-                                }
-                                (TypeID::String, DataValue::String(v)) => {
-                                    row_writer.write_col(v)?
-                                }
-                                (TypeID::Array, DataValue::Array(_)) => row_writer
-                                    .write_col(serializer.serialize_field(row_index, format)?)?,
-                                (TypeID::Struct, DataValue::Struct(_)) => row_writer
-                                    .write_col(serializer.serialize_field(row_index, format)?)?,
-                                (TypeID::Variant, DataValue::Variant(_)) => row_writer
-                                    .write_col(serializer.serialize_field(row_index, format)?)?,
-                                (TypeID::VariantArray, DataValue::Variant(_)) => row_writer
-                                    .write_col(serializer.serialize_field(row_index, format)?)?,
-                                (TypeID::VariantObject, DataValue::Variant(_)) => row_writer
-                                    .write_col(serializer.serialize_field(row_index, format)?)?,
-                                (_, DataValue::Int64(v)) => row_writer.write_col(v)?,
-
-                                (_, DataValue::UInt64(v)) => row_writer.write_col(v)?,
-
-                                (_, DataValue::Float64(_)) => row_writer
-                                    // mysql writer use a text protocol,
-                                    // it use format!() to serialize number,
-                                    // the result will be different with our serializer for floats
-                                    .write_col(serializer.serialize_field(row_index, format)?)?,
-                                (_, v) => {
-                                    return Err(ErrorCode::BadDataValueType(format!(
-                                        "Unsupported column type:{:?}, expected type in schema: {:?}",
-                                        v.data_type(), data_type
-                                    )));
-=======
                     match block.get_serializers() {
                         Ok(serializers) => {
                             let rows_size = block.column(0).len();
@@ -203,8 +144,7 @@
                                             row_writer.write_col(v.to_date(&tz).naive_local())?
                                         }
                                         (TypeID::Timestamp, DataValue::Int64(v)) => {
-                                            let data_type: &TimestampType =
-                                                data_type.as_any().downcast_ref().unwrap();
+                                            let data_type: TimestampType = data_type.try_into()?;
 
                                             row_writer.write_col(
                                                 v.to_timestamp(&tz)
@@ -255,7 +195,6 @@
                                             )));
                                         }
                                     }
->>>>>>> 79742a62
                                 }
                                 row_writer.end_row()?;
                             }
